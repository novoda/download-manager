package com.novoda.downloadmanager.lib;

import android.content.ContentResolver;
import android.database.CharArrayBuffer;
import android.database.ContentObserver;
import android.database.Cursor;
import android.database.DataSetObserver;
import android.net.Uri;
import android.os.Bundle;

import java.util.Arrays;
import java.util.Collection;
import java.util.Collections;
import java.util.List;

import org.junit.Before;
import org.junit.Test;
import org.mockito.Mock;

import static org.fest.assertions.api.Assertions.assertThat;
import static org.mockito.Matchers.any;
import static org.mockito.Matchers.anyString;
import static org.mockito.Mockito.*;
import static org.mockito.MockitoAnnotations.initMocks;

public class BatchRepositoryTest {

    private static final String[] PROJECT_BATCH_ID = {Downloads.Impl.Batches._ID};
    private static final String WHERE_DELETED_VALUE_IS = Downloads.Impl.Batches.COLUMN_DELETED + " = ?";
    private static final String[] MARKED_FOR_DELETION = {"1"};
    private static final String _ID = "_id";

    @Mock
    private ContentResolver mockContentResolver;
    @Mock
    private DownloadDeleter mockDownloadDeleter;
    @Mock
    private DownloadInfo downloadInfo;
    @Mock
    private DownloadInfo mockDownloadInfoId1;
    @Mock
    private DownloadInfo mockDownloadInfoId2;
    @Mock
<<<<<<< HEAD
    private DownloadInfo mockDownloadInfoId3;
    @Mock
    private DownloadInfo mockDownloadInfoId4;
    @Mock
    private Downloads mockDownloads;
    @Mock
    private Uri mockUri;

    private BatchRepository batchRepository;
=======
    FileDownloadInfo fileDownloadInfo;
>>>>>>> 3fc59a79

    @Before
    public void setUp() {
        initMocks(this);

        when(mockDownloads.getBatchContentUri()).thenReturn(mockUri);
        when(mockDownloads.getAllDownloadsContentUri()).thenReturn(mockUri);

        this.batchRepository = new BatchRepository(mockContentResolver, mockDownloadDeleter, mockDownloads);

        when(mockDownloadInfoId1.getBatchId()).thenReturn(1L);
        when(mockDownloadInfoId2.getBatchId()).thenReturn(2L);
        when(mockDownloadInfoId3.getBatchId()).thenReturn(3L);
        when(mockDownloadInfoId4.getBatchId()).thenReturn(4L);
    }

    @Test
    public void givenADownloadInfoWhenRetrievingTheBatchThenTheBatchIdsMatch() {
        long expectedBatchId = 100L;
<<<<<<< HEAD
        when(downloadInfo.getBatchId()).thenReturn(expectedBatchId);
        Cursor batchCursor = new MockCursorWithBatchIds(Arrays.asList(expectedBatchId));
        when(mockContentResolver.query(any(Uri.class), any(String[].class), anyString(), any(String[].class), anyString())).thenReturn(batchCursor);
=======
        when(fileDownloadInfo.getBatchId()).thenReturn(expectedBatchId);
        Cursor batchCursor = singleBatchCursor(expectedBatchId);
        when(contentResolver.query(any(Uri.class), any(String[].class), anyString(), any(String[].class), anyString())).thenReturn(batchCursor);
>>>>>>> 3fc59a79

        DownloadBatch downloadBatch = batchRepository.retrieveBatchFor(fileDownloadInfo);

        assertThat(downloadBatch.getBatchId()).isEqualTo(expectedBatchId);
    }

    @Test
    public void givenADownloadInfoAndNoLinkedBatchesWhenRetrievingTheBatchThenTheBatchIsDeleted() {
        long batchIdToBeMissing = 100L;
        when(fileDownloadInfo.getBatchId()).thenReturn(batchIdToBeMissing);
        Cursor emptyBatchCursor = mock(Cursor.class);
        when(mockContentResolver.query(any(Uri.class), any(String[].class), anyString(), any(String[].class), anyString())).thenReturn(emptyBatchCursor);

        DownloadBatch downloadBatch = batchRepository.retrieveBatchFor(fileDownloadInfo);

        assertThat(downloadBatch).isEqualTo(DownloadBatch.DELETED);
    }

    @Test
    public void whenThereAreFourBatchesMarkedToBeDeletedAndFourBatchesThenRemoveAll() {
        Cursor cursorWithDownloadsIdToBeDeleted = new MockCursorWithBatchIds(Arrays.asList(1L, 2L, 3L, 4L));
        when(mockContentResolver.query(mockDownloads.getBatchContentUri(), PROJECT_BATCH_ID, WHERE_DELETED_VALUE_IS, MARKED_FOR_DELETION, null)).thenReturn(cursorWithDownloadsIdToBeDeleted);
        when(mockContentResolver.query(any(Uri.class), any(String[].class), any(String.class), any(String[].class), any(String.class))).thenReturn(cursorWithDownloadsIdToBeDeleted);

        Collection<DownloadInfo> downloads = Arrays.asList(mockDownloadInfoId1, mockDownloadInfoId2, mockDownloadInfoId3, mockDownloadInfoId4);
        batchRepository.deleteMarkedBatchesFor(downloads);

        verify(mockContentResolver).query(mockDownloads.getBatchContentUri(), PROJECT_BATCH_ID, WHERE_DELETED_VALUE_IS, MARKED_FOR_DELETION, null);
        verify(mockDownloadDeleter).deleteFileAndDatabaseRow(mockDownloadInfoId1);
        verify(mockDownloadDeleter).deleteFileAndDatabaseRow(mockDownloadInfoId2);
        verify(mockDownloadDeleter).deleteFileAndDatabaseRow(mockDownloadInfoId3);
        verify(mockDownloadDeleter).deleteFileAndDatabaseRow(mockDownloadInfoId4);
        verify(mockContentResolver).delete(this.mockDownloads.getBatchContentUri(), _ID + " IN (?)", new String[]{"1, 2, 3, 4"});
    }

    @Test
    public void whenThereAreTwoBatchesMarkedToBeDeletedAndFourBatchesThenRemoveAll() {
        Cursor cursorWithDownloadsIdToBeDeleted = new MockCursorWithBatchIds(Arrays.asList(2L, 3L));
        when(mockContentResolver.query(mockDownloads.getBatchContentUri(), PROJECT_BATCH_ID, WHERE_DELETED_VALUE_IS, MARKED_FOR_DELETION, null)).thenReturn(cursorWithDownloadsIdToBeDeleted);
        when(mockContentResolver.query(any(Uri.class), any(String[].class), any(String.class), any(String[].class), any(String.class))).thenReturn(cursorWithDownloadsIdToBeDeleted);

        Collection<DownloadInfo> downloads = Arrays.asList(mockDownloadInfoId1, mockDownloadInfoId2, mockDownloadInfoId3, mockDownloadInfoId4);
        batchRepository.deleteMarkedBatchesFor(downloads);

        verify(mockContentResolver).query(mockDownloads.getBatchContentUri(), PROJECT_BATCH_ID, WHERE_DELETED_VALUE_IS, MARKED_FOR_DELETION, null);
        verify(mockDownloadDeleter, never()).deleteFileAndDatabaseRow(mockDownloadInfoId1);
        verify(mockDownloadDeleter).deleteFileAndDatabaseRow(mockDownloadInfoId2);
        verify(mockDownloadDeleter).deleteFileAndDatabaseRow(mockDownloadInfoId3);
        verify(mockDownloadDeleter, never()).deleteFileAndDatabaseRow(mockDownloadInfoId4);
        verify(mockContentResolver).delete(this.mockDownloads.getBatchContentUri(), _ID + " IN (?)", new String[]{"2, 3"});
    }

    @Test
    public void whenThereNoBatchesMarkedToBeDeletedAndFourBatchesThenRemoveAll() {
        Cursor cursorWithDownloadsIdToBeDeleted = new MockCursorWithBatchIds(Collections.<Long>emptyList());
        when(mockContentResolver.query(mockDownloads.getBatchContentUri(), PROJECT_BATCH_ID, WHERE_DELETED_VALUE_IS, MARKED_FOR_DELETION, null)).thenReturn(cursorWithDownloadsIdToBeDeleted);
        when(mockContentResolver.query(any(Uri.class), any(String[].class), any(String.class), any(String[].class), any(String.class))).thenReturn(cursorWithDownloadsIdToBeDeleted);

        Collection<DownloadInfo> downloads = Arrays.asList(mockDownloadInfoId1, mockDownloadInfoId2, mockDownloadInfoId3, mockDownloadInfoId4);
        batchRepository.deleteMarkedBatchesFor(downloads);

        verify(mockContentResolver).query(mockDownloads.getBatchContentUri(), PROJECT_BATCH_ID, WHERE_DELETED_VALUE_IS, MARKED_FOR_DELETION, null);
        verify(mockDownloadDeleter, never()).deleteFileAndDatabaseRow(mockDownloadInfoId1);
        verify(mockDownloadDeleter, never()).deleteFileAndDatabaseRow(mockDownloadInfoId2);
        verify(mockDownloadDeleter, never()).deleteFileAndDatabaseRow(mockDownloadInfoId3);
        verify(mockDownloadDeleter, never()).deleteFileAndDatabaseRow(mockDownloadInfoId4);
        verify(mockContentResolver, never()).delete(any(Uri.class), any(String.class), any(String[].class));
    }

    private static class MockCursorWithBatchIds implements Cursor {

        private final List<Long> ids;
        private int position = -1;

        public MockCursorWithBatchIds(List<Long> ids) {
            this.ids = ids;
        }

        @Override
        public int getCount() {
            return ids.size();
        }

        @Override
        public int getPosition() {
            return position;
        }

        @Override
        public boolean move(int i) {
            return position + i >= 0 && position + i < ids.size();
        }

        @Override
        public boolean moveToPosition(int i) {
            return i >= 0 && i < ids.size();
        }

        @Override
        public boolean moveToFirst() {
            position = 0;
            return true;
        }

        @Override
        public boolean moveToLast() {
            position = ids.size() - 1;
            return false;
        }

        @Override
        public boolean moveToNext() {
            if (position < ids.size() - 1) {
                position++;
                return true;
            }
            return false;
        }

        @Override
        public boolean moveToPrevious() {
            if (position > 1) {
                position--;
                return true;
            }
            return false;
        }

        @Override
        public boolean isFirst() {
            return position == 0;
        }

        @Override
        public boolean isLast() {
            return position == ids.size() - 1;
        }

        @Override
        public boolean isBeforeFirst() {
            return false;
        }

        @Override
        public boolean isAfterLast() {
            return false;
        }

        @Override
        public int getColumnIndex(String s) {
            return 0;
        }

        @Override
        public int getColumnIndexOrThrow(String s) throws IllegalArgumentException {
            return 0;
        }

        @Override
        public String getColumnName(int i) {
            return null;
        }

        @Override
        public String[] getColumnNames() {
            return new String[0];
        }

        @Override
        public int getColumnCount() {
            return 1;
        }

        @Override
        public byte[] getBlob(int i) {
            return new byte[0];
        }

        @Override
        public String getString(int i) {
            return null;
        }

        @Override
        public void copyStringToBuffer(int i, CharArrayBuffer charArrayBuffer) {

        }

        @Override
        public short getShort(int i) {
            return 0;
        }

        @Override
        public int getInt(int i) {
            return 0;
        }

        @Override
        public long getLong(int i) {
            return ids.get(position);
        }

        @Override
        public float getFloat(int i) {
            return 0;
        }

        @Override
        public double getDouble(int i) {
            return 0;
        }

        @Override
        public int getType(int i) {
            return 0;
        }

        @Override
        public boolean isNull(int i) {
            return ids == null;
        }

        @Override
        public void deactivate() {

        }

        @Override
        public boolean requery() {
            return false;
        }

        @Override
        public void close() {

        }

        @Override
        public boolean isClosed() {
            return false;
        }

        @Override
        public void registerContentObserver(ContentObserver contentObserver) {

        }

        @Override
        public void unregisterContentObserver(ContentObserver contentObserver) {

        }

        @Override
        public void registerDataSetObserver(DataSetObserver dataSetObserver) {

        }

        @Override
        public void unregisterDataSetObserver(DataSetObserver dataSetObserver) {

        }

        @Override
        public void setNotificationUri(ContentResolver contentResolver, Uri uri) {

        }

        @Override
        public Uri getNotificationUri() {
            return null;
        }

        @Override
        public boolean getWantsAllOnMoveCalls() {
            return false;
        }

        @Override
        public Bundle getExtras() {
            return null;
        }

        @Override
        public Bundle respond(Bundle bundle) {
            return null;
        }
    }
}<|MERGE_RESOLUTION|>--- conflicted
+++ resolved
@@ -35,25 +35,21 @@
     @Mock
     private DownloadDeleter mockDownloadDeleter;
     @Mock
-    private DownloadInfo downloadInfo;
-    @Mock
-    private DownloadInfo mockDownloadInfoId1;
-    @Mock
-    private DownloadInfo mockDownloadInfoId2;
-    @Mock
-<<<<<<< HEAD
-    private DownloadInfo mockDownloadInfoId3;
-    @Mock
-    private DownloadInfo mockDownloadInfoId4;
+    private FileDownloadInfo fileDownloadInfo;
+    @Mock
+    private FileDownloadInfo mockDownloadInfoId1;
+    @Mock
+    private FileDownloadInfo mockDownloadInfoId2;
+    @Mock
+    private FileDownloadInfo mockDownloadInfoId3;
+    @Mock
+    private FileDownloadInfo mockDownloadInfoId4;
     @Mock
     private Downloads mockDownloads;
     @Mock
     private Uri mockUri;
 
     private BatchRepository batchRepository;
-=======
-    FileDownloadInfo fileDownloadInfo;
->>>>>>> 3fc59a79
 
     @Before
     public void setUp() {
@@ -73,15 +69,9 @@
     @Test
     public void givenADownloadInfoWhenRetrievingTheBatchThenTheBatchIdsMatch() {
         long expectedBatchId = 100L;
-<<<<<<< HEAD
-        when(downloadInfo.getBatchId()).thenReturn(expectedBatchId);
+        when(fileDownloadInfo.getBatchId()).thenReturn(expectedBatchId);
         Cursor batchCursor = new MockCursorWithBatchIds(Arrays.asList(expectedBatchId));
         when(mockContentResolver.query(any(Uri.class), any(String[].class), anyString(), any(String[].class), anyString())).thenReturn(batchCursor);
-=======
-        when(fileDownloadInfo.getBatchId()).thenReturn(expectedBatchId);
-        Cursor batchCursor = singleBatchCursor(expectedBatchId);
-        when(contentResolver.query(any(Uri.class), any(String[].class), anyString(), any(String[].class), anyString())).thenReturn(batchCursor);
->>>>>>> 3fc59a79
 
         DownloadBatch downloadBatch = batchRepository.retrieveBatchFor(fileDownloadInfo);
 
@@ -106,7 +96,7 @@
         when(mockContentResolver.query(mockDownloads.getBatchContentUri(), PROJECT_BATCH_ID, WHERE_DELETED_VALUE_IS, MARKED_FOR_DELETION, null)).thenReturn(cursorWithDownloadsIdToBeDeleted);
         when(mockContentResolver.query(any(Uri.class), any(String[].class), any(String.class), any(String[].class), any(String.class))).thenReturn(cursorWithDownloadsIdToBeDeleted);
 
-        Collection<DownloadInfo> downloads = Arrays.asList(mockDownloadInfoId1, mockDownloadInfoId2, mockDownloadInfoId3, mockDownloadInfoId4);
+        Collection<FileDownloadInfo> downloads = Arrays.asList(mockDownloadInfoId1, mockDownloadInfoId2, mockDownloadInfoId3, mockDownloadInfoId4);
         batchRepository.deleteMarkedBatchesFor(downloads);
 
         verify(mockContentResolver).query(mockDownloads.getBatchContentUri(), PROJECT_BATCH_ID, WHERE_DELETED_VALUE_IS, MARKED_FOR_DELETION, null);
@@ -123,7 +113,7 @@
         when(mockContentResolver.query(mockDownloads.getBatchContentUri(), PROJECT_BATCH_ID, WHERE_DELETED_VALUE_IS, MARKED_FOR_DELETION, null)).thenReturn(cursorWithDownloadsIdToBeDeleted);
         when(mockContentResolver.query(any(Uri.class), any(String[].class), any(String.class), any(String[].class), any(String.class))).thenReturn(cursorWithDownloadsIdToBeDeleted);
 
-        Collection<DownloadInfo> downloads = Arrays.asList(mockDownloadInfoId1, mockDownloadInfoId2, mockDownloadInfoId3, mockDownloadInfoId4);
+        Collection<FileDownloadInfo> downloads = Arrays.asList(mockDownloadInfoId1, mockDownloadInfoId2, mockDownloadInfoId3, mockDownloadInfoId4);
         batchRepository.deleteMarkedBatchesFor(downloads);
 
         verify(mockContentResolver).query(mockDownloads.getBatchContentUri(), PROJECT_BATCH_ID, WHERE_DELETED_VALUE_IS, MARKED_FOR_DELETION, null);
@@ -140,7 +130,7 @@
         when(mockContentResolver.query(mockDownloads.getBatchContentUri(), PROJECT_BATCH_ID, WHERE_DELETED_VALUE_IS, MARKED_FOR_DELETION, null)).thenReturn(cursorWithDownloadsIdToBeDeleted);
         when(mockContentResolver.query(any(Uri.class), any(String[].class), any(String.class), any(String[].class), any(String.class))).thenReturn(cursorWithDownloadsIdToBeDeleted);
 
-        Collection<DownloadInfo> downloads = Arrays.asList(mockDownloadInfoId1, mockDownloadInfoId2, mockDownloadInfoId3, mockDownloadInfoId4);
+        Collection<FileDownloadInfo> downloads = Arrays.asList(mockDownloadInfoId1, mockDownloadInfoId2, mockDownloadInfoId3, mockDownloadInfoId4);
         batchRepository.deleteMarkedBatchesFor(downloads);
 
         verify(mockContentResolver).query(mockDownloads.getBatchContentUri(), PROJECT_BATCH_ID, WHERE_DELETED_VALUE_IS, MARKED_FOR_DELETION, null);
