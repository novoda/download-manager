--- conflicted
+++ resolved
@@ -245,12 +245,8 @@
         downloadManager = new DownloadManager(
                 LOCK,
                 EXECUTOR,
-<<<<<<< HEAD
                 callbackHandler,
-                new HashMap<DownloadBatchId, DownloadBatch>(),
-=======
                 new HashMap<>(),
->>>>>>> f00f5862
                 callbacks,
                 fileOperations,
                 downloadsBatchPersistence,
