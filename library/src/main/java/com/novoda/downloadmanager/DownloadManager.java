--- conflicted
+++ resolved
@@ -216,14 +216,6 @@
         }
     }
 
-<<<<<<< HEAD
-    @Override
-    public File getDownloadsDir() {
-        FilePersistence filePersistence = fileOperations.filePersistenceCreator().create();
-        FilePath filePath = filePersistence.basePath();
-        return new File(filePath.path());
-    }
-
     @WorkerThread
     @Override
     public boolean addCompletedBatch(CompletedDownloadBatch completedDownloadBatch) throws IllegalArgumentException {
@@ -239,6 +231,4 @@
         return downloadBatchMap.containsKey(completedDownloadBatch.downloadBatchId());
     }
 
-=======
->>>>>>> 3f7ad130
 }