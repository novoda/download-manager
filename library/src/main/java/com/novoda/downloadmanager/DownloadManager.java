--- conflicted
+++ resolved
@@ -77,13 +77,9 @@
         DownloadBatchId downloadBatchId = batch.downloadBatchId();
         DownloadBatch downloadBatch = downloadBatchMap.get(downloadBatchId);
         if (downloadBatch == null) {
-<<<<<<< HEAD
-            Logger.v("download " + downloadBatchId);
-=======
->>>>>>> abc009d1
             downloader.download(batch, downloadBatchMap);
         } else {
-            Log.v("abort download batch " + downloadBatchId + " will not download as exists already in the running batches map");
+            Logger.v("abort download batch " + downloadBatchId + " will not download as exists already in the running batches map");
         }
     }
 
@@ -91,7 +87,7 @@
     public void pause(DownloadBatchId downloadBatchId) {
         DownloadBatch downloadBatch = downloadBatchMap.get(downloadBatchId);
         if (downloadBatch == null) {
-            Log.v("abort pause batch " + downloadBatchId + " will not be paused as it does not exists in the running batches map");
+            Logger.v("abort pause batch " + downloadBatchId + " will not be paused as it does not exists in the running batches map");
             return;
         }
         downloadBatch.pause();
@@ -101,12 +97,12 @@
     public void resume(DownloadBatchId downloadBatchId) {
         DownloadBatch downloadBatch = downloadBatchMap.get(downloadBatchId);
         if (downloadBatch == null) {
-            Log.v("abort resume batch " + downloadBatchId + " will not be resume as it does not exists in the running batches map");
+            Logger.v("abort resume batch " + downloadBatchId + " will not be resume as it does not exists in the running batches map");
             return;
         }
 
         if (downloadBatch.status().status() == DownloadBatchStatus.Status.DOWNLOADING) {
-            Log.v("abort resume batch " + downloadBatchId + " will not be resume as it's already downloading");
+            Logger.v("abort resume batch " + downloadBatchId + " will not be resume as it's already downloading");
             return;
         }
 
@@ -118,7 +114,7 @@
     public void delete(DownloadBatchId downloadBatchId) {
         DownloadBatch downloadBatch = downloadBatchMap.get(downloadBatchId);
         if (downloadBatch == null) {
-            Log.v("abort delete batch " + downloadBatchId + " will not be deleted as it does not exists in the running batches map");
+            Logger.v("abort delete batch " + downloadBatchId + " will not be deleted as it does not exists in the running batches map");
             return;
         }
 
