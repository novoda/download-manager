/*
 * Copyright (C) 2008 The Android Open Source Project
 *
 * Licensed under the Apache License, Version 2.0 (the "License");
 * you may not use this file except in compliance with the License.
 * You may obtain a copy of the License at
 *
 *      http://www.apache.org/licenses/LICENSE-2.0
 *
 * Unless required by applicable law or agreed to in writing, software
 * distributed under the License is distributed on an "AS IS" BASIS,
 * WITHOUT WARRANTIES OR CONDITIONS OF ANY KIND, either express or implied.
 * See the License for the specific language governing permissions and
 * limitations under the License.
 */

package com.novoda.downloadmanager.lib;

import android.app.DownloadManager;
import android.content.Context;
import android.net.Uri;
import android.provider.BaseColumns;

/**
 * The Download Manager
 *
 * @pending
 */
final class Downloads {
    private Downloads() {
    }

    /**
     * Implementation details
     * <p/>
     * Exposes constants used to interact with the download manager's
     * content provider.
     * The constants URI ... STATUS are the names of columns in the downloads table.
     */
    static final class Impl implements BaseColumns {

        private Impl() {
        }

        /**
         * The permission to access the download manager
         */
        public static final String PERMISSION_ACCESS = "android.permission.ACCESS_DOWNLOAD_MANAGER";

        /**
         * The permission to access the download manager's advanced functions
         */
        public static final String PERMISSION_ACCESS_ADVANCED = "android.permission.ACCESS_DOWNLOAD_MANAGER_ADVANCED";

        /**
         * The permission to access the all the downloads in the manager.
         */
        public static final String PERMISSION_ACCESS_ALL = "android.permission.ACCESS_ALL_DOWNLOADS";

        /**
         * The permission to directly access the download manager's cache
         * directory
         */
        public static final String PERMISSION_CACHE = "android.permission.ACCESS_CACHE_FILESYSTEM";

        /**
         * The permission to send broadcasts on download completion
         */
        public static final String PERMISSION_SEND_INTENTS = "android.permission.SEND_DOWNLOAD_COMPLETED_INTENTS";

        /**
         * The permission to download files to the cache partition that won't be automatically
         * purged when space is needed.
         */
        public static final String PERMISSION_CACHE_NON_PURGEABLE = "android.permission.DOWNLOAD_CACHE_NON_PURGEABLE";

        /**
         * The permission to download files without any system notification being shown.
         */
        public static final String PERMISSION_NO_NOTIFICATION = "android.permission.DOWNLOAD_WITHOUT_NOTIFICATION";

        /**
         * Added so we can use our own ContentProvider - Matches: DownloadProvider.java
         */
        private static final String AUTHORITY = "content://" + DownloadProvider.AUTHORITY;

        /**
         * The content:// URI to access downloads owned by the caller's UID.
         */
        public static final Uri CONTENT_URI = Uri.parse(AUTHORITY + "/my_downloads");

        /**
         * The content:// URI to access downloads owned by the caller's UID.
         */
        public static final Uri BATCH_CONTENT_URI = Uri.parse(AUTHORITY + "/batches");

        /**
         * The content URI for accessing all downloads across all UIDs (requires the
         * ACCESS_ALL_DOWNLOADS permission).
         */
        public static final Uri ALL_DOWNLOADS_CONTENT_URI = Uri.parse(AUTHORITY + "/all_downloads");

        /**
         * The content:// URI to access downloads and their batch data.
         */
        public static final Uri DOWNLOADS_BY_BATCH_URI = Uri.parse(AUTHORITY + "/downloads_by_batch");

        /**
         * URI segment to access a publicly accessible downloaded file
         */
        public static final String PUBLICLY_ACCESSIBLE_DOWNLOADS_URI_SEGMENT = "public_downloads";

        /**
         * The content URI for accessing publicly accessible downloads (i.e., it requires no
         * permissions to access this downloaded file)
         */
        public static final Uri PUBLICLY_ACCESSIBLE_DOWNLOADS_URI = Uri.parse(AUTHORITY + "/" + PUBLICLY_ACCESSIBLE_DOWNLOADS_URI_SEGMENT);

        /**
         * Name of downloadstable in the database
         */
        public static final String DOWNLOADS_TABLE_NAME = "Downloads";

        /**
         * Name of downloadstable in the database
         */
        public static final String VIEW_NAME_DOWNLOADS_BY_BATCH = "DownloadsByBatch";

        /**
         * The name of the column containing the URI of the data being downloaded.
         * <P>Type: TEXT</P>
         * <P>Owner can Init/Read</P>
         */
        public static final String COLUMN_URI = "uri";

        /**
         * The name of the column containing application-specific data.
         * <P>Type: TEXT</P>
         * <P>Owner can Init/Read/Write</P>
         */
        public static final String COLUMN_APP_DATA = "entity";

        /**
         * The name of the column containing the flags that indicates whether
         * the initiating application is capable of verifying the integrity of
         * the downloaded file. When this flag is set, the download manager
         * performs downloads and reports success even in some situations where
         * it can't guarantee that the download has completed (e.g. when doing
         * a byte-range request without an ETag, or when it can't determine
         * whether a download fully completed).
         * <P>Type: BOOLEAN</P>
         * <P>Owner can Init</P>
         */
        public static final String COLUMN_NO_INTEGRITY = "no_integrity";

        /**
         * The name of the column containing the filename that the initiating
         * application recommends. When possible, the download manager will attempt
         * to use this filename, or a variation, as the actual name for the file.
         * <P>Type: TEXT</P>
         * <P>Owner can Init</P>
         */
        public static final String COLUMN_FILE_NAME_HINT = "hint";

        /**
         * The name of the column containing the filename where the downloaded data
         * was actually stored.
         * <P>Type: TEXT</P>
         * <P>Owner can Read</P>
         */
        public static final String _DATA = "_data";

        /**
         * The name of the column containing the MIME type of the downloaded data.
         * <P>Type: TEXT</P>
         * <P>Owner can Init/Read</P>
         */
        public static final String COLUMN_MIME_TYPE = "mimetype";

        /**
         * The name of the column containing the flag that controls the destination
         * of the download. See the DESTINATION_* constants for a list of legal values.
         * <P>Type: INTEGER</P>
         * <P>Owner can Init</P>
         */
        public static final String COLUMN_DESTINATION = "destination";

        /**
         * The name of the column containing the current control state  of the download.
         * Applications can write to this to control (pause/resume) the download.
         * the CONTROL_* constants for a list of legal values.
         * <P>Type: INTEGER</P>
         * <P>Owner can Read</P>
         */
        public static final String COLUMN_CONTROL = "control";

        /**
         * The name of the column containing the current status of the download.
         * Applications can read this to follow the progress of each download. See
         * the STATUS_* constants for a list of legal values.
         * <P>Type: INTEGER</P>
         * <P>Owner can Read</P>
         */
        public static final String COLUMN_STATUS = "status";

        /**
         * The name of the column containing the date at which some interesting
         * status changed in the download. Stored as a System.currentTimeMillis()
         * value.
         * <P>Type: BIGINT</P>
         * <P>Owner can Read</P>
         */
        public static final String COLUMN_LAST_MODIFICATION = "lastmod";

        /**
         * The name of the column containing the component name of the class that
         * will receive notifications associated with the download. The
         * package/class combination is passed to
         * Intent.setClassName(String,String).
         * <P>Type: TEXT</P>
         * <P>Owner can Init/Read</P>
         */
        public static final String COLUMN_NOTIFICATION_CLASS = "notificationclass";

        /**
         * If extras are specified when requesting a download they will be provided in the intent that
         * is sent to the specified class and package when a download has finished.
         * <P>Type: TEXT</P>
         * <P>Owner can Init</P>
         */
        public static final String COLUMN_NOTIFICATION_EXTRAS = "notificationextras";

        /**
         * The ID of the batch that the download belongs to
         * <P>Type: INTEGER</P>
         */
        public static final String COLUMN_BATCH_ID = "batch_id";

        /**
         * The name of the column contain the values of the cookie to be used for
         * the download. This is used directly as the value for the Cookie: HTTP
         * header that gets sent with the request.
         * <P>Type: TEXT</P>
         * <P>Owner can Init</P>
         */
        public static final String COLUMN_COOKIE_DATA = "cookiedata";

        /**
         * The name of the column containing the user agent that the initiating
         * application wants the download manager to use for this download.
         * <P>Type: TEXT</P>
         * <P>Owner can Init</P>
         */
        public static final String COLUMN_USER_AGENT = "useragent";

        /**
         * The name of the column containing the referer (sic) that the initiating
         * application wants the download manager to use for this download.
         * <P>Type: TEXT</P>
         * <P>Owner can Init</P>
         */
        public static final String COLUMN_REFERER = "referer";

        /**
         * The name of the column containing the total size of the file being
         * downloaded.
         * <P>Type: INTEGER</P>
         * <P>Owner can Read</P>
         */
        public static final String COLUMN_TOTAL_BYTES = "total_bytes";

        /**
         * The name of the column containing the size of the part of the file that
         * has been downloaded so far.
         * <P>Type: INTEGER</P>
         * <P>Owner can Read</P>
         */
        public static final String COLUMN_CURRENT_BYTES = "current_bytes";

        /**
         * The name of the column where the initiating application can provide the
         * UID of another application that is allowed to access this download. If
         * multiple applications share the same UID, all those applications will be
         * allowed to access this download. This column can be updated after the
         * download is initiated. This requires the permission
         * android.permission.ACCESS_DOWNLOAD_MANAGER_ADVANCED.
         * <P>Type: INTEGER</P>
         * <P>Owner can Init</P>
         */
        public static final String COLUMN_OTHER_UID = "otheruid";

        /**
         * The name of the column holding a bitmask of allowed network types.  This is only used for
         * public API downloads.
         * <P>Type: INTEGER</P>
         * <P>Owner can Init/Read</P>
         */
        public static final String COLUMN_ALLOWED_NETWORK_TYPES = "allowed_network_types";

        /**
         * The name of the column indicating whether roaming connections can be used.  This is only
         * used for public API downloads.
         * <P>Type: BOOLEAN</P>
         * <P>Owner can Init/Read</P>
         */
        public static final String COLUMN_ALLOW_ROAMING = "allow_roaming";

        /**
         * The name of the column indicating whether metered connections can be used.  This is only
         * used for public API downloads.
         * <P>Type: BOOLEAN</P>
         * <P>Owner can Init/Read</P>
         */
        public static final String COLUMN_ALLOW_METERED = "allow_metered";

        /**
         * Whether or not this download should be displayed in the system's Downloads UI.  Defaults
         * to true.
         * <P>Type: INTEGER</P>
         * <P>Owner can Init/Read</P>
         */
        public static final String COLUMN_IS_VISIBLE_IN_DOWNLOADS_UI = "is_visible_in_downloads_ui";

        /**
         * If true, the user has confirmed that this download can proceed over the mobile network
         * even though it exceeds the recommended maximum size.
         * <P>Type: BOOLEAN</P>
         */
        public static final String COLUMN_BYPASS_RECOMMENDED_SIZE_LIMIT = "bypass_recommended_size_limit";

        /**
         * Set to true if this download is deleted. It is completely removed from the database
         * when MediaProvider database also deletes the metadata asociated with this downloaded file.
         * <P>Type: BOOLEAN</P>
         * <P>Owner can Read</P>
         */
        public static final String COLUMN_DELETED = "deleted";

        /**
         * The URI to the corresponding entry in MediaProvider for this downloaded entry. It is
         * used to delete the entries from MediaProvider database when it is deleted from the
         * downloaded list.
         * <P>Type: TEXT</P>
         * <P>Owner can Read</P>
         */
        public static final String COLUMN_MEDIAPROVIDER_URI = "mediaprovider_uri";

        /**
         * The column that is used to remember whether the media scanner was invoked.
         * It can take the values: null or 0(not scanned), 1(scanned), 2 (not scannable).
         * <P>Type: TEXT</P>
         */
        public static final String COLUMN_MEDIA_SCANNED = "scanned";

        /**
         * The column with errorMsg for a failed downloaded.
         * Used only for debugging purposes.
         * <P>Type: TEXT</P>
         */
        public static final String COLUMN_ERROR_MSG = "errorMsg";

        /**
         * This column stores the source of the last update to this row.
         * This column is only for internal use.
         * Valid values are indicated by LAST_UPDATESRC_* constants.
         * <P>Type: INT</P>
         */
        public static final String COLUMN_LAST_UPDATESRC = "lastUpdateSrc";

        /**
         * The column that is used to count retries
         */
        public static final String COLUMN_FAILED_CONNECTIONS = "numfailed";

        /**
         * default value for {@link #COLUMN_LAST_UPDATESRC}.
         * This value is used when this column's value is not relevant.
         */
        public static final int LAST_UPDATESRC_NOT_RELEVANT = 0;

        /**
         * One of the values taken by {@link #COLUMN_LAST_UPDATESRC}.
         * This value is used when the update is NOT to be relayed to the DownloadService
         * (and thus spare DownloadService from scanning the database when this change occurs)
         */
        public static final int LAST_UPDATESRC_DONT_NOTIFY_DOWNLOADSVC = 1;

        /*
         * Lists the destinations that an application can specify for a download.
         */

        /**
         * This download will be saved to the external storage. This is the
         * default behavior, and should be used for any file that the user
         * can freely access, copy, delete. Even with that destination,
         * unencrypted DRM files are saved in secure internal storage.
         * Downloads to the external destination only write files for which
         * there is a registered handler. The resulting files are accessible
         * by filename to all applications.
         */
        public static final int DESTINATION_EXTERNAL = 0;

        /**
         * This download will be saved to the download manager's private
         * partition. This is the behavior used by applications that want to
         * download private files that are used and deleted soon after they
         * get downloaded. All file types are allowed, and only the initiating
         * application can access the file (indirectly through a content
         * provider). This requires the
         * android.permission.ACCESS_DOWNLOAD_MANAGER_ADVANCED permission.
         */
        public static final int DESTINATION_CACHE_PARTITION = 1;

        /**
         * This download will be saved to the download manager's private
         * partition and will be purged as necessary to make space. This is
         * for private files (similar to CACHE_PARTITION) that aren't deleted
         * immediately after they are used, and are kept around by the download
         * manager as long as space is available.
         */
        public static final int DESTINATION_CACHE_PARTITION_PURGEABLE = 2;

        /**
         * This download will be saved to the download manager's private
         * partition, as with DESTINATION_CACHE_PARTITION, but the download
         * will not proceed if the user is on a roaming data connection.
         */
        public static final int DESTINATION_CACHE_PARTITION_NOROAMING = 3;

        /**
         * This download will be saved to the location given by the file URI in
         * {@link #COLUMN_FILE_NAME_HINT}.
         */
        public static final int DESTINATION_FILE_URI = 4;

        /**
         * This download will be saved to the system cache ("/cache")
         * partition. This option is only used by system apps and so it requires
         * android.permission.ACCESS_CACHE_FILESYSTEM permission.
         */
        public static final int DESTINATION_SYSTEMCACHE_PARTITION = 5;

        /**
         * This download was completed by the caller (i.e., NOT downloadmanager)
         * and caller wants to have this download displayed in Downloads App.
         */
        public static final int DESTINATION_NON_DOWNLOADMANAGER_DOWNLOAD = 6;

        /**
         * This download is allowed to run.
         */
        public static final int CONTROL_RUN = 0;

        /**
         * This download must pause at the first opportunity.
         */
        public static final int CONTROL_PAUSED = 1;

        /*
         * Lists the states that the download manager can set on a download
         * to notify applications of the download progress.
         * The codes follow the HTTP families:<br>
         * 1xx: informational<br>
         * 2xx: success<br>
         * 3xx: redirects (not used by the download manager)<br>
         * 4xx: client errors<br>
         * 5xx: server errors
         */

        /**
         * Returns whether the status is informational (i.e. 1xx).
         */
        public static boolean isStatusInformational(int status) {
            return (status >= 100 && status < 200);
        }

        /**
         * Returns whether the status is a success (i.e. 2xx).
         */
        public static boolean isStatusSuccess(int status) {
            return (status >= 200 && status < 300);
        }

        /**
         * Returns whether the status is an error (i.e. 4xx or 5xx).
         */
        public static boolean isStatusError(int status) {
            return (status >= 400 && status < 600);
        }

        /**
         * Returns whether the status is a client error (i.e. 4xx).
         */
        public static boolean isStatusClientError(int status) {
            return (status >= 400 && status < 500);
        }

        /**
         * Returns whether the status is a server error (i.e. 5xx).
         */
        public static boolean isStatusServerError(int status) {
            return (status >= 500 && status < 600);
        }

        /**
         * this method determines if a notification should be displayed for a
         * given {@link #COLUMN_VISIBILITY} value
         *
         * @param visibility the value of {@link #COLUMN_VISIBILITY}.
         * @return true if the notification should be displayed. false otherwise.
         */
        public static boolean isNotificationToBeDisplayed(int visibility) {
            return visibility == DownloadManager.Request.VISIBILITY_VISIBLE_NOTIFY_COMPLETED ||
                    visibility == DownloadManager.Request.VISIBILITY_VISIBLE_NOTIFY_ONLY_COMPLETION;
        }

        /**
         * Returns whether the download has completed (either with success or error).
         */
        public static boolean isStatusCompleted(int status) {
            return isStatusSuccess(status) || (isStatusError(status) && !isStatusCancelled(status));
        }

        /**
         * Returns whether the download has been cancelled.
         */
        public static boolean isStatusCancelled(int status) {
            return status == STATUS_CANCELED;
        }

        /**
         * Returns whether the download did not start due to insufficient space
         */
        public static boolean isStatusInsufficientSpace(int finalStatus) {
            return finalStatus == STATUS_INSUFFICIENT_SPACE_ERROR;
        }

        /**
         * This download hasn't stated yet
         */
        public static final int STATUS_PENDING = 190;

        /**
         * This download has started
         */
        public static final int STATUS_RUNNING = 192;

        /**
         * This download has been paused by the owning app.
         */
        public static final int STATUS_PAUSED_BY_APP = 193;

        /**
         * This download encountered some network error and is waiting before retrying the request.
         */
        public static final int STATUS_WAITING_TO_RETRY = 194;

        /**
         * This download is waiting for network connectivity to proceed.
         */
        public static final int STATUS_WAITING_FOR_NETWORK = 195;

        /**
         * This download exceeded a size limit for mobile networks and is waiting for a Wi-Fi
         * connection to proceed.
         */
        public static final int STATUS_QUEUED_FOR_WIFI = 196;

        /**
         * This download couldn't be completed due to insufficient storage
         * space.  Typically, this is because the SD card is full.
         */
        public static final int STATUS_INSUFFICIENT_SPACE_ERROR = 198;

        /**
         * This download couldn't be completed because no external storage
         * device was found.  Typically, this is because the SD card is not
         * mounted.
         */
        public static final int STATUS_DEVICE_NOT_FOUND_ERROR = 199;

        /**
         * This download has successfully completed.
         * Warning: there might be other status values that indicate success
         * in the future.
         * Use isSucccess() to capture the entire category.
         */
        public static final int STATUS_SUCCESS = 200;

        /**
         * This request couldn't be parsed. This is also used when processing
         * requests with unknown/unsupported URI schemes.
         */
        public static final int STATUS_BAD_REQUEST = 400;

        /**
         * This download can't be performed because the content type cannot be
         * handled.
         */
        public static final int STATUS_NOT_ACCEPTABLE = 406;

        /**
         * This download cannot be performed because the length cannot be
         * determined accurately. This is the code for the HTTP error "Length
         * Required", which is typically used when making requests that require
         * a content length but don't have one, and it is also used in the
         * client when a response is received whose length cannot be determined
         * accurately (therefore making it impossible to know when a download
         * completes).
         */
        public static final int STATUS_LENGTH_REQUIRED = 411;

        /**
         * This download was interrupted and cannot be resumed.
         * This is the code for the HTTP error "Precondition Failed", and it is
         * also used in situations where the client doesn't have an ETag at all.
         */
        public static final int STATUS_PRECONDITION_FAILED = 412;

        /**
         * The lowest-valued error status that is not an actual HTTP status code.
         */
        public static final int MIN_ARTIFICIAL_ERROR_STATUS = 488;

        /**
         * The requested destination file already exists.
         */
        public static final int STATUS_FILE_ALREADY_EXISTS_ERROR = 488;

        /**
         * Some possibly transient error occurred, but we can't resume the download.
         */
        public static final int STATUS_CANNOT_RESUME = 489;

        /**
         * This download was canceled
         */
        public static final int STATUS_CANCELED = 490;

        /**
         * This download has completed with an error.
         * Warning: there will be other status values that indicate errors in
         * the future. Use isStatusError() to capture the entire category.
         */
        public static final int STATUS_UNKNOWN_ERROR = 491;

        /**
         * This download couldn't be completed because of a storage issue.
         * Typically, that's because the filesystem is missing or full.
         * Use the more specific {@link #STATUS_INSUFFICIENT_SPACE_ERROR}
         * and {@link #STATUS_DEVICE_NOT_FOUND_ERROR} when appropriate.
         */
        public static final int STATUS_FILE_ERROR = 492;

        /**
         * This download couldn't be completed because of an HTTP
         * redirect response that the download manager couldn't
         * handle.
         */
        public static final int STATUS_UNHANDLED_REDIRECT = 493;

        /**
         * This download couldn't be completed because of an
         * unspecified unhandled HTTP code.
         */
        public static final int STATUS_UNHANDLED_HTTP_CODE = 494;

        /**
         * This download couldn't be completed because of an
         * error receiving or processing data at the HTTP level.
         */
        public static final int STATUS_HTTP_DATA_ERROR = 495;

        /**
         * This download couldn't be completed because of an
         * HttpException while setting up the request.
         */
        public static final int STATUS_HTTP_EXCEPTION = 496;

        /**
         * This download couldn't be completed because there were
         * too many redirects.
         */
        public static final int STATUS_TOO_MANY_REDIRECTS = 497;

        /**
         * This download couldn't be completed because another download in the batch failed.
         */
        public static final int STATUS_BATCH_FAILED = 498;

        static String statusToString(int status) {
            switch (status) {
                case STATUS_PENDING:
                    return "PENDING";
                case STATUS_RUNNING:
                    return "RUNNING";
                case STATUS_PAUSED_BY_APP:
                    return "PAUSED_BY_APP";
                case STATUS_WAITING_TO_RETRY:
                    return "WAITING_TO_RETRY";
                case STATUS_WAITING_FOR_NETWORK:
                    return "WAITING_FOR_NETWORK";
                case STATUS_QUEUED_FOR_WIFI:
                    return "QUEUED_FOR_WIFI";
                case STATUS_INSUFFICIENT_SPACE_ERROR:
                    return "INSUFFICIENT_SPACE_ERROR";
                case STATUS_DEVICE_NOT_FOUND_ERROR:
                    return "DEVICE_NOT_FOUND_ERROR";
                case STATUS_SUCCESS:
                    return "SUCCESS";
                case STATUS_BAD_REQUEST:
                    return "BAD_REQUEST";
                case STATUS_NOT_ACCEPTABLE:
                    return "NOT_ACCEPTABLE";
                case STATUS_LENGTH_REQUIRED:
                    return "LENGTH_REQUIRED";
                case STATUS_PRECONDITION_FAILED:
                    return "PRECONDITION_FAILED";
                case STATUS_FILE_ALREADY_EXISTS_ERROR:
                    return "FILE_ALREADY_EXISTS_ERROR";
                case STATUS_CANNOT_RESUME:
                    return "CANNOT_RESUME";
                case STATUS_CANCELED:
                    return "CANCELED";
                case STATUS_UNKNOWN_ERROR:
                    return "UNKNOWN_ERROR";
                case STATUS_FILE_ERROR:
                    return "FILE_ERROR";
                case STATUS_UNHANDLED_REDIRECT:
                    return "UNHANDLED_REDIRECT";
                case STATUS_UNHANDLED_HTTP_CODE:
                    return "UNHANDLED_HTTP_CODE";
                case STATUS_HTTP_DATA_ERROR:
                    return "HTTP_DATA_ERROR";
                case STATUS_HTTP_EXCEPTION:
                    return "HTTP_EXCEPTION";
                case STATUS_TOO_MANY_REDIRECTS:
                    return "TOO_MANY_REDIRECTS";
                default:
                    return Integer.toString(status);
            }
        }

        /**
         * Constants related to HTTP request headers associated with each download.
         */
        public static class RequestHeaders implements BaseColumns {
            public static final String HEADERS_DB_TABLE = "request_headers";
            public static final String COLUMN_DOWNLOAD_ID = "download_id";
            public static final String COLUMN_HEADER = "header";
            public static final String COLUMN_VALUE = "value";

            /**
             * Path segment to add to a download URI to retrieve request headers
             */
            public static final String URI_SEGMENT = "headers";

            /**
             * Prefix for ContentValues keys that contain HTTP header lines, to be passed to
             * DownloadProvider.insert().
             */
            public static final String INSERT_KEY_PREFIX = "http_header_";
        }

        /**
         * Constants related to batches associated with each download.
         */
        public static class Batches implements BaseColumns {
            public static final String BATCHES_TABLE_NAME = "batches";

            /**
             * The name of the column where the initiating application can provided the
             * title of this batch. The title will be displayed ito the user in the
             * list of batches.
             * <P>Type: TEXT</P>
             * <P>Owner can Init/Read/Write</P>
             */
            public static final String COLUMN_TITLE = "batch_title";

            /**
             * The name of the column where the initiating application can provide the
             * description of this batch. The description will be displayed to the
             * user in the list of batches.
             * <P>Type: TEXT</P>
             * <P>Owner can Init/Read/Write</P>
             */
            public static final String COLUMN_DESCRIPTION = "batch_description";

            /**
             * A URL that will be used to show a big picture style notification
             */
            public static final String COLUMN_BIG_PICTURE = "batch_notificationBigPictureResourceId";

            /**
             * The status of the batch.
             * <P>Type: INTEGER</P>
             * <P>Owner can Read</P>
             */
            public static final String COLUMN_STATUS = "batch_status";

            /**
             * The name of the column containing the flags that controls whether the
             * batch is displayed by the UI. See the {@link NotificationVisibility} constants for
             * a list of legal values.
             * <P>Type: INTEGER</P>
             * <P>Owner can Init/Read/Write</P>
             */
            public static final String COLUMN_VISIBILITY = "visibility";

            /**
<<<<<<< HEAD
             * The total size of the batch in bytes.
             * <P>Type: INTEGER</P>
             */
            public static final String COLUMN_TOTAL_BYTES = "batch_total_bytes";

            /**
             * The current size of the batch in bytes (on device).
             * <P>Type: INTEGER</P>
             */
            public static final String COLUMN_CURRENT_BYTES = "batch_current_bytes";
=======
             * Set to true if this batch is deleted. Its downloads will also be deleted.
             * <P>Type: BOOLEAN</P>
             * <P>Owner can Read</P>
             */
            public static final String COLUMN_DELETED = "deleted";
>>>>>>> 3875948b
        }
    }

    /**
     * Query where clause for general querying.
     */
    private static final String QUERY_WHERE_CLAUSE = Impl.COLUMN_NOTIFICATION_CLASS + "=?";

    /**
     * Delete all the downloads for a package/class pair.
     */
    public static void removeAllDownloads(Context context, String notificationClass) {
        context.getContentResolver().delete(Impl.CONTENT_URI, QUERY_WHERE_CLAUSE, new String[]{notificationClass});
    }
}<|MERGE_RESOLUTION|>--- conflicted
+++ resolved
@@ -808,24 +808,23 @@
             public static final String COLUMN_VISIBILITY = "visibility";
 
             /**
-<<<<<<< HEAD
-             * The total size of the batch in bytes.
-             * <P>Type: INTEGER</P>
-             */
-            public static final String COLUMN_TOTAL_BYTES = "batch_total_bytes";
-
-            /**
-             * The current size of the batch in bytes (on device).
-             * <P>Type: INTEGER</P>
-             */
-            public static final String COLUMN_CURRENT_BYTES = "batch_current_bytes";
-=======
              * Set to true if this batch is deleted. Its downloads will also be deleted.
              * <P>Type: BOOLEAN</P>
              * <P>Owner can Read</P>
              */
             public static final String COLUMN_DELETED = "deleted";
->>>>>>> 3875948b
+
+            /**
+             * The total size of the batch in bytes.
+             * <P>Type: INTEGER</P>
+             */
+            public static final String COLUMN_TOTAL_BYTES = "batch_total_bytes";
+
+            /**
+             * The current size of the batch in bytes (on device).
+             * <P>Type: INTEGER</P>
+             */
+            public static final String COLUMN_CURRENT_BYTES = "batch_current_bytes";
         }
     }
 
