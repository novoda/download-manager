package com.novoda.downloadmanager.lib;

import android.content.ContentResolver;
import android.database.Cursor;
import android.net.Uri;
import android.support.annotation.IntDef;

import java.lang.annotation.Retention;
import java.lang.annotation.RetentionPolicy;
import java.util.ArrayList;
import java.util.Arrays;
import java.util.List;

/**
 * This class may be used to filter download manager queries.
 */
public class Query {

    @Retention(RetentionPolicy.SOURCE)
    @IntDef({ORDER_ASCENDING, ORDER_DESCENDING})
    public @interface Order {
    }

    /**
     * Constant for use with {@link #orderBy}
     */
    public static final int ORDER_ASCENDING = 1;

    /**
     * Constant for use with {@link #orderBy}
     */
    public static final int ORDER_DESCENDING = 2;

    private static final String ORDER_BY_LIVENESS = String.format("CASE batch_status "
                    + "WHEN %1$d THEN 1 "
                    + "WHEN %2$d THEN 2 "
                    + "WHEN %3$d THEN 3 "
                    + "WHEN %4$d THEN 4 "
                    + "WHEN %5$d THEN 5 "
                    + "ELSE 2 END",
            Downloads.Impl.STATUS_RUNNING,
            Downloads.Impl.STATUS_PENDING,
            Downloads.Impl.STATUS_PAUSED_BY_APP,
            Downloads.Impl.STATUS_BATCH_FAILED,
            Downloads.Impl.STATUS_SUCCESS
    );

    private long[] downloadIds = null;
    private long[] batchIds = null;
<<<<<<< HEAD
    private Integer mStatusFlags = null;
    private boolean mOnlyIncludeVisibleInDownloadsUi = false;
=======
    private Integer statusFlags = null;
    private String orderByColumn = Downloads.Impl.COLUMN_LAST_MODIFICATION;
    private int orderDirection = ORDER_DESCENDING;
    private boolean onlyIncludeVisibleInDownloadsUi = false;
>>>>>>> 78da5a0c
    private String[] filterExtras;
    private String orderString = Downloads.Impl.COLUMN_LAST_MODIFICATION + " DESC";

    /**
     * Include only the downloads with the given IDs.
     *
     * @return this object
     */
    public Query setFilterById(long... downloadIds) {
        this.downloadIds = downloadIds;
        return this;
    }

    /**
     * Include only the downloads with the given batch IDs.
     *
     * @return this object
     */
    public Query setFilterByBatchId(long... batchIds) {
        this.batchIds = batchIds;
        return this;
    }

    /**
     * Include only the downloads with the given extras.
     *
     * @return this object
     */
    public Query setFilterByExtras(String... extras) {
        filterExtras = extras;
        return this;
    }

    /**
     * Include only downloads with status matching any the given status flags.
     *
     * @param flags any combination of the STATUS_* bit flags
     * @return this object
     */
    public Query setFilterByStatus(int flags) {
        statusFlags = flags;
        return this;
    }

    /**
     * Controls whether this query includes downloads not visible in the system's Downloads UI.
     *
     * @param value if true, this query will only include downloads that should be displayed in
     *              the system's Downloads UI; if false (the default), this query will include
     *              both visible and invisible downloads.
     * @return this object
     */
    public Query setOnlyIncludeVisibleInDownloadsUi(boolean value) {
        onlyIncludeVisibleInDownloadsUi = value;
        return this;
    }

    /**
     * Change the sort order of the returned Cursor.
     *
     * @param column    one of the COLUMN_* constants; currently, only
     *                  {DownloadManager.COLUMN_LAST_MODIFIED_TIMESTAMP} and {DownloadManager.COLUMN_TOTAL_SIZE_BYTES} are
     *                  supported.
     * @param direction either {@link #ORDER_ASCENDING} or {@link #ORDER_DESCENDING}
     * @return this object
     */
    public Query orderBy(String column, @Order int direction) {
        if (direction != ORDER_ASCENDING && direction != ORDER_DESCENDING) {
            throw new IllegalArgumentException("Invalid direction: " + direction);
        }

<<<<<<< HEAD
        String resolvedOrderColumn;
        if (column.equals(DownloadManager.COLUMN_LAST_MODIFIED_TIMESTAMP)) {
            resolvedOrderColumn = Downloads.Impl.COLUMN_LAST_MODIFICATION;
        } else if (column.equals(DownloadManager.COLUMN_TOTAL_SIZE_BYTES)) {
            resolvedOrderColumn = Downloads.Impl.COLUMN_TOTAL_BYTES;
        } else {
            throw new IllegalArgumentException("Cannot order by " + column);
        }

        String orderDirection = (direction == ORDER_ASCENDING ? "ASC" : "DESC");
        orderString = resolvedOrderColumn + " " + orderDirection;
        return this;
    }

    /**
     * Sorts downloads according to the 'liveness' of the download, i.e. in the order:
     * Downloading, queued, other, paused, failed, completed
     *
     * @return this {@link Query}
     */
    public Query orderByLiveness() {
        orderString = ORDER_BY_LIVENESS;
=======
        switch (column) {
            case DownloadManager.COLUMN_LAST_MODIFIED_TIMESTAMP:
                orderByColumn = Downloads.Impl.COLUMN_LAST_MODIFICATION;
                break;
            case DownloadManager.COLUMN_TOTAL_SIZE_BYTES:
                orderByColumn = Downloads.Impl.COLUMN_TOTAL_BYTES;
                break;
            default:
                throw new IllegalArgumentException("Cannot order by " + column);
        }
        orderDirection = direction;
>>>>>>> 78da5a0c
        return this;
    }

    /**
     * Run this query using the given ContentResolver.
     *
     * @param projection the projection to pass to ContentResolver.query()
     * @return the Cursor returned by ContentResolver.query()
     */
    Cursor runQuery(ContentResolver resolver, String[] projection, Uri baseUri) {
        List<String> selectionParts = new ArrayList<>();
        String[] selectionArgs = getIdsAsStringArray(downloadIds);

        filterByDownloadIds(selectionParts);
        filterByBatchIds(selectionParts);
        filterByExtras(selectionParts);
        filterByStatus(selectionParts);

        if (onlyIncludeVisibleInDownloadsUi) {
            selectionParts.add(Downloads.Impl.COLUMN_IS_VISIBLE_IN_DOWNLOADS_UI + " != '0'");
        }

        // only return rows which are not marked 'deleted = 1'
        selectionParts.add(Downloads.Impl.COLUMN_DELETED + " != '1'");

        String selection = joinStrings(" AND ", selectionParts);
<<<<<<< HEAD
=======
        String orderDirection = (this.orderDirection == ORDER_ASCENDING ? "ASC" : "DESC");
        String orderBy = orderByColumn + " " + orderDirection;
>>>>>>> 78da5a0c

        return resolver.query(baseUri, projection, selection, selectionArgs, orderString);
    }

    private String[] getIdsAsStringArray(long[] ids) {
        if (ids == null) {
            return null;
        }
        return longArrayToStringArray(ids);
    }

    private void filterByDownloadIds(List<String> selectionParts) {
        if (downloadIds == null) {
            return;
        }
        selectionParts.add(DownloadManager.getWhereClauseForIds(downloadIds));
    }

    private void filterByBatchIds(List<String> selectionParts) {
        if (batchIds == null || batchIds.length == 0) {
            return;
        }
        selectionParts.add(getWhereClauseForBatchIds(batchIds));
    }

    /**
     * Get a SQL WHERE clause to select a bunch of IDs.
     */
    private String getWhereClauseForBatchIds(long[] ids) {
        String[] idStrings = longArrayToStringArray(ids);
        return Downloads.Impl.COLUMN_BATCH_ID + " IN (" + joinStrings(",", Arrays.asList(idStrings)) + ")";
    }

    private void filterByExtras(List<String> selectionParts) {
        if (filterExtras == null) {
            return;
        }
        List<String> parts = new ArrayList<>();
        for (String filterExtra : filterExtras) {
            parts.add(extrasClause(filterExtra));
        }
        selectionParts.add(joinStrings(" OR ", parts));
    }

    private void filterByStatus(List<String> selectionParts) {
        if (statusFlags == null) {
            return;
        }

        List<String> parts = new ArrayList<>();
        if ((statusFlags & DownloadManager.STATUS_PENDING) != 0) {
            parts.add(statusClause("=", Downloads.Impl.STATUS_PENDING));
        }
        if ((statusFlags & DownloadManager.STATUS_RUNNING) != 0) {
            parts.add(statusClause("=", Downloads.Impl.STATUS_RUNNING));
        }
        if ((statusFlags & DownloadManager.STATUS_PAUSED) != 0) {
            parts.add(statusClause("=", Downloads.Impl.STATUS_PAUSED_BY_APP));
            parts.add(statusClause("=", Downloads.Impl.STATUS_WAITING_TO_RETRY));
            parts.add(statusClause("=", Downloads.Impl.STATUS_WAITING_FOR_NETWORK));
            parts.add(statusClause("=", Downloads.Impl.STATUS_QUEUED_FOR_WIFI));
        }
        if ((statusFlags & DownloadManager.STATUS_SUCCESSFUL) != 0) {
            parts.add(statusClause("=", Downloads.Impl.STATUS_SUCCESS));
        }
        if ((statusFlags & DownloadManager.STATUS_FAILED) != 0) {
            parts.add("(" + statusClause(">=", 400) + " AND " + statusClause("<", 600) + ")");
        }
        selectionParts.add(joinStrings(" OR ", parts));
    }

    // copied from AOSP for testability
    private static String joinStrings(String joiner, Iterable<String> parts) {
        StringBuilder builder = new StringBuilder();
        boolean first = true;
        for (String part : parts) {
            if (!first) {
                builder.append(joiner);
            }
            builder.append(part);
            first = false;
        }
        return builder.toString();
    }

    private static String[] longArrayToStringArray(long[] longs) {
        String[] strings = new String[longs.length];
        for (int i = 0; i < longs.length; i++) {
            strings[i] = Long.toString(longs[i]);
        }
        return strings;
    }

    private String extrasClause(String extra) {
        return Downloads.Impl.COLUMN_NOTIFICATION_EXTRAS + " = '" + extra + "'";
    }

    private String statusClause(String operator, int value) {
        return Downloads.Impl.COLUMN_STATUS + operator + "'" + value + "'";
    }
}<|MERGE_RESOLUTION|>--- conflicted
+++ resolved
@@ -47,15 +47,10 @@
 
     private long[] downloadIds = null;
     private long[] batchIds = null;
-<<<<<<< HEAD
-    private Integer mStatusFlags = null;
-    private boolean mOnlyIncludeVisibleInDownloadsUi = false;
-=======
     private Integer statusFlags = null;
     private String orderByColumn = Downloads.Impl.COLUMN_LAST_MODIFICATION;
     private int orderDirection = ORDER_DESCENDING;
     private boolean onlyIncludeVisibleInDownloadsUi = false;
->>>>>>> 78da5a0c
     private String[] filterExtras;
     private String orderString = Downloads.Impl.COLUMN_LAST_MODIFICATION + " DESC";
 
@@ -127,42 +122,31 @@
             throw new IllegalArgumentException("Invalid direction: " + direction);
         }
 
-<<<<<<< HEAD
         String resolvedOrderColumn;
-        if (column.equals(DownloadManager.COLUMN_LAST_MODIFIED_TIMESTAMP)) {
-            resolvedOrderColumn = Downloads.Impl.COLUMN_LAST_MODIFICATION;
-        } else if (column.equals(DownloadManager.COLUMN_TOTAL_SIZE_BYTES)) {
-            resolvedOrderColumn = Downloads.Impl.COLUMN_TOTAL_BYTES;
-        } else {
-            throw new IllegalArgumentException("Cannot order by " + column);
-        }
-
-        String orderDirection = (direction == ORDER_ASCENDING ? "ASC" : "DESC");
-        orderString = resolvedOrderColumn + " " + orderDirection;
-        return this;
-    }
-
-    /**
-     * Sorts downloads according to the 'liveness' of the download, i.e. in the order:
-     * Downloading, queued, other, paused, failed, completed
-     *
-     * @return this {@link Query}
-     */
-    public Query orderByLiveness() {
-        orderString = ORDER_BY_LIVENESS;
-=======
         switch (column) {
             case DownloadManager.COLUMN_LAST_MODIFIED_TIMESTAMP:
-                orderByColumn = Downloads.Impl.COLUMN_LAST_MODIFICATION;
+                resolvedOrderColumn = Downloads.Impl.COLUMN_LAST_MODIFICATION;
                 break;
             case DownloadManager.COLUMN_TOTAL_SIZE_BYTES:
-                orderByColumn = Downloads.Impl.COLUMN_TOTAL_BYTES;
+                resolvedOrderColumn = Downloads.Impl.COLUMN_TOTAL_BYTES;
                 break;
             default:
                 throw new IllegalArgumentException("Cannot order by " + column);
         }
-        orderDirection = direction;
->>>>>>> 78da5a0c
+
+        String orderDirection = (direction == ORDER_ASCENDING ? "ASC" : "DESC");
+        orderString = resolvedOrderColumn + " " + orderDirection;
+        return this;
+    }
+
+    /**
+     * Sorts downloads according to the 'liveness' of the download, i.e. in the order:
+     * Downloading, queued, other, paused, failed, completed
+     *
+     * @return this {@link Query}
+     */
+    public Query orderByLiveness() {
+        orderString = ORDER_BY_LIVENESS;
         return this;
     }
 
@@ -189,11 +173,6 @@
         selectionParts.add(Downloads.Impl.COLUMN_DELETED + " != '1'");
 
         String selection = joinStrings(" AND ", selectionParts);
-<<<<<<< HEAD
-=======
-        String orderDirection = (this.orderDirection == ORDER_ASCENDING ? "ASC" : "DESC");
-        String orderBy = orderByColumn + " " + orderDirection;
->>>>>>> 78da5a0c
 
         return resolver.query(baseUri, projection, selection, selectionArgs, orderString);
     }
