--- conflicted
+++ resolved
@@ -106,11 +106,7 @@
             DownloadBatch batch = cluster.iterator().next();
             // TODO: Decide how we handle notification clicks
             DownloadInfo downloadInfo = batch.getDownloads().get(0);
-<<<<<<< HEAD
-            Uri uri = ContentUris.withAppendedId(downloads.getAllDownloadsContentUri(), downloadInfo.mId);
-=======
-            Uri uri = ContentUris.withAppendedId(Downloads.Impl.ALL_DOWNLOADS_CONTENT_URI, downloadInfo.getId());
->>>>>>> 78da5a0c
+            Uri uri = ContentUris.withAppendedId(downloads.getAllDownloadsContentUri(), downloadInfo.getId());
             builder.setAutoCancel(true);
 
             final String action;
