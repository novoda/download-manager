--- conflicted
+++ resolved
@@ -4,10 +4,6 @@
 import android.content.ContentValues;
 import android.database.Cursor;
 import android.net.Uri;
-<<<<<<< HEAD
-=======
-import android.text.TextUtils;
->>>>>>> 8776ac10
 import android.util.SparseIntArray;
 
 import com.novoda.notils.string.StringUtils;
@@ -44,19 +40,12 @@
 
     private final ContentResolver resolver;
     private final DownloadDeleter downloadDeleter;
-<<<<<<< HEAD
-    private final Downloads downloads;
-
-    public BatchRepository(ContentResolver resolver, DownloadDeleter downloadDeleter, Downloads downloads) {
-        this.resolver = resolver;
-        this.downloadDeleter = downloadDeleter;
-        this.downloads = downloads;
-=======
     private final Uri batchContentUri;
     private final Uri allDownloadsContentUri;
 
     public static BatchRepository newInstance(ContentResolver resolver, DownloadDeleter downloadDeleter) {
-        return new BatchRepository(resolver, downloadDeleter, BATCH_CONTENT_URI, ALL_DOWNLOADS_CONTENT_URI);
+        Downloads downloads = new Downloads(DownloadProvider.AUTHORITY);
+        return new BatchRepository(resolver, downloadDeleter, downloads.getBatchContentUri(), downloads.getAllDownloadsContentUri());
     }
 
     BatchRepository(ContentResolver resolver, DownloadDeleter downloadDeleter, Uri batchContentUri, Uri allDownloadsContentUri) {
@@ -64,27 +53,18 @@
         this.downloadDeleter = downloadDeleter;
         this.batchContentUri = batchContentUri;
         this.allDownloadsContentUri = allDownloadsContentUri;
->>>>>>> 8776ac10
     }
 
     void updateTotalSize(long batchId) {
         ContentValues updateValues = new ContentValues();
         updateValues.put(Batches.COLUMN_TOTAL_BYTES, getSummedBatchSizeInBytes(batchId, COLUMN_TOTAL_BYTES));
-<<<<<<< HEAD
-        resolver.update(downloads.getBatchContentUri(), updateValues, Batches._ID + " = ?", new String[]{String.valueOf(batchId)});
-=======
         resolver.update(batchContentUri, updateValues, Batches._ID + " = ?", new String[]{String.valueOf(batchId)});
->>>>>>> 8776ac10
     }
 
     void updateCurrentSize(long batchId) {
         ContentValues updateValues = new ContentValues();
         updateValues.put(Batches.COLUMN_CURRENT_BYTES, getSummedBatchSizeInBytes(batchId, COLUMN_CURRENT_BYTES));
-<<<<<<< HEAD
-        resolver.update(downloads.getBatchContentUri(), updateValues, Batches._ID + " = ?", new String[]{String.valueOf(batchId)});
-=======
         resolver.update(batchContentUri, updateValues, Batches._ID + " = ?", new String[]{String.valueOf(batchId)});
->>>>>>> 8776ac10
     }
 
     private long getSummedBatchSizeInBytes(long batchId, String columnName) {
@@ -93,11 +73,7 @@
         try {
             String[] selectionArgs = {String.valueOf(batchId)};
             cursor = resolver.query(
-<<<<<<< HEAD
-                    downloads.getAllDownloadsContentUri(),
-=======
                     allDownloadsContentUri,
->>>>>>> 8776ac10
                     new String[]{"sum(" + columnName + ")"},
                     COLUMN_BATCH_ID + " = ?",
                     selectionArgs,
@@ -117,11 +93,7 @@
     void updateBatchStatus(long batchId, int status) {
         ContentValues values = new ContentValues();
         values.put(Batches.COLUMN_STATUS, status);
-<<<<<<< HEAD
-        resolver.update(downloads.getBatchContentUri(), values, Batches._ID + " = ?", new String[]{String.valueOf(batchId)});
-=======
         resolver.update(batchContentUri, values, Batches._ID + " = ?", new String[]{String.valueOf(batchId)});
->>>>>>> 8776ac10
     }
 
     int getBatchStatus(long batchId) {
@@ -130,11 +102,7 @@
         try {
             String[] selectionArgs = {String.valueOf(batchId)};
             cursor = resolver.query(
-<<<<<<< HEAD
-                    downloads.getAllDownloadsContentUri(),
-=======
                     allDownloadsContentUri,
->>>>>>> 8776ac10
                     null,
                     COLUMN_BATCH_ID + " = ?",
                     selectionArgs,
@@ -181,11 +149,7 @@
     }
 
     public List<DownloadBatch> retrieveBatchesFor(Collection<DownloadInfo> downloads) {
-<<<<<<< HEAD
-        Cursor batchesCursor = resolver.query(this.downloads.getBatchContentUri(), null, null, null, null);
-=======
         Cursor batchesCursor = resolver.query(batchContentUri, null, null, null, null);
->>>>>>> 8776ac10
         List<DownloadBatch> batches = new ArrayList<>(batchesCursor.getCount());
         try {
             int idColumn = batchesCursor.getColumnIndexOrThrow(Downloads.Impl.Batches._ID);
@@ -223,11 +187,7 @@
         return batches;
     }
 
-<<<<<<< HEAD
-    public void deleteMarkedBatchesFor(Collection<DownloadInfo> downloads, Uri batchContentUri) {
-=======
     public void deleteMarkedBatchesFor(Collection<DownloadInfo> downloads) {
->>>>>>> 8776ac10
         Cursor batchesCursor = resolver.query(batchContentUri, PROJECT_BATCH_ID, WHERE_DELETED_VALUE_IS, MARKED_FOR_DELETION, null);
         List<Long> batchIdsToDelete = new ArrayList<>();
         try {
@@ -255,10 +215,6 @@
 
         String selection = StringUtils.join(batchIdsToDelete, ", ");
         String[] selectionArgs = {selection};
-<<<<<<< HEAD
-        resolver.delete(this.downloads.getBatchContentUri(), Downloads.Impl.Batches._ID + " IN (?)", selectionArgs);
-=======
         resolver.delete(batchContentUri, Downloads.Impl.Batches._ID + " IN (?)", selectionArgs);
->>>>>>> 8776ac10
     }
 }