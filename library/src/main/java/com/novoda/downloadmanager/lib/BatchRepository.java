--- conflicted
+++ resolved
@@ -140,13 +140,8 @@
         return DownloadBatch.DELETED;
     }
 
-<<<<<<< HEAD
-    public List<DownloadBatch> retrieveBatchesFor(Collection<DownloadInfo> downloads) {
+    public List<DownloadBatch> retrieveBatchesFor(Collection<FileDownloadInfo> downloads) {
         Cursor batchesCursor = resolver.query(this.downloads.getBatchContentUri(), null, null, null, null);
-=======
-    public List<DownloadBatch> retrieveBatchesFor(Collection<FileDownloadInfo> downloads) {
-        Cursor batchesCursor = resolver.query(batchContentUri, null, null, null, null);
->>>>>>> 3fc59a79
         List<DownloadBatch> batches = new ArrayList<>(batchesCursor.getCount());
         try {
             int idColumn = batchesCursor.getColumnIndexOrThrow(Downloads.Impl.Batches._ID);
@@ -184,13 +179,8 @@
         return batches;
     }
 
-<<<<<<< HEAD
-    public void deleteMarkedBatchesFor(Collection<DownloadInfo> downloads) {
+    public void deleteMarkedBatchesFor(Collection<FileDownloadInfo> downloads) {
         Cursor batchesCursor = resolver.query(this.downloads.getBatchContentUri(), PROJECT_BATCH_ID, WHERE_DELETED_VALUE_IS, MARKED_FOR_DELETION, null);
-=======
-    public void deleteMarkedBatchesFor(Collection<FileDownloadInfo> downloads) {
-        Cursor batchesCursor = resolver.query(batchContentUri, PROJECT_BATCH_ID, WHERE_DELETED_VALUE_IS, MARKED_FOR_DELETION, null);
->>>>>>> 3fc59a79
         List<Long> batchIdsToDelete = new ArrayList<>();
         try {
             while (batchesCursor.moveToNext()) {
