--- conflicted
+++ resolved
@@ -129,12 +129,9 @@
                         Downloads.Impl.Batches.COLUMN_BIG_PICTURE + " TEXT," +
                         Downloads.Impl.Batches.COLUMN_STATUS + " INTEGER," +
                         Downloads.Impl.Batches.COLUMN_VISIBILITY + " INTEGER," +
-<<<<<<< HEAD
+                        Downloads.Impl.Batches.COLUMN_DELETED + " BOOLEAN NOT NULL DEFAULT 0, " +
                         Downloads.Impl.Batches.COLUMN_TOTAL_BYTES + " INTEGER NOT NULL DEFAULT -1, " +
                         Downloads.Impl.Batches.COLUMN_CURRENT_BYTES + " INTEGER NOT NULL DEFAULT 0 " +
-=======
-                        Downloads.Impl.Batches.COLUMN_DELETED + " BOOLEAN NOT NULL DEFAULT 0" +
->>>>>>> 3875948b
                         ");");
     }
 
@@ -173,12 +170,9 @@
             Downloads.Impl.Batches.COLUMN_BIG_PICTURE,
             Downloads.Impl.Batches.COLUMN_VISIBILITY,
             Downloads.Impl.Batches.COLUMN_STATUS,
-<<<<<<< HEAD
+            Downloads.Impl.Batches.BATCHES_TABLE_NAME + "." + Downloads.Impl.Batches.COLUMN_DELETED,
             Downloads.Impl.Batches.COLUMN_TOTAL_BYTES,
             Downloads.Impl.Batches.COLUMN_CURRENT_BYTES
-=======
-            Downloads.Impl.Batches.BATCHES_TABLE_NAME + "." + Downloads.Impl.Batches.COLUMN_DELETED,
->>>>>>> 3875948b
     };
 
     private String projectionFrom(String[] array) {
