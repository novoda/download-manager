--- conflicted
+++ resolved
@@ -227,7 +227,29 @@
         );
     }
 
-<<<<<<< HEAD
+    private void createDownloadsWithoutProgressView(SQLiteDatabase db) {
+        db.execSQL("DROP VIEW IF EXISTS " + DownloadContract.DownloadsWithoutProgress.VIEW_NAME_DOWNLOADS_WITHOUT_PROGRESS);
+        db.execSQL(
+                "CREATE VIEW " + DownloadContract.DownloadsWithoutProgress.VIEW_NAME_DOWNLOADS_WITHOUT_PROGRESS
+                        + " AS SELECT DISTINCT "
+                        + projectionFrom(DOWNLOADS_WITHOUT_PROGRESS_VIEW_COLUMNS)
+                        + " FROM " + DownloadContract.Downloads.DOWNLOADS_TABLE_NAME
+                        + " INNER JOIN " + DownloadContract.Batches.BATCHES_TABLE_NAME
+                        + " ON " + DownloadContract.Downloads.DOWNLOADS_TABLE_NAME + "." + DownloadContract.Downloads.COLUMN_BATCH_ID
+                        + " = " + DownloadContract.Batches.BATCHES_TABLE_NAME + "." + DownloadContract.Batches._ID + ";"
+        );
+    }
+
+    private void createBatchesWithoutProgressView(SQLiteDatabase db) {
+        db.execSQL("DROP VIEW IF EXISTS " + DownloadContract.BatchesWithoutProgress.VIEW_NAME_BATCHES_WITHOUT_PROGRESS);
+        db.execSQL(
+                "CREATE VIEW " + DownloadContract.BatchesWithoutProgress.VIEW_NAME_BATCHES_WITHOUT_PROGRESS
+                        + " AS SELECT DISTINCT "
+                        + projectionFrom(BATCHES_WITHOUT_PROGRESS_VIEW_COLUMNS)
+                        + " FROM " + DownloadContract.Batches.BATCHES_TABLE_NAME
+                        + ";"
+        );
+    }
     /**
      * columns to request from DownloadProvider.
      */
@@ -256,31 +278,6 @@
             DownloadContract.BatchesWithSizes.COLUMN_TOTAL_BYTES,
             DownloadContract.BatchesWithSizes.COLUMN_CURRENT_BYTES
     };
-=======
-    private void createDownloadsWithoutProgressView(SQLiteDatabase db) {
-        db.execSQL("DROP VIEW IF EXISTS " + DownloadContract.DownloadsWithoutProgress.VIEW_NAME_DOWNLOADS_WITHOUT_PROGRESS);
-        db.execSQL(
-                "CREATE VIEW " + DownloadContract.DownloadsWithoutProgress.VIEW_NAME_DOWNLOADS_WITHOUT_PROGRESS
-                        + " AS SELECT DISTINCT "
-                        + projectionFrom(DOWNLOADS_WITHOUT_PROGRESS_VIEW_COLUMNS)
-                        + " FROM " + DownloadContract.Downloads.DOWNLOADS_TABLE_NAME
-                        + " INNER JOIN " + DownloadContract.Batches.BATCHES_TABLE_NAME
-                        + " ON " + DownloadContract.Downloads.DOWNLOADS_TABLE_NAME + "." + DownloadContract.Downloads.COLUMN_BATCH_ID
-                        + " = " + DownloadContract.Batches.BATCHES_TABLE_NAME + "." + DownloadContract.Batches._ID + ";"
-        );
-    }
-
-    private void createBatchesWithoutProgressView(SQLiteDatabase db) {
-        db.execSQL("DROP VIEW IF EXISTS " + DownloadContract.BatchesWithoutProgress.VIEW_NAME_BATCHES_WITHOUT_PROGRESS);
-        db.execSQL(
-                "CREATE VIEW " + DownloadContract.BatchesWithoutProgress.VIEW_NAME_BATCHES_WITHOUT_PROGRESS
-                        + " AS SELECT DISTINCT "
-                        + projectionFrom(BATCHES_WITHOUT_PROGRESS_VIEW_COLUMNS)
-                        + " FROM " + DownloadContract.Batches.BATCHES_TABLE_NAME
-                        + ";"
-        );
-    }
->>>>>>> b3bd3771
 
     private String projectionFrom(String[] array) {
         if (array == null) {
