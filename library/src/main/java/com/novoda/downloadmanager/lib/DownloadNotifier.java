/*
 * Copyright (C) 2012 The Android Open Source Project
 *
 * Licensed under the Apache License, Version 2.0 (the "License");
 * you may not use this file except in compliance with the License.
 * You may obtain a copy of the License at
 *
 *      http://www.apache.org/licenses/LICENSE-2.0
 *
 * Unless required by applicable law or agreed to in writing, software
 * distributed under the License is distributed on an "AS IS" BASIS,
 * WITHOUT WARRANTIES OR CONDITIONS OF ANY KIND, either express or implied.
 * See the License for the specific language governing permissions and
 * limitations under the License.
 */

package com.novoda.downloadmanager.lib;

import android.app.Notification;
import android.app.NotificationManager;
import android.app.PendingIntent;
import android.content.Context;
import android.support.annotation.NonNull;
import android.support.v4.util.SimpleArrayMap;

import com.novoda.notils.logger.simple.Log;

import java.util.ArrayList;
import java.util.Collection;
import java.util.List;

/**
 * Update {@link NotificationManager} to reflect current {@link DownloadInfo}
 * states. Collapses similar downloads into a single notification, and builds
 * {@link PendingIntent} that launch towards {DownloadReceiver}.
 */
class DownloadNotifier {

    static final int TYPE_ACTIVE = 1;
    static final int TYPE_WAITING = 2;
    static final int TYPE_SUCCESS = 3;
    static final int TYPE_FAILED = 4;
    static final int TYPE_CANCELLED = 5;

    private final Context context;
<<<<<<< HEAD
    private final NotificationImageRetriever imageRetriever;
    private final NotificationManager notificationManager;
=======
>>>>>>> b2110c37

    /**
     * Currently active notifications, mapped from clustering tag to timestamp
     * when first shown.
     *
     * @see #buildNotificationTag(DownloadBatch)
     */
<<<<<<< HEAD
//    @GuardedBy("mActiveNotifs")
    private final SimpleArrayMap<String, Long> activeNotifications = new SimpleArrayMap<>();

    /**
     * Current speed of active downloads, mapped from {@link DownloadInfo#batchId}
     * to speed in bytes per second.
     */
//    @GuardedBy("downloadSpeeds")
    // LongSparseLongArray
    private final LongSparseArray<Long> downloadSpeeds = new LongSparseArray<>();

    private final Resources resources;

    public DownloadNotifier(Context context, NotificationImageRetriever imageRetriever, Resources resources) {
        this.context = context;
        this.resources = resources;
        this.imageRetriever = imageRetriever;
        this.notificationManager = (NotificationManager) context.getSystemService(Context.NOTIFICATION_SERVICE);
    }

    public void cancelAll() {
        notificationManager.cancelAll();
=======
    private final SimpleArrayMap<String, Long> activeNotifications = new SimpleArrayMap<>();

    private final NotificationDisplayer notificationDisplayer;

    public DownloadNotifier(Context context, NotificationDisplayer notificationDisplayer) {
        this.context = context;
        this.notificationDisplayer = notificationDisplayer;
    }

    public void cancelAll() {
        notificationDisplayer.cancelAll();
>>>>>>> b2110c37
    }

    /**
     * Notify the current speed of an active download, used for calculating
     * estimated remaining time.
     */
    public void notifyDownloadSpeed(long id, long bytesPerSecond) {
<<<<<<< HEAD
        synchronized (downloadSpeeds) {
            if (bytesPerSecond == 0) {
                downloadSpeeds.remove(id);
            } else {
                downloadSpeeds.put(id, bytesPerSecond);
            }
        }
=======
        notificationDisplayer.notifyDownloadSpeed(id, bytesPerSecond);
>>>>>>> b2110c37
    }

    /**
     * Update {@link NotificationManager} to reflect the given set of
     * {@link DownloadInfo}, adding, collapsing, and removing as needed.
     */
    public void updateWith(Collection<DownloadBatch> batches) {
        synchronized (activeNotifications) {
            SimpleArrayMap<String, Collection<DownloadBatch>> clusters = getClustersByNotificationTag(batches);

            for (int i = 0, size = clusters.size(); i < size; i++) {
                String notificationId = clusters.keyAt(i);
                long firstShown = getFirstShownTime(notificationId);
                notificationDisplayer.buildAndShowNotification(clusters, notificationId, firstShown);
            }

            List<Integer> staleTagsToBeRemoved = getStaleTagsThatWereNotRenewed(clusters);
            notificationDisplayer.cancelStaleTags(staleTagsToBeRemoved);
        }
    }

    private long getFirstShownTime(String notificationId) {
        final long firstShown;
        if (activeNotifications.containsKey(notificationId)) {
            firstShown = activeNotifications.get(notificationId);
        } else {
            firstShown = System.currentTimeMillis();
            activeNotifications.put(notificationId, firstShown);
        }
        return firstShown;
    }

    @NonNull
    private SimpleArrayMap<String, Collection<DownloadBatch>> getClustersByNotificationTag(Collection<DownloadBatch> batches) {
        SimpleArrayMap<String, Collection<DownloadBatch>> clustered = new SimpleArrayMap<>();

        for (DownloadBatch batch : batches) {
            String tag = buildNotificationTag(batch);

            addBatchToCluster(tag, clustered, batch);
        }

        return clustered;
    }

    /**
     * Build tag used for collapsing several {@link DownloadInfo} into a single
     * {@link Notification}.
     */
    private String buildNotificationTag(DownloadBatch batch) {
        int status = batch.getStatus();
        int visibility = batch.getInfo().getVisibility();
        if (status == Downloads.Impl.STATUS_QUEUED_FOR_WIFI) {
            return TYPE_WAITING + ":" + context.getPackageName();
        } else if (status == Downloads.Impl.STATUS_RUNNING && shouldShowActiveItem(visibility)) {
            return TYPE_ACTIVE + ":" + context.getPackageName();
        } else if (Downloads.Impl.isStatusError(status) && !Downloads.Impl.isStatusCancelled(status)
                && shouldShowCompletedItem(visibility)) {
            // Failed downloads always have unique notifications
            return TYPE_FAILED + ":" + batch.getBatchId();
        } else if (Downloads.Impl.isStatusCancelled(status) && shouldShowCompletedItem(visibility)) {
            // Cancelled downloads always have unique notifications
            return TYPE_CANCELLED + ":" + batch.getBatchId();
        } else if (Downloads.Impl.isStatusSuccess(status) && shouldShowCompletedItem(visibility)) {
            // Complete downloads always have unique notifications
            return TYPE_SUCCESS + ":" + batch.getBatchId();
        } else {
            return null;
        }
    }

    private boolean shouldShowActiveItem(int visibility) {
        return visibility == NotificationVisibility.ONLY_WHEN_ACTIVE
                || visibility == NotificationVisibility.ACTIVE_OR_COMPLETE;
    }

    private boolean shouldShowCompletedItem(int visibility) {
        return visibility == NotificationVisibility.ONLY_WHEN_COMPLETE
                || visibility == NotificationVisibility.ACTIVE_OR_COMPLETE;
    }

    private void addBatchToCluster(String tag, SimpleArrayMap<String, Collection<DownloadBatch>> cluster, DownloadBatch batch) {
        if (tag == null) {
            return;
        }

        Collection<DownloadBatch> batches;

        if (cluster.containsKey(tag)) {
            batches = cluster.get(tag);
        } else {
            batches = new ArrayList<>();
            cluster.put(tag, batches);
        }

        batches.add(batch);
    }

<<<<<<< HEAD
    private void showNotificationPerCluster(SimpleArrayMap<String, Collection<DownloadBatch>> clusters) {
        for (int i = 0, size = clusters.size(); i < size; i++) {
            String notificationId = clusters.keyAt(i);
            int type = getNotificationTagType(notificationId);
            Collection<DownloadBatch> cluster = clusters.get(notificationId);

            NotificationCompat.Builder builder = new NotificationCompat.Builder(context);
            useTimeWhenClusterFirstShownToAvoidShuffling(notificationId, builder);
            buildIcon(type, builder);
            buildActionIntents(notificationId, type, cluster, builder);

            Notification notification = buildTitlesAndDescription(type, cluster, builder);
            notificationManager.notify(notificationId.hashCode(), notification);
        }
    }

    /**
     * Return the cluster type of the given as created by
     * {@link #buildNotificationTag(DownloadBatch)}.
     */
    private static int getNotificationTagType(String tag) {
        return Integer.parseInt(tag.substring(0, tag.indexOf(':')));
    }

    private void useTimeWhenClusterFirstShownToAvoidShuffling(String tag, NotificationCompat.Builder builder) {
        final long firstShown;
        if (activeNotifications.containsKey(tag)) {
            firstShown = activeNotifications.get(tag);
        } else {
            firstShown = System.currentTimeMillis();
            activeNotifications.put(tag, firstShown);
        }
        builder.setWhen(firstShown);
    }

    private void buildIcon(int type, NotificationCompat.Builder builder) {
        switch (type) {
            case TYPE_ACTIVE:
                builder.setSmallIcon(android.R.drawable.stat_sys_download);
                break;
            case TYPE_WAITING:
            case TYPE_FAILED:
                builder.setSmallIcon(android.R.drawable.stat_sys_warning);
                break;
            case TYPE_SUCCESS:
                builder.setSmallIcon(android.R.drawable.stat_sys_download_done);
                break;
            default:
                //don't set an icon if none matches
                break;
        }
    }

    private void buildActionIntents(String tag, int type, Collection<DownloadBatch> cluster, NotificationCompat.Builder builder) {
        if (type == TYPE_ACTIVE || type == TYPE_WAITING) {
            // build a synthetic uri for intent identification purposes
            Uri uri = new Uri.Builder().scheme("active-dl").appendPath(tag).build();
            Intent clickIntent = new Intent(Constants.ACTION_LIST, uri, context, DownloadReceiver.class);
            clickIntent.putExtra(DownloadManager.EXTRA_NOTIFICATION_CLICK_DOWNLOAD_IDS, getDownloadIds(cluster));
            builder.setContentIntent(PendingIntent.getBroadcast(context, 0, clickIntent, PendingIntent.FLAG_UPDATE_CURRENT));
            builder.setOngoing(true);

            DownloadBatch batch = cluster.iterator().next();
            Intent cancelIntent = new Intent(Constants.ACTION_CANCEL, null, context, DownloadReceiver.class);
            cancelIntent.putExtra(DownloadReceiver.EXTRA_BATCH_ID, batch.getBatchId());
            PendingIntent pendingCancelIntent = PendingIntent.getBroadcast(context, 0, cancelIntent, PendingIntent.FLAG_UPDATE_CURRENT);
            builder.addAction(R.drawable.dl__ic_action_cancel, "Cancel", pendingCancelIntent);

        } else if (type == TYPE_SUCCESS) {
            DownloadBatch batch = cluster.iterator().next();
            // TODO: Decide how we handle notification clicks
            DownloadInfo downloadInfo = batch.getDownloads().get(0);
            Uri uri = ContentUris.withAppendedId(Downloads.Impl.ALL_DOWNLOADS_CONTENT_URI, downloadInfo.getId());
            builder.setAutoCancel(true);

            final String action;
            if (Downloads.Impl.isStatusError(batch.getStatus())) {
                action = Constants.ACTION_LIST;
            } else {
                action = Constants.ACTION_OPEN;
            }

            final Intent intent = new Intent(action, uri, context, DownloadReceiver.class);
            intent.putExtra(DownloadManager.EXTRA_NOTIFICATION_CLICK_DOWNLOAD_IDS, getDownloadIds(cluster));
            intent.putExtra(DownloadReceiver.EXTRA_BATCH_ID, batch.getBatchId());
            builder.setContentIntent(PendingIntent.getBroadcast(context, 0, intent, PendingIntent.FLAG_UPDATE_CURRENT));

            final Intent hideIntent = new Intent(Constants.ACTION_HIDE, uri, context, DownloadReceiver.class);
            hideIntent.putExtra(DownloadReceiver.EXTRA_BATCH_ID, batch.getBatchId());
            builder.setDeleteIntent(PendingIntent.getBroadcast(context, 0, hideIntent, 0));
        }
    }

    private Notification buildTitlesAndDescription(
            int type,
            Collection<DownloadBatch> cluster,
            NotificationCompat.Builder builder) {

        String remainingText = null;
        String percentText = null;
        if (type == TYPE_ACTIVE) {
            long currentBytes = 0;
            long totalBytes = 0;
            long totalBytesPerSecond = 0;
            synchronized (downloadSpeeds) {
                for (DownloadBatch batch : cluster) {
                    for (DownloadInfo info : batch.getDownloads()) {
                        if (info.hasTotalBytes()) {
                            currentBytes += info.getCurrentBytes();
                            totalBytes += info.getTotalBytes();
                            Long bytesPerSecond = downloadSpeeds.get(info.getId());
                            if (bytesPerSecond != null) {
                                totalBytesPerSecond += bytesPerSecond;
                            }
                        }
                    }
                }
            }

            if (totalBytes > 0) {
                int percent = (int) ((currentBytes * 100) / totalBytes);
                percentText = percent + "%";//res.getString(R.string.download_percent, percent);

                if (totalBytesPerSecond > 0) {
                    long remainingMillis = ((totalBytes - currentBytes) * 1000) / totalBytesPerSecond;
                    remainingText = "Duration " + formatDuration(remainingMillis);
                }

                builder.setProgress(100, percent, false);
            } else {
                builder.setProgress(100, 0, true);
            }
        }

        List<DownloadBatch> currentBatches = new ArrayList<>(cluster.size());
        for (DownloadBatch batch : cluster) {
            currentBatches.add(batch);
        }

        if (currentBatches.size() == 1) {
            DownloadBatch batch = currentBatches.iterator().next();
            return buildSingleNotification(type, builder, batch, remainingText, percentText);

        } else {
            return buildStackedNotification(type, builder, currentBatches, remainingText, percentText);
        }

    }

    /**
     * Return given duration in a human-friendly format. For example, "4
     * minutes" or "1 second". Returns only largest meaningful unit of time,
     * from seconds up to hours.
     */
    public CharSequence formatDuration(long millis) {
        if (millis >= DateUtils.HOUR_IN_MILLIS) {
            int hours = (int) TimeUnit.MILLISECONDS.toHours(millis + TimeUnit.MINUTES.toMillis(30));
            return resources.getQuantityString(R.plurals.dl__duration_hours, hours, hours);
        } else if (millis >= DateUtils.MINUTE_IN_MILLIS) {
            int minutes = (int) TimeUnit.MILLISECONDS.toMinutes(millis + TimeUnit.SECONDS.toMillis(30));
            return resources.getQuantityString(R.plurals.dl__duration_minutes, minutes, minutes);
        } else {
            int seconds = (int) TimeUnit.MILLISECONDS.toSeconds(millis + 500);
            return resources.getQuantityString(R.plurals.dl__duration_seconds, seconds, seconds);
        }
    }

    private Notification buildSingleNotification(int type, NotificationCompat.Builder builder, DownloadBatch batch, String remainingText, String percentText) {

        NotificationCompat.BigPictureStyle style = new NotificationCompat.BigPictureStyle();
        String imageUrl = batch.getInfo().getBigPictureUrl();
        if (!TextUtils.isEmpty(imageUrl)) {
            Bitmap bitmap = imageRetriever.retrieveImage(imageUrl);
            style.bigPicture(bitmap);
        }
        CharSequence title = getDownloadTitle(batch.getInfo());
        builder.setContentTitle(title);
        style.setBigContentTitle(title);

        if (type == TYPE_ACTIVE) {
            String description = batch.getInfo().getDescription();
            if (TextUtils.isEmpty(description)) {
                setSecondaryNotificationText(builder, style, remainingText);
            } else {
                setSecondaryNotificationText(builder, style, description);
            }
            builder.setContentInfo(percentText);

        } else if (type == TYPE_WAITING) {
            setSecondaryNotificationText(builder, style, "Download size requires Wi-Fi.");

        } else if (type == TYPE_SUCCESS) {
            setSecondaryNotificationText(builder, style, "Download complete.");
        } else if (type == TYPE_FAILED) {
            setSecondaryNotificationText(builder, style, "Download unsuccessful.");
        } else if (type == TYPE_CANCELLED) {
            setSecondaryNotificationText(builder, style, "Download cancelled.");
        }

        if (!TextUtils.isEmpty(imageUrl)) {
            builder.setStyle(style);
        }
        return builder.build();
    }

    private void setSecondaryNotificationText(NotificationCompat.Builder builder, NotificationCompat.BigPictureStyle style, String description) {
        builder.setContentText(description);
        style.setSummaryText(description);
    }

    private Notification buildStackedNotification(int type, NotificationCompat.Builder builder, Collection<DownloadBatch> currentBatches, String remainingText, String percentText) {
        final NotificationCompat.InboxStyle inboxStyle = new NotificationCompat.InboxStyle(builder);

        for (DownloadBatch batch : currentBatches) {
            inboxStyle.addLine(getDownloadTitle(batch.getInfo()));
        }

        if (type == TYPE_ACTIVE) {
            builder.setContentTitle(resources.getQuantityString(R.plurals.dl__notif_summary_active, currentBatches.size(), currentBatches.size()));
            builder.setContentInfo(percentText);
            setSecondaryNotificationText(builder, inboxStyle, remainingText);
        } else if (type == TYPE_WAITING) {
            builder.setContentTitle(resources.getQuantityString(R.plurals.dl__notif_summary_waiting, currentBatches.size(), currentBatches.size()));
            setSecondaryNotificationText(builder, inboxStyle, "Download size requires Wi-Fi.");
        } else if (type == TYPE_SUCCESS) {
            setSecondaryNotificationText(builder, inboxStyle, "Download complete.");
        } else if (type == TYPE_FAILED) {
            setSecondaryNotificationText(builder, inboxStyle, "Download unsuccessful.");
        } else if (type == TYPE_CANCELLED) {
            setSecondaryNotificationText(builder, inboxStyle, "Download cancelled.");
        }

        return inboxStyle.build();
    }

    private void setSecondaryNotificationText(NotificationCompat.Builder builder, NotificationCompat.InboxStyle style, String description) {
        builder.setContentText(description);
        style.setSummaryText(description);
    }

    private void removeStaleTagsThatWereNotRenewed(SimpleArrayMap<String, Collection<DownloadBatch>> clustered) {
        for (int i = 0, size = activeNotifications.size(); i < size; i++) {
            String tag = activeNotifications.keyAt(i);
            if (!clustered.containsKey(tag)) {
                notificationManager.cancel(tag.hashCode());
=======
    private List<Integer> getStaleTagsThatWereNotRenewed(SimpleArrayMap<String, Collection<DownloadBatch>> clustered) {
        List<Integer> staleTags = new ArrayList<>();

        for (int i = activeNotifications.size() - 1; i >= 0; i--) {
            String tag = activeNotifications.keyAt(i);
            if (!clustered.containsKey(tag)) {
                staleTags.add(tag.hashCode());
>>>>>>> b2110c37
                activeNotifications.removeAt(i);
            }
        }

<<<<<<< HEAD
    private static CharSequence getDownloadTitle(BatchInfo batch) {
        String title = batch.getTitle();
        if (TextUtils.isEmpty(title)) {
            return "unknown";
        } else {
            return title;
        }
    }

    private long[] getDownloadIds(Collection<DownloadBatch> batches) {
        List<Long> ids = new ArrayList<>(batches.size());
        for (DownloadBatch batch : batches) {
            for (DownloadInfo downloadInfo : batch.getDownloads()) {
                ids.add(downloadInfo.getId());
            }
        }

        long[] idArray = new long[ids.size()];

        for (int i = 0, idsSize = ids.size(); i < idsSize; i++) {
            idArray[i] = ids.get(i);
        }
        return idArray;
=======
        return staleTags;
>>>>>>> b2110c37
    }

    public void dumpSpeeds() {
        Log.e("dump at speed");
    }
}<|MERGE_RESOLUTION|>--- conflicted
+++ resolved
@@ -43,11 +43,6 @@
     static final int TYPE_CANCELLED = 5;
 
     private final Context context;
-<<<<<<< HEAD
-    private final NotificationImageRetriever imageRetriever;
-    private final NotificationManager notificationManager;
-=======
->>>>>>> b2110c37
 
     /**
      * Currently active notifications, mapped from clustering tag to timestamp
@@ -55,30 +50,6 @@
      *
      * @see #buildNotificationTag(DownloadBatch)
      */
-<<<<<<< HEAD
-//    @GuardedBy("mActiveNotifs")
-    private final SimpleArrayMap<String, Long> activeNotifications = new SimpleArrayMap<>();
-
-    /**
-     * Current speed of active downloads, mapped from {@link DownloadInfo#batchId}
-     * to speed in bytes per second.
-     */
-//    @GuardedBy("downloadSpeeds")
-    // LongSparseLongArray
-    private final LongSparseArray<Long> downloadSpeeds = new LongSparseArray<>();
-
-    private final Resources resources;
-
-    public DownloadNotifier(Context context, NotificationImageRetriever imageRetriever, Resources resources) {
-        this.context = context;
-        this.resources = resources;
-        this.imageRetriever = imageRetriever;
-        this.notificationManager = (NotificationManager) context.getSystemService(Context.NOTIFICATION_SERVICE);
-    }
-
-    public void cancelAll() {
-        notificationManager.cancelAll();
-=======
     private final SimpleArrayMap<String, Long> activeNotifications = new SimpleArrayMap<>();
 
     private final NotificationDisplayer notificationDisplayer;
@@ -90,7 +61,6 @@
 
     public void cancelAll() {
         notificationDisplayer.cancelAll();
->>>>>>> b2110c37
     }
 
     /**
@@ -98,17 +68,7 @@
      * estimated remaining time.
      */
     public void notifyDownloadSpeed(long id, long bytesPerSecond) {
-<<<<<<< HEAD
-        synchronized (downloadSpeeds) {
-            if (bytesPerSecond == 0) {
-                downloadSpeeds.remove(id);
-            } else {
-                downloadSpeeds.put(id, bytesPerSecond);
-            }
-        }
-=======
         notificationDisplayer.notifyDownloadSpeed(id, bytesPerSecond);
->>>>>>> b2110c37
     }
 
     /**
@@ -207,253 +167,6 @@
         batches.add(batch);
     }
 
-<<<<<<< HEAD
-    private void showNotificationPerCluster(SimpleArrayMap<String, Collection<DownloadBatch>> clusters) {
-        for (int i = 0, size = clusters.size(); i < size; i++) {
-            String notificationId = clusters.keyAt(i);
-            int type = getNotificationTagType(notificationId);
-            Collection<DownloadBatch> cluster = clusters.get(notificationId);
-
-            NotificationCompat.Builder builder = new NotificationCompat.Builder(context);
-            useTimeWhenClusterFirstShownToAvoidShuffling(notificationId, builder);
-            buildIcon(type, builder);
-            buildActionIntents(notificationId, type, cluster, builder);
-
-            Notification notification = buildTitlesAndDescription(type, cluster, builder);
-            notificationManager.notify(notificationId.hashCode(), notification);
-        }
-    }
-
-    /**
-     * Return the cluster type of the given as created by
-     * {@link #buildNotificationTag(DownloadBatch)}.
-     */
-    private static int getNotificationTagType(String tag) {
-        return Integer.parseInt(tag.substring(0, tag.indexOf(':')));
-    }
-
-    private void useTimeWhenClusterFirstShownToAvoidShuffling(String tag, NotificationCompat.Builder builder) {
-        final long firstShown;
-        if (activeNotifications.containsKey(tag)) {
-            firstShown = activeNotifications.get(tag);
-        } else {
-            firstShown = System.currentTimeMillis();
-            activeNotifications.put(tag, firstShown);
-        }
-        builder.setWhen(firstShown);
-    }
-
-    private void buildIcon(int type, NotificationCompat.Builder builder) {
-        switch (type) {
-            case TYPE_ACTIVE:
-                builder.setSmallIcon(android.R.drawable.stat_sys_download);
-                break;
-            case TYPE_WAITING:
-            case TYPE_FAILED:
-                builder.setSmallIcon(android.R.drawable.stat_sys_warning);
-                break;
-            case TYPE_SUCCESS:
-                builder.setSmallIcon(android.R.drawable.stat_sys_download_done);
-                break;
-            default:
-                //don't set an icon if none matches
-                break;
-        }
-    }
-
-    private void buildActionIntents(String tag, int type, Collection<DownloadBatch> cluster, NotificationCompat.Builder builder) {
-        if (type == TYPE_ACTIVE || type == TYPE_WAITING) {
-            // build a synthetic uri for intent identification purposes
-            Uri uri = new Uri.Builder().scheme("active-dl").appendPath(tag).build();
-            Intent clickIntent = new Intent(Constants.ACTION_LIST, uri, context, DownloadReceiver.class);
-            clickIntent.putExtra(DownloadManager.EXTRA_NOTIFICATION_CLICK_DOWNLOAD_IDS, getDownloadIds(cluster));
-            builder.setContentIntent(PendingIntent.getBroadcast(context, 0, clickIntent, PendingIntent.FLAG_UPDATE_CURRENT));
-            builder.setOngoing(true);
-
-            DownloadBatch batch = cluster.iterator().next();
-            Intent cancelIntent = new Intent(Constants.ACTION_CANCEL, null, context, DownloadReceiver.class);
-            cancelIntent.putExtra(DownloadReceiver.EXTRA_BATCH_ID, batch.getBatchId());
-            PendingIntent pendingCancelIntent = PendingIntent.getBroadcast(context, 0, cancelIntent, PendingIntent.FLAG_UPDATE_CURRENT);
-            builder.addAction(R.drawable.dl__ic_action_cancel, "Cancel", pendingCancelIntent);
-
-        } else if (type == TYPE_SUCCESS) {
-            DownloadBatch batch = cluster.iterator().next();
-            // TODO: Decide how we handle notification clicks
-            DownloadInfo downloadInfo = batch.getDownloads().get(0);
-            Uri uri = ContentUris.withAppendedId(Downloads.Impl.ALL_DOWNLOADS_CONTENT_URI, downloadInfo.getId());
-            builder.setAutoCancel(true);
-
-            final String action;
-            if (Downloads.Impl.isStatusError(batch.getStatus())) {
-                action = Constants.ACTION_LIST;
-            } else {
-                action = Constants.ACTION_OPEN;
-            }
-
-            final Intent intent = new Intent(action, uri, context, DownloadReceiver.class);
-            intent.putExtra(DownloadManager.EXTRA_NOTIFICATION_CLICK_DOWNLOAD_IDS, getDownloadIds(cluster));
-            intent.putExtra(DownloadReceiver.EXTRA_BATCH_ID, batch.getBatchId());
-            builder.setContentIntent(PendingIntent.getBroadcast(context, 0, intent, PendingIntent.FLAG_UPDATE_CURRENT));
-
-            final Intent hideIntent = new Intent(Constants.ACTION_HIDE, uri, context, DownloadReceiver.class);
-            hideIntent.putExtra(DownloadReceiver.EXTRA_BATCH_ID, batch.getBatchId());
-            builder.setDeleteIntent(PendingIntent.getBroadcast(context, 0, hideIntent, 0));
-        }
-    }
-
-    private Notification buildTitlesAndDescription(
-            int type,
-            Collection<DownloadBatch> cluster,
-            NotificationCompat.Builder builder) {
-
-        String remainingText = null;
-        String percentText = null;
-        if (type == TYPE_ACTIVE) {
-            long currentBytes = 0;
-            long totalBytes = 0;
-            long totalBytesPerSecond = 0;
-            synchronized (downloadSpeeds) {
-                for (DownloadBatch batch : cluster) {
-                    for (DownloadInfo info : batch.getDownloads()) {
-                        if (info.hasTotalBytes()) {
-                            currentBytes += info.getCurrentBytes();
-                            totalBytes += info.getTotalBytes();
-                            Long bytesPerSecond = downloadSpeeds.get(info.getId());
-                            if (bytesPerSecond != null) {
-                                totalBytesPerSecond += bytesPerSecond;
-                            }
-                        }
-                    }
-                }
-            }
-
-            if (totalBytes > 0) {
-                int percent = (int) ((currentBytes * 100) / totalBytes);
-                percentText = percent + "%";//res.getString(R.string.download_percent, percent);
-
-                if (totalBytesPerSecond > 0) {
-                    long remainingMillis = ((totalBytes - currentBytes) * 1000) / totalBytesPerSecond;
-                    remainingText = "Duration " + formatDuration(remainingMillis);
-                }
-
-                builder.setProgress(100, percent, false);
-            } else {
-                builder.setProgress(100, 0, true);
-            }
-        }
-
-        List<DownloadBatch> currentBatches = new ArrayList<>(cluster.size());
-        for (DownloadBatch batch : cluster) {
-            currentBatches.add(batch);
-        }
-
-        if (currentBatches.size() == 1) {
-            DownloadBatch batch = currentBatches.iterator().next();
-            return buildSingleNotification(type, builder, batch, remainingText, percentText);
-
-        } else {
-            return buildStackedNotification(type, builder, currentBatches, remainingText, percentText);
-        }
-
-    }
-
-    /**
-     * Return given duration in a human-friendly format. For example, "4
-     * minutes" or "1 second". Returns only largest meaningful unit of time,
-     * from seconds up to hours.
-     */
-    public CharSequence formatDuration(long millis) {
-        if (millis >= DateUtils.HOUR_IN_MILLIS) {
-            int hours = (int) TimeUnit.MILLISECONDS.toHours(millis + TimeUnit.MINUTES.toMillis(30));
-            return resources.getQuantityString(R.plurals.dl__duration_hours, hours, hours);
-        } else if (millis >= DateUtils.MINUTE_IN_MILLIS) {
-            int minutes = (int) TimeUnit.MILLISECONDS.toMinutes(millis + TimeUnit.SECONDS.toMillis(30));
-            return resources.getQuantityString(R.plurals.dl__duration_minutes, minutes, minutes);
-        } else {
-            int seconds = (int) TimeUnit.MILLISECONDS.toSeconds(millis + 500);
-            return resources.getQuantityString(R.plurals.dl__duration_seconds, seconds, seconds);
-        }
-    }
-
-    private Notification buildSingleNotification(int type, NotificationCompat.Builder builder, DownloadBatch batch, String remainingText, String percentText) {
-
-        NotificationCompat.BigPictureStyle style = new NotificationCompat.BigPictureStyle();
-        String imageUrl = batch.getInfo().getBigPictureUrl();
-        if (!TextUtils.isEmpty(imageUrl)) {
-            Bitmap bitmap = imageRetriever.retrieveImage(imageUrl);
-            style.bigPicture(bitmap);
-        }
-        CharSequence title = getDownloadTitle(batch.getInfo());
-        builder.setContentTitle(title);
-        style.setBigContentTitle(title);
-
-        if (type == TYPE_ACTIVE) {
-            String description = batch.getInfo().getDescription();
-            if (TextUtils.isEmpty(description)) {
-                setSecondaryNotificationText(builder, style, remainingText);
-            } else {
-                setSecondaryNotificationText(builder, style, description);
-            }
-            builder.setContentInfo(percentText);
-
-        } else if (type == TYPE_WAITING) {
-            setSecondaryNotificationText(builder, style, "Download size requires Wi-Fi.");
-
-        } else if (type == TYPE_SUCCESS) {
-            setSecondaryNotificationText(builder, style, "Download complete.");
-        } else if (type == TYPE_FAILED) {
-            setSecondaryNotificationText(builder, style, "Download unsuccessful.");
-        } else if (type == TYPE_CANCELLED) {
-            setSecondaryNotificationText(builder, style, "Download cancelled.");
-        }
-
-        if (!TextUtils.isEmpty(imageUrl)) {
-            builder.setStyle(style);
-        }
-        return builder.build();
-    }
-
-    private void setSecondaryNotificationText(NotificationCompat.Builder builder, NotificationCompat.BigPictureStyle style, String description) {
-        builder.setContentText(description);
-        style.setSummaryText(description);
-    }
-
-    private Notification buildStackedNotification(int type, NotificationCompat.Builder builder, Collection<DownloadBatch> currentBatches, String remainingText, String percentText) {
-        final NotificationCompat.InboxStyle inboxStyle = new NotificationCompat.InboxStyle(builder);
-
-        for (DownloadBatch batch : currentBatches) {
-            inboxStyle.addLine(getDownloadTitle(batch.getInfo()));
-        }
-
-        if (type == TYPE_ACTIVE) {
-            builder.setContentTitle(resources.getQuantityString(R.plurals.dl__notif_summary_active, currentBatches.size(), currentBatches.size()));
-            builder.setContentInfo(percentText);
-            setSecondaryNotificationText(builder, inboxStyle, remainingText);
-        } else if (type == TYPE_WAITING) {
-            builder.setContentTitle(resources.getQuantityString(R.plurals.dl__notif_summary_waiting, currentBatches.size(), currentBatches.size()));
-            setSecondaryNotificationText(builder, inboxStyle, "Download size requires Wi-Fi.");
-        } else if (type == TYPE_SUCCESS) {
-            setSecondaryNotificationText(builder, inboxStyle, "Download complete.");
-        } else if (type == TYPE_FAILED) {
-            setSecondaryNotificationText(builder, inboxStyle, "Download unsuccessful.");
-        } else if (type == TYPE_CANCELLED) {
-            setSecondaryNotificationText(builder, inboxStyle, "Download cancelled.");
-        }
-
-        return inboxStyle.build();
-    }
-
-    private void setSecondaryNotificationText(NotificationCompat.Builder builder, NotificationCompat.InboxStyle style, String description) {
-        builder.setContentText(description);
-        style.setSummaryText(description);
-    }
-
-    private void removeStaleTagsThatWereNotRenewed(SimpleArrayMap<String, Collection<DownloadBatch>> clustered) {
-        for (int i = 0, size = activeNotifications.size(); i < size; i++) {
-            String tag = activeNotifications.keyAt(i);
-            if (!clustered.containsKey(tag)) {
-                notificationManager.cancel(tag.hashCode());
-=======
     private List<Integer> getStaleTagsThatWereNotRenewed(SimpleArrayMap<String, Collection<DownloadBatch>> clustered) {
         List<Integer> staleTags = new ArrayList<>();
 
@@ -461,38 +174,11 @@
             String tag = activeNotifications.keyAt(i);
             if (!clustered.containsKey(tag)) {
                 staleTags.add(tag.hashCode());
->>>>>>> b2110c37
                 activeNotifications.removeAt(i);
             }
         }
 
-<<<<<<< HEAD
-    private static CharSequence getDownloadTitle(BatchInfo batch) {
-        String title = batch.getTitle();
-        if (TextUtils.isEmpty(title)) {
-            return "unknown";
-        } else {
-            return title;
-        }
-    }
-
-    private long[] getDownloadIds(Collection<DownloadBatch> batches) {
-        List<Long> ids = new ArrayList<>(batches.size());
-        for (DownloadBatch batch : batches) {
-            for (DownloadInfo downloadInfo : batch.getDownloads()) {
-                ids.add(downloadInfo.getId());
-            }
-        }
-
-        long[] idArray = new long[ids.size()];
-
-        for (int i = 0, idsSize = ids.size(); i < idsSize; i++) {
-            idArray[i] = ids.get(i);
-        }
-        return idArray;
-=======
         return staleTags;
->>>>>>> b2110c37
     }
 
     public void dumpSpeeds() {
