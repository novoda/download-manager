/*
 * Copyright (C) 2012 The Android Open Source Project
 *
 * Licensed under the Apache License, Version 2.0 (the "License");
 * you may not use this file except in compliance with the License.
 * You may obtain a copy of the License at
 *
 *      http://www.apache.org/licenses/LICENSE-2.0
 *
 * Unless required by applicable law or agreed to in writing, software
 * distributed under the License is distributed on an "AS IS" BASIS,
 * WITHOUT WARRANTIES OR CONDITIONS OF ANY KIND, either express or implied.
 * See the License for the specific language governing permissions and
 * limitations under the License.
 */

package com.novoda.downloadmanager.lib;

import android.app.Notification;
import android.app.NotificationManager;
import android.app.PendingIntent;
import android.content.ContentUris;
import android.content.Context;
import android.content.Intent;
import android.content.res.Resources;
import android.graphics.Bitmap;
import android.net.Uri;
import android.support.annotation.NonNull;
import android.support.v4.app.NotificationCompat;
import android.support.v4.util.LongSparseArray;
import android.text.TextUtils;
import android.text.format.DateUtils;

import com.novoda.downloadmanager.R;
import com.novoda.notils.logger.simple.Log;

import java.util.ArrayList;
import java.util.Collection;
import java.util.HashMap;
import java.util.HashSet;
import java.util.Iterator;
import java.util.List;
import java.util.Map;
import java.util.concurrent.TimeUnit;

/**
 * Update {@link NotificationManager} to reflect current {@link DownloadInfo}
 * states. Collapses similar downloads into a single notification, and builds
 * {@link PendingIntent} that launch towards {DownloadReceiver}.
 */
class DownloadNotifier {

    private static final int TYPE_ACTIVE = 1;
    private static final int TYPE_WAITING = 2;
    private static final int TYPE_SUCCESS = 3;
    private static final int TYPE_FAILED = 4;
    private static final int TYPE_CANCELLED = 5;

    private final Context context;
    private final NotificationImageRetriever imageRetriever;
    private final NotificationManager notificationManager;

    /**
     * Currently active notifications, mapped from clustering tag to timestamp
     * when first shown.
     *
     * @see #buildNotificationTag(DownloadBatch)
     */
//    @GuardedBy("activeNotifications")
    private final HashMap<String, Long> activeNotifications = new HashMap<>();

    /**
     * Current speed of active downloads, mapped from {@link DownloadInfo#batchId}
     * to speed in bytes per second.
     */
//    @GuardedBy("downloadSpeeds")
    // LongSparseLongArray
    private final LongSparseArray<Long> downloadSpeeds = new LongSparseArray<>();

    private final Resources resources;

    public DownloadNotifier(Context context, NotificationImageRetriever imageRetriever, Resources resources) {
        this.context = context;
        this.resources = resources;
        this.imageRetriever = imageRetriever;
        this.notificationManager = (NotificationManager) context.getSystemService(Context.NOTIFICATION_SERVICE);
    }

    public void cancelAll() {
        notificationManager.cancelAll();
    }

    /**
     * Notify the current speed of an active download, used for calculating
     * estimated remaining time.
     */
    public void notifyDownloadSpeed(long id, long bytesPerSecond) {
        synchronized (downloadSpeeds) {
            if (bytesPerSecond == 0) {
                downloadSpeeds.remove(id);
            } else {
                downloadSpeeds.put(id, bytesPerSecond);
            }
        }
    }

    /**
     * Update {@link NotificationManager} to reflect the given set of
     * {@link DownloadInfo}, adding, collapsing, and removing as needed.
     */
<<<<<<< HEAD
    public void updateWith(List<DownloadBatch> batches) {
        synchronized (activeNotifications) {
            Map<String, List<DownloadBatch>> clusters = getClustersByNotificationTag(batches);
=======
    public void updateWith(Collection<DownloadBatch> batches) {
        synchronized (mActiveNotifs) {
            Map<String, Collection<DownloadBatch>> clusters = getClustersByNotificationTag(batches);
>>>>>>> 085e39a7

            showNotificationPerCluster(clusters);

            removeStaleTagsThatWereNotRenewed(clusters);
        }
    }

    @NonNull
    private Map<String, Collection<DownloadBatch>> getClustersByNotificationTag(Collection<DownloadBatch> batches) {
        Map<String, Collection<DownloadBatch>> clustered = new HashMap<>();

        for (DownloadBatch batch : batches) {
            String tag = buildNotificationTag(batch);

            addBatchToCluster(tag, clustered, batch);
        }

        return clustered;
    }

    /**
     * Build tag used for collapsing several {@link DownloadInfo} into a single
     * {@link Notification}.
     */
    private String buildNotificationTag(DownloadBatch batch) {
        int status = batch.getStatus();
        int visibility = batch.getInfo().getVisibility();
        if (status == Downloads.Impl.STATUS_QUEUED_FOR_WIFI) {
            return TYPE_WAITING + ":" + context.getPackageName();
        } else if (status == Downloads.Impl.STATUS_RUNNING && shouldShowActiveItem(visibility)) {
            return TYPE_ACTIVE + ":" + context.getPackageName();
        } else if (Downloads.Impl.isStatusError(status) && !Downloads.Impl.isStatusCancelled(status)
                && shouldShowCompletedItem(visibility)) {
            // Failed downloads always have unique notifications
            return TYPE_FAILED + ":" + batch.getBatchId();
        } else if (Downloads.Impl.isStatusCancelled(status) && shouldShowCompletedItem(visibility)) {
            // Cancelled downloads always have unique notifications
            return TYPE_CANCELLED + ":" + batch.getBatchId();
        } else if (Downloads.Impl.isStatusSuccess(status) && shouldShowCompletedItem(visibility)) {
            // Complete downloads always have unique notifications
            return TYPE_SUCCESS + ":" + batch.getBatchId();
        } else {
            return null;
        }
    }

    private boolean shouldShowActiveItem(int visibility) {
        return visibility == NotificationVisibility.ONLY_WHEN_ACTIVE
                || visibility == NotificationVisibility.ACTIVE_OR_COMPLETE;
    }

    private boolean shouldShowCompletedItem(int visibility) {
        return visibility == NotificationVisibility.ONLY_WHEN_COMPLETE
                || visibility == NotificationVisibility.ACTIVE_OR_COMPLETE;
    }

    private void addBatchToCluster(String tag, Map<String, Collection<DownloadBatch>> cluster, DownloadBatch batch) {
        if (tag == null) {
            return;
        }

        Collection<DownloadBatch> batches;

        if (cluster.containsKey(tag)) {
            batches = cluster.get(tag);
        } else {
            batches = new HashSet<>();
            cluster.put(tag, batches); // TODO not sure if this is right compared to ArrayListMultiMap
        }

        batches.add(batch);
    }

    private void showNotificationPerCluster(Map<String, Collection<DownloadBatch>> clusters) {
        for (String notificationId : clusters.keySet()) {
            int type = getNotificationTagType(notificationId);
            Collection<DownloadBatch> cluster = clusters.get(notificationId);

            NotificationCompat.Builder builder = new NotificationCompat.Builder(context);
            useTimeWhenClusterFirstShownToAvoidShuffling(notificationId, builder);
            buildIcon(type, builder);
            buildActionIntents(notificationId, type, cluster, builder);

            Notification notification = buildTitlesAndDescription(type, cluster, builder);
            notificationManager.notify(notificationId.hashCode(), notification);
        }
    }

    /**
     * Return the cluster type of the given as created by
     * {@link #buildNotificationTag(DownloadBatch)}.
     */
    private static int getNotificationTagType(String tag) {
        return Integer.parseInt(tag.substring(0, tag.indexOf(':')));
    }

    private void useTimeWhenClusterFirstShownToAvoidShuffling(String tag, NotificationCompat.Builder builder) {
        final long firstShown;
        if (activeNotifications.containsKey(tag)) {
            firstShown = activeNotifications.get(tag);
        } else {
            firstShown = System.currentTimeMillis();
            activeNotifications.put(tag, firstShown);
        }
        builder.setWhen(firstShown);
    }

    private void buildIcon(int type, NotificationCompat.Builder builder) {
        switch (type) {
            case TYPE_ACTIVE:
                builder.setSmallIcon(android.R.drawable.stat_sys_download);
                break;
            case TYPE_WAITING:
            case TYPE_FAILED:
                builder.setSmallIcon(android.R.drawable.stat_sys_warning);
                break;
            case TYPE_SUCCESS:
                builder.setSmallIcon(android.R.drawable.stat_sys_download_done);
                break;
            default:
                //don't set an icon if none matches
                break;
        }
    }

    private void buildActionIntents(String tag, int type, Collection<DownloadBatch> cluster, NotificationCompat.Builder builder) {
        if (type == TYPE_ACTIVE || type == TYPE_WAITING) {
            // build a synthetic uri for intent identification purposes
            Uri uri = new Uri.Builder().scheme("active-dl").appendPath(tag).build();
            Intent clickIntent = new Intent(Constants.ACTION_LIST, uri, context, DownloadReceiver.class);
            clickIntent.putExtra(DownloadManager.EXTRA_NOTIFICATION_CLICK_DOWNLOAD_IDS, getDownloadIds(cluster));
            builder.setContentIntent(PendingIntent.getBroadcast(context, 0, clickIntent, PendingIntent.FLAG_UPDATE_CURRENT));
            builder.setOngoing(true);

            DownloadBatch batch = cluster.iterator().next();
            Intent cancelIntent = new Intent(Constants.ACTION_CANCEL, null, context, DownloadReceiver.class);
            cancelIntent.putExtra(DownloadReceiver.EXTRA_BATCH_ID, batch.getBatchId());
            PendingIntent pendingCancelIntent = PendingIntent.getBroadcast(context, 0, cancelIntent, PendingIntent.FLAG_UPDATE_CURRENT);
            builder.addAction(R.drawable.dl__ic_action_cancel, "Cancel", pendingCancelIntent);

        } else if (type == TYPE_SUCCESS) {
            DownloadBatch batch = cluster.iterator().next();
            // TODO: Decide how we handle notification clicks
            DownloadInfo downloadInfo = batch.getDownloads().get(0);
            Uri uri = ContentUris.withAppendedId(Downloads.Impl.ALL_DOWNLOADS_CONTENT_URI, downloadInfo.getId());
            builder.setAutoCancel(true);

            final String action;
            if (Downloads.Impl.isStatusError(batch.getStatus())) {
                action = Constants.ACTION_LIST;
            } else {
                action = Constants.ACTION_OPEN;
            }

            final Intent intent = new Intent(action, uri, context, DownloadReceiver.class);
            intent.putExtra(DownloadManager.EXTRA_NOTIFICATION_CLICK_DOWNLOAD_IDS, getDownloadIds(cluster));
            intent.putExtra(DownloadReceiver.EXTRA_BATCH_ID, batch.getBatchId());
            builder.setContentIntent(PendingIntent.getBroadcast(context, 0, intent, PendingIntent.FLAG_UPDATE_CURRENT));

            final Intent hideIntent = new Intent(Constants.ACTION_HIDE, uri, context, DownloadReceiver.class);
            hideIntent.putExtra(DownloadReceiver.EXTRA_BATCH_ID, batch.getBatchId());
            builder.setDeleteIntent(PendingIntent.getBroadcast(context, 0, hideIntent, 0));
        }
    }

    private Notification buildTitlesAndDescription(
            int type,
            Collection<DownloadBatch> cluster,
            NotificationCompat.Builder builder) {

        String remainingText = null;
        String percentText = null;
        if (type == TYPE_ACTIVE) {
            long currentBytes = 0;
            long totalBytes = 0;
            long totalBytesPerSecond = 0;
            synchronized (downloadSpeeds) {
                for (DownloadBatch batch : cluster) {
                    for (DownloadInfo info : batch.getDownloads()) {
                        if (info.hasTotalBytes()) {
                            currentBytes += info.getCurrentBytes();
                            totalBytes += info.getTotalBytes();
                            Long bytesPerSecond = downloadSpeeds.get(info.getId());
                            if (bytesPerSecond != null) {
                                totalBytesPerSecond += bytesPerSecond;
                            }
                        }
                    }
                }
            }

            if (totalBytes > 0) {
                int percent = (int) ((currentBytes * 100) / totalBytes);
                percentText = percent + "%";//res.getString(R.string.download_percent, percent);

                if (totalBytesPerSecond > 0) {
                    long remainingMillis = ((totalBytes - currentBytes) * 1000) / totalBytesPerSecond;
                    remainingText = "Duration " + formatDuration(remainingMillis);
                }

                builder.setProgress(100, percent, false);
            } else {
                builder.setProgress(100, 0, true);
            }
        }

<<<<<<< HEAD
        Set<DownloadBatch> currentBatches = new HashSet<>(cluster.size());
=======
        List<DownloadBatch> currentBatches = new ArrayList<>();
>>>>>>> 085e39a7
        for (DownloadBatch batch : cluster) {
            currentBatches.add(batch);
        }

        if (currentBatches.size() == 1) {
            DownloadBatch batch = currentBatches.iterator().next();
            return buildSingleNotification(type, builder, batch, remainingText, percentText);

        } else {
            return buildStackedNotification(type, builder, currentBatches, remainingText, percentText);
        }

    }

    /**
     * Return given duration in a human-friendly format. For example, "4
     * minutes" or "1 second". Returns only largest meaningful unit of time,
     * from seconds up to hours.
     */
    public CharSequence formatDuration(long millis) {
        if (millis >= DateUtils.HOUR_IN_MILLIS) {
            int hours = (int) TimeUnit.MILLISECONDS.toHours(millis + TimeUnit.MINUTES.toMillis(30));
            return resources.getQuantityString(R.plurals.dl__duration_hours, hours, hours);
        } else if (millis >= DateUtils.MINUTE_IN_MILLIS) {
            int minutes = (int) TimeUnit.MILLISECONDS.toMinutes(millis + TimeUnit.SECONDS.toMillis(30));
            return resources.getQuantityString(R.plurals.dl__duration_minutes, minutes, minutes);
        } else {
            int seconds = (int) TimeUnit.MILLISECONDS.toSeconds(millis + 500);
            return resources.getQuantityString(R.plurals.dl__duration_seconds, seconds, seconds);
        }
    }

    private Notification buildSingleNotification(int type, NotificationCompat.Builder builder, DownloadBatch batch, String remainingText, String percentText) {

        NotificationCompat.BigPictureStyle style = new NotificationCompat.BigPictureStyle();
        String imageUrl = batch.getInfo().getBigPictureUrl();
        if (!TextUtils.isEmpty(imageUrl)) {
            Bitmap bitmap = imageRetriever.retrieveImage(imageUrl);
            style.bigPicture(bitmap);
        }
        CharSequence title = getDownloadTitle(batch.getInfo());
        builder.setContentTitle(title);
        style.setBigContentTitle(title);

        if (type == TYPE_ACTIVE) {
            String description = batch.getInfo().getDescription();
            if (TextUtils.isEmpty(description)) {
                setSecondaryNotificationText(builder, style, remainingText);
            } else {
                setSecondaryNotificationText(builder, style, description);
            }
            builder.setContentInfo(percentText);

        } else if (type == TYPE_WAITING) {
            setSecondaryNotificationText(builder, style, "Download size requires Wi-Fi.");

        } else if (type == TYPE_SUCCESS) {
            setSecondaryNotificationText(builder, style, "Download complete.");
        } else if (type == TYPE_FAILED) {
            setSecondaryNotificationText(builder, style, "Download unsuccessful.");
        } else if (type == TYPE_CANCELLED) {
            setSecondaryNotificationText(builder, style, "Download cancelled.");
        }

        if (!TextUtils.isEmpty(imageUrl)) {
            builder.setStyle(style);
        }
        return builder.build();
    }

    private void setSecondaryNotificationText(NotificationCompat.Builder builder, NotificationCompat.BigPictureStyle style, String description) {
        builder.setContentText(description);
        style.setSummaryText(description);
    }

    private Notification buildStackedNotification(int type, NotificationCompat.Builder builder, Collection<DownloadBatch> currentBatches, String remainingText, String percentText) {
        final NotificationCompat.InboxStyle inboxStyle = new NotificationCompat.InboxStyle(builder);

        for (DownloadBatch batch : currentBatches) {
            inboxStyle.addLine(getDownloadTitle(batch.getInfo()));
        }

        if (type == TYPE_ACTIVE) {
            builder.setContentTitle(resources.getQuantityString(R.plurals.dl__notif_summary_active, currentBatches.size(), currentBatches.size()));
            builder.setContentInfo(percentText);
            setSecondaryNotificationText(builder, inboxStyle, remainingText);
        } else if (type == TYPE_WAITING) {
            builder.setContentTitle(resources.getQuantityString(R.plurals.dl__notif_summary_waiting, currentBatches.size(), currentBatches.size()));
            setSecondaryNotificationText(builder, inboxStyle, "Download size requires Wi-Fi.");
        } else if (type == TYPE_SUCCESS) {
            setSecondaryNotificationText(builder, inboxStyle, "Download complete.");
        } else if (type == TYPE_FAILED) {
            setSecondaryNotificationText(builder, inboxStyle, "Download unsuccessful.");
        } else if (type == TYPE_CANCELLED) {
            setSecondaryNotificationText(builder, inboxStyle, "Download cancelled.");
        }

        return inboxStyle.build();
    }

    private void setSecondaryNotificationText(NotificationCompat.Builder builder, NotificationCompat.InboxStyle style, String description) {
        builder.setContentText(description);
        style.setSummaryText(description);
    }

<<<<<<< HEAD
    private void removeStaleTagsThatWereNotRenewed(Map<String, List<DownloadBatch>> clustered) {
        final Iterator<String> tags = activeNotifications.keySet().iterator();
=======
    private void removeStaleTagsThatWereNotRenewed(Map<String, Collection<DownloadBatch>> clustered) {
        final Iterator<String> tags = mActiveNotifs.keySet().iterator();
>>>>>>> 085e39a7
        while (tags.hasNext()) {
            final String tag = tags.next();
            if (!clustered.containsKey(tag)) {
                notificationManager.cancel(tag.hashCode());
                tags.remove();
            }
        }
    }

    private static CharSequence getDownloadTitle(BatchInfo batch) {
        String title = batch.getTitle();
        if (TextUtils.isEmpty(title)) {
            return "unknown";
        } else {
            return title;
        }
    }

<<<<<<< HEAD
    private long[] getDownloadIds(List<DownloadBatch> batches) {
        List<Long> ids = new ArrayList<>(batches.size() * 3);
=======
    private long[] getDownloadIds(Collection<DownloadBatch> batches) {
        List<Long> ids = new ArrayList<>();
>>>>>>> 085e39a7
        for (DownloadBatch batch : batches) {
            for (DownloadInfo downloadInfo : batch.getDownloads()) {
                ids.add(downloadInfo.getId());
            }
        }

        long[] idArray = new long[ids.size()];

        for (int i = 0, idsSize = ids.size(); i < idsSize; i++) {
            idArray[i] = ids.get(i);
        }
        return idArray;
    }

    public void dumpSpeeds() {
        Log.e("dump at speed");
    }

}<|MERGE_RESOLUTION|>--- conflicted
+++ resolved
@@ -108,15 +108,9 @@
      * Update {@link NotificationManager} to reflect the given set of
      * {@link DownloadInfo}, adding, collapsing, and removing as needed.
      */
-<<<<<<< HEAD
-    public void updateWith(List<DownloadBatch> batches) {
+    public void updateWith(Collection<DownloadBatch> batches) {
         synchronized (activeNotifications) {
-            Map<String, List<DownloadBatch>> clusters = getClustersByNotificationTag(batches);
-=======
-    public void updateWith(Collection<DownloadBatch> batches) {
-        synchronized (mActiveNotifs) {
             Map<String, Collection<DownloadBatch>> clusters = getClustersByNotificationTag(batches);
->>>>>>> 085e39a7
 
             showNotificationPerCluster(clusters);
 
@@ -323,11 +317,7 @@
             }
         }
 
-<<<<<<< HEAD
-        Set<DownloadBatch> currentBatches = new HashSet<>(cluster.size());
-=======
-        List<DownloadBatch> currentBatches = new ArrayList<>();
->>>>>>> 085e39a7
+        List<DownloadBatch> currentBatches = new ArrayList<>(cluster.size());
         for (DownloadBatch batch : cluster) {
             currentBatches.add(batch);
         }
@@ -433,13 +423,8 @@
         style.setSummaryText(description);
     }
 
-<<<<<<< HEAD
-    private void removeStaleTagsThatWereNotRenewed(Map<String, List<DownloadBatch>> clustered) {
+    private void removeStaleTagsThatWereNotRenewed(Map<String, Collection<DownloadBatch>> clustered) {
         final Iterator<String> tags = activeNotifications.keySet().iterator();
-=======
-    private void removeStaleTagsThatWereNotRenewed(Map<String, Collection<DownloadBatch>> clustered) {
-        final Iterator<String> tags = mActiveNotifs.keySet().iterator();
->>>>>>> 085e39a7
         while (tags.hasNext()) {
             final String tag = tags.next();
             if (!clustered.containsKey(tag)) {
@@ -458,13 +443,8 @@
         }
     }
 
-<<<<<<< HEAD
-    private long[] getDownloadIds(List<DownloadBatch> batches) {
-        List<Long> ids = new ArrayList<>(batches.size() * 3);
-=======
     private long[] getDownloadIds(Collection<DownloadBatch> batches) {
-        List<Long> ids = new ArrayList<>();
->>>>>>> 085e39a7
+        List<Long> ids = new ArrayList<>(batches.size());
         for (DownloadBatch batch : batches) {
             for (DownloadInfo downloadInfo : batch.getDownloads()) {
                 ids.add(downloadInfo.getId());
