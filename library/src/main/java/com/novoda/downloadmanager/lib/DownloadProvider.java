/*
 * Copyright (C) 2007 The Android Open Source Project
 *
 * Licensed under the Apache License, Version 2.0 (the "License");
 * you may not use this file except in compliance with the License.
 * You may obtain a copy of the License at
 *
 *      http://www.apache.org/licenses/LICENSE-2.0
 *
 * Unless required by applicable law or agreed to in writing, software
 * distributed under the License is distributed on an "AS IS" BASIS,
 * WITHOUT WARRANTIES OR CONDITIONS OF ANY KIND, either express or implied.
 * See the License for the specific language governing permissions and
 * limitations under the License.
 */

package com.novoda.downloadmanager.lib;

import android.content.ContentProvider;
import android.content.ContentUris;
import android.content.ContentValues;
import android.content.Context;
import android.content.Intent;
import android.content.UriMatcher;
import android.content.pm.ApplicationInfo;
import android.content.pm.PackageManager;
import android.content.pm.PackageManager.NameNotFoundException;
import android.database.Cursor;
import android.database.DatabaseUtils;
import android.database.SQLException;
import android.database.sqlite.SQLiteDatabase;
import android.database.sqlite.SQLiteOpenHelper;
import android.net.Uri;
import android.os.Binder;
import android.os.ParcelFileDescriptor;
import android.os.Process;
import android.provider.OpenableColumns;
import android.text.TextUtils;

import com.novoda.downloadmanager.BuildConfig;
import com.novoda.notils.logger.simple.Log;

import java.io.File;
import java.io.FileDescriptor;
import java.io.FileNotFoundException;
import java.io.PrintWriter;
import java.util.ArrayList;
import java.util.Arrays;
import java.util.Collections;
import java.util.HashMap;
import java.util.HashSet;
import java.util.Iterator;
import java.util.List;
import java.util.Map;

/**
 * Allows application to interact with the download manager.
 */
public final class DownloadProvider extends ContentProvider {

    /**
     * Added so we can use our own ContentProvider
     */
<<<<<<< HEAD
    public static final String AUTHORITY = Reflector.reflectAuthority();

=======
    static final String AUTHORITY = BuildConfig.DOWNLOAD_AUTHORITY;
>>>>>>> 1e0a1901
    /**
     * Database filename
     */
    private static final String DB_NAME = "downloads.db";

    /**
     * Current database version
     */
    private static final int DB_VERSION = 109;

    /**
     * Name of table in the database
     */
<<<<<<< HEAD
    private static final String DB_TABLE = "Downloads";
=======
    private static final String DB_TABLE = "DownloadManagerTable";
>>>>>>> 1e0a1901

    /**
     * MIME type for the entire download list
     */
    private static final String DOWNLOAD_LIST_TYPE = "vnd.android.cursor.dir/download";
    /**
     * MIME type for an individual download
     */
    private static final String DOWNLOAD_TYPE = "vnd.android.cursor.item/download";

    /**
     * URI matcher used to recognize URIs sent by applications
     */
    private static final UriMatcher sURIMatcher = new UriMatcher(UriMatcher.NO_MATCH);
    /**
     * URI matcher constant for the URI of all downloads belonging to the calling UID
     */
    private static final int MY_DOWNLOADS = 1;
    /**
     * URI matcher constant for the URI of an individual download belonging to the calling UID
     */
    private static final int MY_DOWNLOADS_ID = 2;
    /**
     * URI matcher constant for the URI of all downloads in the system
     */
    private static final int ALL_DOWNLOADS = 3;
    /**
     * URI matcher constant for the URI of an individual download
     */
    private static final int ALL_DOWNLOADS_ID = 4;
    /**
     * URI matcher constant for the URI of a download's request headers
     */
    private static final int REQUEST_HEADERS_URI = 5;
    /**
     * URI matcher constant for the public URI returned by
     * {@link DownloadManager#getUriForDownloadedFile(long)} if the given downloaded file
     * is publicly accessible.
     */
    private static final int PUBLIC_DOWNLOAD_ID = 6;

    static {
        sURIMatcher.addURI(AUTHORITY, "my_downloads", MY_DOWNLOADS);
        sURIMatcher.addURI(AUTHORITY, "my_downloads/#", MY_DOWNLOADS_ID);
        sURIMatcher.addURI(AUTHORITY, "all_downloads", ALL_DOWNLOADS);
        sURIMatcher.addURI(AUTHORITY, "all_downloads/#", ALL_DOWNLOADS_ID);
        sURIMatcher.addURI(AUTHORITY, "my_downloads/#/" + Downloads.Impl.RequestHeaders.URI_SEGMENT, REQUEST_HEADERS_URI);
        sURIMatcher.addURI(AUTHORITY, "all_downloads/#/" + Downloads.Impl.RequestHeaders.URI_SEGMENT, REQUEST_HEADERS_URI);
        // temporary, for backwards compatibility
        sURIMatcher.addURI(AUTHORITY, "download", MY_DOWNLOADS);
        sURIMatcher.addURI(AUTHORITY, "download/#", MY_DOWNLOADS_ID);
        sURIMatcher.addURI(AUTHORITY, "download/#/" + Downloads.Impl.RequestHeaders.URI_SEGMENT, REQUEST_HEADERS_URI);
        sURIMatcher.addURI(AUTHORITY, Downloads.Impl.PUBLICLY_ACCESSIBLE_DOWNLOADS_URI_SEGMENT + "/#", PUBLIC_DOWNLOAD_ID);
    }

    /**
     * Different base URIs that could be used to access an individual download
     */
    private static final Uri[] BASE_URIS = new Uri[]{
            Downloads.Impl.CONTENT_URI,
            Downloads.Impl.ALL_DOWNLOADS_CONTENT_URI,
    };

    private static final String[] sAppReadableColumnsArray = new String[]{
            Downloads.Impl._ID,
            Downloads.Impl.COLUMN_APP_DATA,
            Downloads.Impl._DATA,
            Downloads.Impl.COLUMN_MIME_TYPE,
            Downloads.Impl.COLUMN_VISIBILITY,
            Downloads.Impl.COLUMN_DESTINATION,
            Downloads.Impl.COLUMN_CONTROL,
            Downloads.Impl.COLUMN_STATUS,
            Downloads.Impl.COLUMN_LAST_MODIFICATION,
            Downloads.Impl.COLUMN_NOTIFICATION_CLASS,
            Downloads.Impl.COLUMN_TOTAL_BYTES,
            Downloads.Impl.COLUMN_CURRENT_BYTES,
            Downloads.Impl.COLUMN_TITLE,
            Downloads.Impl.COLUMN_DESCRIPTION,
            Downloads.Impl.COLUMN_URI,
            Downloads.Impl.COLUMN_IS_VISIBLE_IN_DOWNLOADS_UI,
            Downloads.Impl.COLUMN_FILE_NAME_HINT,
            Downloads.Impl.COLUMN_MEDIAPROVIDER_URI,
            Downloads.Impl.COLUMN_DELETED,
            Downloads.Impl.COLUMN_NOTIFICATION_EXTRAS,
            Downloads.Impl.COLUMN_BIG_PICTURE,
            OpenableColumns.DISPLAY_NAME,
            OpenableColumns.SIZE,
    };

    private static final HashSet<String> sAppReadableColumnsSet;
    private static final HashMap<String, String> sColumnsMap;

    static {
        sAppReadableColumnsSet = new HashSet<String>();
        Collections.addAll(sAppReadableColumnsSet, sAppReadableColumnsArray);

        sColumnsMap = new HashMap<String, String>();
        sColumnsMap.put(OpenableColumns.DISPLAY_NAME, Downloads.Impl.COLUMN_TITLE + " AS " + OpenableColumns.DISPLAY_NAME);
        sColumnsMap.put(OpenableColumns.SIZE, Downloads.Impl.COLUMN_TOTAL_BYTES + " AS " + OpenableColumns.SIZE);
    }

    private static final List<String> downloadManagerColumnsList = Arrays.asList(DownloadManager.UNDERLYING_COLUMNS);

    /**
     * The database that lies underneath this content provider
     */
    private SQLiteOpenHelper mOpenHelper = null;

    /**
     * List of uids that can access the downloads
     */
    private int mSystemUid = -1;
    private int mDefContainerUid = -1;
    private File mDownloadsDataDir;

    //    @VisibleForTesting
    SystemFacade mSystemFacade;

    /**
     * This class encapsulates a SQL where clause and its parameters.  It makes it possible for
     * shared methods (like {@link DownloadProvider#getWhereClause(Uri, String, String[], int)})
     * to return both pieces of information, and provides some utility logic to ease piece-by-piece
     * construction of selections.
     */
    private static class SqlSelection {
        public StringBuilder mWhereClause = new StringBuilder();
        public List<String> mParameters = new ArrayList<String>();

        public <T> void appendClause(String newClause, final T... parameters) {
            if (newClause == null || newClause.isEmpty()) {
                return;
            }
            if (mWhereClause.length() != 0) {
                mWhereClause.append(" AND ");
            }
            mWhereClause.append("(");
            mWhereClause.append(newClause);
            mWhereClause.append(")");
            if (parameters != null) {
                for (Object parameter : parameters) {
                    mParameters.add(parameter.toString());
                }
            }
        }

        public String getSelection() {
            return mWhereClause.toString();
        }

        public String[] getParameters() {
            String[] array = new String[mParameters.size()];
            return mParameters.toArray(array);
        }
    }

    /**
     * Creates and updated database on demand when opening it.
     * Helper class to create database the first time the provider is
     * initialized and upgrade it when a new version of the provider needs
     * an updated version of the database.
     */
    private final class DatabaseHelper extends SQLiteOpenHelper {
        public DatabaseHelper(final Context context) {
            super(context, DB_NAME, null, DB_VERSION);
        }

        /**
         * Creates database the first time we try to open it.
         */
        @Override
        public void onCreate(final SQLiteDatabase db) {
            Log.v("populating new database");
            onUpgrade(db, 0, DB_VERSION);
        }

        /**
         * Updates the database format when a content provider is used
         * with a database that was created with a different format.
         * <p/>
         * Note: to support downgrades, creating a table should always drop it first if it already
         * exists.
         */
        @Override
        public void onUpgrade(final SQLiteDatabase db, int oldV, final int newV) {
            if (oldV == 31) {
                // 31 and 100 are identical, just in different codelines. Upgrading from 31 is the
                // same as upgrading from 100.
                oldV = 100;
            } else if (oldV < 100) {
                // no logic to upgrade from these older version, just recreate the DB
                Log.i("Upgrading downloads database from version " + oldV + " to version " + newV + ", which will destroy all old data");
                oldV = 99;
            } else if (oldV > newV) {
                // user must have downgraded software; we have no way to know how to downgrade the
                // DB, so just recreate it
                Log.i("Downgrading downloads database from version " + oldV + " (current version is " + newV + "), destroying all old data");
                oldV = 99;
            }

            for (int version = oldV + 1; version <= newV; version++) {
                upgradeTo(db, version);
            }
        }

        /**
         * Upgrade database from (version - 1) to version.
         */
        private void upgradeTo(SQLiteDatabase db, int version) {
            switch (version) {
                case 100:
                    createDownloadsTable(db);
                    break;

                case 101:
                    createHeadersTable(db);
                    break;

                case 102:
                    addColumn(db, DB_TABLE, Downloads.Impl.COLUMN_ALLOW_ROAMING, "INTEGER NOT NULL DEFAULT 0");
                    addColumn(db, DB_TABLE, Downloads.Impl.COLUMN_ALLOWED_NETWORK_TYPES, "INTEGER NOT NULL DEFAULT 0");
                    break;

                case 103:
                    addColumn(db, DB_TABLE, Downloads.Impl.COLUMN_IS_VISIBLE_IN_DOWNLOADS_UI, "INTEGER NOT NULL DEFAULT 1");
                    makeCacheDownloadsInvisible(db);
                    break;

                case 104:
                    addColumn(db, DB_TABLE, Downloads.Impl.COLUMN_BYPASS_RECOMMENDED_SIZE_LIMIT, "INTEGER NOT NULL DEFAULT 0");
                    break;

                case 105:
                    fillNullValues(db);
                    break;

                case 106:
                    addColumn(db, DB_TABLE, Downloads.Impl.COLUMN_MEDIAPROVIDER_URI, "TEXT");
                    addColumn(db, DB_TABLE, Downloads.Impl.COLUMN_DELETED, "BOOLEAN NOT NULL DEFAULT 0");
                    break;

                case 107:
                    addColumn(db, DB_TABLE, Downloads.Impl.COLUMN_ERROR_MSG, "TEXT");
                    break;

                case 108:
                    addColumn(db, DB_TABLE, Downloads.Impl.COLUMN_ALLOW_METERED, "INTEGER NOT NULL DEFAULT 1");
                    break;

                case 109:
                    addColumn(db, DB_TABLE, Downloads.Impl.COLUMN_BIG_PICTURE, "TEXT");
                    break;

                default:
                    throw new IllegalStateException("Don't know how to upgrade to " + version);
            }
        }

        /**
         * insert() now ensures these four columns are never null for new downloads, so this method
         * makes that true for existing columns, so that code can rely on this assumption.
         */
        private void fillNullValues(SQLiteDatabase db) {
            ContentValues values = new ContentValues();
            values.put(Downloads.Impl.COLUMN_CURRENT_BYTES, 0);
            fillNullValuesForColumn(db, values);
            values.put(Downloads.Impl.COLUMN_TOTAL_BYTES, -1);
            fillNullValuesForColumn(db, values);
            values.put(Downloads.Impl.COLUMN_TITLE, "");
            fillNullValuesForColumn(db, values);
            values.put(Downloads.Impl.COLUMN_DESCRIPTION, "");
            fillNullValuesForColumn(db, values);
        }

        private void fillNullValuesForColumn(SQLiteDatabase db, ContentValues values) {
            String column = values.valueSet().iterator().next().getKey();
            db.update(DB_TABLE, values, column + " is null", null);
            values.clear();
        }

        /**
         * Set all existing downloads to the cache partition to be invisible in the downloads UI.
         */
        private void makeCacheDownloadsInvisible(SQLiteDatabase db) {
            ContentValues values = new ContentValues();
            values.put(Downloads.Impl.COLUMN_IS_VISIBLE_IN_DOWNLOADS_UI, false);
            String cacheSelection = Downloads.Impl.COLUMN_DESTINATION + " != " + Downloads.Impl.DESTINATION_EXTERNAL;
            db.update(DB_TABLE, values, cacheSelection, null);
        }

        /**
         * Add a column to a table using ALTER TABLE.
         *
         * @param dbTable          name of the table
         * @param columnName       name of the column to add
         * @param columnDefinition SQL for the column definition
         */
        private void addColumn(SQLiteDatabase db, String dbTable, String columnName, String columnDefinition) {
            db.execSQL("ALTER TABLE " + dbTable + " ADD COLUMN " + columnName + " " + columnDefinition);
        }

        /**
         * Creates the table that'll hold the download information.
         */
        private void createDownloadsTable(SQLiteDatabase db) {
            try {
                db.execSQL("DROP TABLE IF EXISTS " + DB_TABLE);
                db.execSQL("CREATE TABLE " + DB_TABLE + "(" +
                        Downloads.Impl._ID + " INTEGER PRIMARY KEY AUTOINCREMENT," +
                        Downloads.Impl.COLUMN_URI + " TEXT, " +
                        Constants.RETRY_AFTER_X_REDIRECT_COUNT + " INTEGER, " +
                        Downloads.Impl.COLUMN_APP_DATA + " TEXT, " +
                        Downloads.Impl.COLUMN_NO_INTEGRITY + " BOOLEAN, " +
                        Downloads.Impl.COLUMN_FILE_NAME_HINT + " TEXT, " +
                        Constants.OTA_UPDATE + " BOOLEAN, " +
                        Downloads.Impl._DATA + " TEXT, " +
                        Downloads.Impl.COLUMN_MIME_TYPE + " TEXT, " +
                        Downloads.Impl.COLUMN_DESTINATION + " INTEGER, " +
                        Constants.NO_SYSTEM_FILES + " BOOLEAN, " +
                        Downloads.Impl.COLUMN_VISIBILITY + " INTEGER, " +
                        Downloads.Impl.COLUMN_CONTROL + " INTEGER, " +
                        Downloads.Impl.COLUMN_STATUS + " INTEGER, " +
                        Downloads.Impl.COLUMN_FAILED_CONNECTIONS + " INTEGER, " +
                        Downloads.Impl.COLUMN_LAST_MODIFICATION + " BIGINT, " +
                        Downloads.Impl.COLUMN_NOTIFICATION_CLASS + " TEXT, " +
                        Downloads.Impl.COLUMN_NOTIFICATION_EXTRAS + " TEXT, " +
                        Downloads.Impl.COLUMN_COOKIE_DATA + " TEXT, " +
                        Downloads.Impl.COLUMN_USER_AGENT + " TEXT, " +
                        Downloads.Impl.COLUMN_REFERER + " TEXT, " +
                        Downloads.Impl.COLUMN_TOTAL_BYTES + " INTEGER, " +
                        Downloads.Impl.COLUMN_CURRENT_BYTES + " INTEGER, " +
                        Constants.ETAG + " TEXT, " +
                        Constants.UID + " INTEGER, " +
                        Downloads.Impl.COLUMN_OTHER_UID + " INTEGER, " +
                        Downloads.Impl.COLUMN_TITLE + " TEXT, " +
                        Downloads.Impl.COLUMN_DESCRIPTION + " TEXT, " +
                        Constants.MEDIA_SCANNED + " BOOLEAN);");
            } catch (SQLException ex) {
                Log.e("couldn't create table in downloads database");
                throw ex;
            }
        }

        private void createHeadersTable(SQLiteDatabase db) {
            db.execSQL("DROP TABLE IF EXISTS " + Downloads.Impl.RequestHeaders.HEADERS_DB_TABLE);
            db.execSQL("CREATE TABLE " + Downloads.Impl.RequestHeaders.HEADERS_DB_TABLE + "(" +
                    "id INTEGER PRIMARY KEY AUTOINCREMENT," +
                    Downloads.Impl.RequestHeaders.COLUMN_DOWNLOAD_ID + " INTEGER NOT NULL," +
                    Downloads.Impl.RequestHeaders.COLUMN_HEADER + " TEXT NOT NULL," +
                    Downloads.Impl.RequestHeaders.COLUMN_VALUE + " TEXT NOT NULL" +
                    ");");
        }
    }

    /**
     * Initializes the content provider when it is created.
     */
    @Override
    public boolean onCreate() {
        if (mSystemFacade == null) {
            mSystemFacade = new RealSystemFacade(getContext());
        }

        mOpenHelper = new DatabaseHelper(getContext());
        // Initialize the system uid
        mSystemUid = Process.SYSTEM_UID;
        // Initialize the default container uid. Package name hardcoded
        // for now.
        ApplicationInfo appInfo = null;
        try {
            appInfo = getContext().getPackageManager().
                    getApplicationInfo("com.android.defcontainer", 0);
        } catch (NameNotFoundException e) {
            Log.wtf("Could not get ApplicationInfo for com.android.defconatiner", e);
        }
        if (appInfo != null) {
            mDefContainerUid = appInfo.uid;
        }
        // start the DownloadService class. don't wait for the 1st download to be issued.
        // saves us by getting some initialization code in DownloadService out of the way.
        Context context = getContext();
        context.startService(new Intent(context, DownloadService.class));
//        mDownloadsDataDir = StorageManager.getDownloadDataDirectory(getContext());
        mDownloadsDataDir = context.getCacheDir();
//        try {
//            android.os.SELinux.restorecon(mDownloadsDataDir.getCanonicalPath());
//        } catch (IOException e) {
//            Log.wtf("Could not get canonical path for download directory", e);
//        }
        return true;
    }

    /**
     * Returns the content-provider-style MIME types of the various
     * types accessible through this content provider.
     */
    @Override
    public String getType(final Uri uri) {
        int match = sURIMatcher.match(uri);
        switch (match) {
            case MY_DOWNLOADS:
            case ALL_DOWNLOADS: {
                return DOWNLOAD_LIST_TYPE;
            }
            case MY_DOWNLOADS_ID:
            case ALL_DOWNLOADS_ID:
            case PUBLIC_DOWNLOAD_ID: {
                // return the mimetype of this id from the database
                final String id = getDownloadIdFromUri(uri);
                final SQLiteDatabase db = mOpenHelper.getReadableDatabase();
                final String mimeType = DatabaseUtils.stringForQuery(db,
                        "SELECT " + Downloads.Impl.COLUMN_MIME_TYPE + " FROM " + DB_TABLE +
                                " WHERE " + Downloads.Impl._ID + " = ?",
                        new String[]{id});
                if (TextUtils.isEmpty(mimeType)) {
                    return DOWNLOAD_TYPE;
                } else {
                    return mimeType;
                }
            }
            default: {
                Log.v("calling getType on an unknown URI: " + uri);
                throw new IllegalArgumentException("Unknown URI: " + uri);
            }
        }
    }

    /**
     * Inserts a row in the database
     */
    @Override
    public Uri insert(final Uri uri, final ContentValues values) {
        checkInsertPermissions(values);
        SQLiteDatabase db = mOpenHelper.getWritableDatabase();

        // note we disallow inserting into ALL_DOWNLOADS
        int match = sURIMatcher.match(uri);
        if (match != MY_DOWNLOADS) {
            Log.d("calling insert on an unknown/invalid URI: " + uri);
            throw new IllegalArgumentException("Unknown/Invalid URI " + uri);
        }

        // copy some of the input values as it
        ContentValues filteredValues = new ContentValues();
        copyString(Downloads.Impl.COLUMN_URI, values, filteredValues);
        copyString(Downloads.Impl.COLUMN_APP_DATA, values, filteredValues);
        copyBoolean(Downloads.Impl.COLUMN_NO_INTEGRITY, values, filteredValues);
        copyString(Downloads.Impl.COLUMN_FILE_NAME_HINT, values, filteredValues);
        copyString(Downloads.Impl.COLUMN_MIME_TYPE, values, filteredValues);

        // validate the destination column
        Integer dest = values.getAsInteger(Downloads.Impl.COLUMN_DESTINATION);
        if (dest != null) {
            if (getContext().checkCallingPermission(Downloads.Impl.PERMISSION_ACCESS_ADVANCED)
                    != PackageManager.PERMISSION_GRANTED
                    && (dest == Downloads.Impl.DESTINATION_CACHE_PARTITION
                    || dest == Downloads.Impl.DESTINATION_CACHE_PARTITION_NOROAMING
                    || dest == Downloads.Impl.DESTINATION_SYSTEMCACHE_PARTITION)) {
                throw new SecurityException("setting destination to : " + dest +
                        " not allowed, unless PERMISSION_ACCESS_ADVANCED is granted");
            }
            // for public API behavior, if an app has CACHE_NON_PURGEABLE permission, automatically
            // switch to non-purgeable download
            boolean hasNonPurgeablePermission =
                    getContext().checkCallingPermission(Downloads.Impl.PERMISSION_CACHE_NON_PURGEABLE) == PackageManager.PERMISSION_GRANTED;
            if (dest == Downloads.Impl.DESTINATION_CACHE_PARTITION_PURGEABLE && hasNonPurgeablePermission) {
                dest = Downloads.Impl.DESTINATION_CACHE_PARTITION;
            }
            if (dest == Downloads.Impl.DESTINATION_FILE_URI) {
                getContext().enforcePermission(android.Manifest.permission.WRITE_EXTERNAL_STORAGE, Binder.getCallingPid(), Binder.getCallingUid(),
                        "need WRITE_EXTERNAL_STORAGE permission to use DESTINATION_FILE_URI");
                checkFileUriDestination(values);
            } else if (dest == Downloads.Impl.DESTINATION_SYSTEMCACHE_PARTITION) {
                getContext().enforcePermission("android.permission.ACCESS_CACHE_FILESYSTEM", Binder.getCallingPid(), Binder.getCallingUid(),
                        "need ACCESS_CACHE_FILESYSTEM permission to use system cache");
            }
            filteredValues.put(Downloads.Impl.COLUMN_DESTINATION, dest);
        }

        // validate the visibility column
        Integer vis = values.getAsInteger(Downloads.Impl.COLUMN_VISIBILITY);
        if (vis == null) {
            if (dest == Downloads.Impl.DESTINATION_EXTERNAL) {
                filteredValues.put(Downloads.Impl.COLUMN_VISIBILITY, Downloads.Impl.VISIBILITY_VISIBLE_NOTIFY_COMPLETED);
            } else {
                filteredValues.put(Downloads.Impl.COLUMN_VISIBILITY, Downloads.Impl.VISIBILITY_HIDDEN);
            }
        } else {
            filteredValues.put(Downloads.Impl.COLUMN_VISIBILITY, vis);
        }
        // copy the control column as is
        copyInteger(Downloads.Impl.COLUMN_CONTROL, values, filteredValues);

        /*
         * requests coming from
         * DownloadManager.addCompletedDownload(String, String, String,
         * boolean, String, String, long) need special treatment
         */
        if (values.getAsInteger(Downloads.Impl.COLUMN_DESTINATION) == Downloads.Impl.DESTINATION_NON_DOWNLOADMANAGER_DOWNLOAD) {
            // these requests always are marked as 'completed'
            filteredValues.put(Downloads.Impl.COLUMN_STATUS, Downloads.Impl.STATUS_SUCCESS);
            filteredValues.put(Downloads.Impl.COLUMN_TOTAL_BYTES, values.getAsLong(Downloads.Impl.COLUMN_TOTAL_BYTES));
            filteredValues.put(Downloads.Impl.COLUMN_CURRENT_BYTES, 0);
            copyInteger(Downloads.Impl.COLUMN_MEDIA_SCANNED, values, filteredValues);
            copyString(Downloads.Impl._DATA, values, filteredValues);
        } else {
            filteredValues.put(Downloads.Impl.COLUMN_STATUS, Downloads.Impl.STATUS_PENDING);
            filteredValues.put(Downloads.Impl.COLUMN_TOTAL_BYTES, -1);
            filteredValues.put(Downloads.Impl.COLUMN_CURRENT_BYTES, 0);
        }

        // set lastupdate to current time
        long lastMod = mSystemFacade.currentTimeMillis();
        filteredValues.put(Downloads.Impl.COLUMN_LAST_MODIFICATION, lastMod);

        // use packagename of the caller to set the notification columns
        String clazz = values.getAsString(Downloads.Impl.COLUMN_NOTIFICATION_CLASS);
        if (clazz != null) {
            int uid = Binder.getCallingUid();
            try {
                if ((uid == 0) || mSystemFacade.userOwnsPackage(uid, getContext().getPackageName())) {
                    if (clazz != null) {
                        filteredValues.put(Downloads.Impl.COLUMN_NOTIFICATION_CLASS, clazz);
                    }
                }
            } catch (PackageManager.NameNotFoundException ex) {
                /* ignored for now */
            }
        }

        // copy some more columns as is
        copyString(Downloads.Impl.COLUMN_NOTIFICATION_EXTRAS, values, filteredValues);
        copyString(Downloads.Impl.COLUMN_BIG_PICTURE, values, filteredValues);
        copyString(Downloads.Impl.COLUMN_COOKIE_DATA, values, filteredValues);
        copyString(Downloads.Impl.COLUMN_USER_AGENT, values, filteredValues);
        copyString(Downloads.Impl.COLUMN_REFERER, values, filteredValues);

        // UID, PID columns
        if (getContext().checkCallingPermission(Downloads.Impl.PERMISSION_ACCESS_ADVANCED) == PackageManager.PERMISSION_GRANTED) {
            copyInteger(Downloads.Impl.COLUMN_OTHER_UID, values, filteredValues);
        }
        filteredValues.put(Constants.UID, Binder.getCallingUid());
        if (Binder.getCallingUid() == 0) {
            copyInteger(Constants.UID, values, filteredValues);
        }

        // copy some more columns as is
        copyStringWithDefault(Downloads.Impl.COLUMN_TITLE, values, filteredValues, "");
        copyStringWithDefault(Downloads.Impl.COLUMN_DESCRIPTION, values, filteredValues, "");

        // is_visible_in_downloads_ui column
        if (values.containsKey(Downloads.Impl.COLUMN_IS_VISIBLE_IN_DOWNLOADS_UI)) {
            copyBoolean(Downloads.Impl.COLUMN_IS_VISIBLE_IN_DOWNLOADS_UI, values, filteredValues);
        } else {
            // by default, make external downloads visible in the UI
            boolean isExternal = (dest == null || dest == Downloads.Impl.DESTINATION_EXTERNAL);
            filteredValues.put(Downloads.Impl.COLUMN_IS_VISIBLE_IN_DOWNLOADS_UI, isExternal);
        }

        // public api requests and networktypes/roaming columns
        copyInteger(Downloads.Impl.COLUMN_ALLOWED_NETWORK_TYPES, values, filteredValues);
        copyBoolean(Downloads.Impl.COLUMN_ALLOW_ROAMING, values, filteredValues);
        copyBoolean(Downloads.Impl.COLUMN_ALLOW_METERED, values, filteredValues);

        Log.v("initiating download with UID " + filteredValues.getAsInteger(Constants.UID));
        if (filteredValues.containsKey(Downloads.Impl.COLUMN_OTHER_UID)) {
            Log.v("other UID " + filteredValues.getAsInteger(Downloads.Impl.COLUMN_OTHER_UID));
        }

        long rowID = db.insert(DB_TABLE, null, filteredValues);
        if (rowID == -1) {
            Log.d("couldn't insert into downloads database");
            return null;
        }

        insertRequestHeaders(db, rowID, values);
        /*
         * requests coming from
         * DownloadManager.addCompletedDownload(String, String, String,
         * boolean, String, String, long) need special treatment
         */
        Context context = getContext();
        if (values.getAsInteger(Downloads.Impl.COLUMN_DESTINATION) == Downloads.Impl.DESTINATION_NON_DOWNLOADMANAGER_DOWNLOAD) {
            // When notification is requested, kick off service to process all relevant downloads.
            if (Downloads.Impl.isNotificationToBeDisplayed(vis)) {
                context.startService(new Intent(context, DownloadService.class));
            }
        } else {
            context.startService(new Intent(context, DownloadService.class));
        }
        notifyContentChanged(uri, match);
        return ContentUris.withAppendedId(Downloads.Impl.CONTENT_URI, rowID);
    }

    /**
     * Check that the file URI provided for DESTINATION_FILE_URI is valid.
     */
    private void checkFileUriDestination(ContentValues values) {
        String fileUri = values.getAsString(Downloads.Impl.COLUMN_FILE_NAME_HINT);
        if (fileUri == null) {
            throw new IllegalArgumentException(
                    "DESTINATION_FILE_URI must include a file URI under COLUMN_FILE_NAME_HINT");
        }
        Uri uri = Uri.parse(fileUri);
        String scheme = uri.getScheme();
        if (scheme == null || !scheme.equals("file")) {
            throw new IllegalArgumentException("Not a file URI: " + uri);
        }
        final String path = uri.getPath();
        if (path == null) {
            throw new IllegalArgumentException("Invalid file URI: " + uri);
        }
//        try {
//            final String canonicalPath = new File(path).getCanonicalPath();
//            final String externalPath = Environment.getExternalStorageDirectory().getAbsolutePath();
//            if (!canonicalPath.startsWith(externalPath)) {
//                throw new SecurityException("Destination must be on external storage: " + uri);
//            }
//        } catch (IOException e) {
//            throw new SecurityException("Problem resolving path: " + uri);
//        }
    }

    /**
     * Apps with the ACCESS_DOWNLOAD_MANAGER permission can access this provider freely, subject to
     * constraints in the rest of the code. Apps without that may still access this provider through
     * the public API, but additional restrictions are imposed. We check those restrictions here.
     *
     * @param values ContentValues provided to insert()
     * @throws SecurityException if the caller has insufficient permissions
     */
    private void checkInsertPermissions(ContentValues values) {
        if (getContext().checkCallingOrSelfPermission(Downloads.Impl.PERMISSION_ACCESS) == PackageManager.PERMISSION_GRANTED) {
            return;
        }

        getContext().enforceCallingOrSelfPermission(android.Manifest.permission.INTERNET, "INTERNET permission is required to use the download manager");

        // ensure the request fits within the bounds of a public API request
        // first copy so we can remove values
        values = new ContentValues(values);

        // validate the destination column
        if (values.getAsInteger(Downloads.Impl.COLUMN_DESTINATION) == Downloads.Impl.DESTINATION_NON_DOWNLOADMANAGER_DOWNLOAD) {
            /* this row is inserted by
             * DownloadManager.addCompletedDownload(String, String, String, boolean, String, String, long)
             */
            values.remove(Downloads.Impl.COLUMN_TOTAL_BYTES);
            values.remove(Downloads.Impl._DATA);
            values.remove(Downloads.Impl.COLUMN_STATUS);
        }
        enforceAllowedValues(values, Downloads.Impl.COLUMN_DESTINATION,
                Downloads.Impl.DESTINATION_CACHE_PARTITION_PURGEABLE,
                Downloads.Impl.DESTINATION_FILE_URI,
                Downloads.Impl.DESTINATION_NON_DOWNLOADMANAGER_DOWNLOAD);

        if (getContext().checkCallingOrSelfPermission(Downloads.Impl.PERMISSION_NO_NOTIFICATION) == PackageManager.PERMISSION_GRANTED) {
            enforceAllowedValues(values, Downloads.Impl.COLUMN_VISIBILITY,
                    Request.VISIBILITY_HIDDEN,
                    Request.VISIBILITY_VISIBLE,
                    Request.VISIBILITY_VISIBLE_NOTIFY_COMPLETED,
                    Request.VISIBILITY_VISIBLE_NOTIFY_ONLY_COMPLETION);
        } else {
            enforceAllowedValues(values, Downloads.Impl.COLUMN_VISIBILITY,
                    Request.VISIBILITY_VISIBLE,
                    Request.VISIBILITY_VISIBLE_NOTIFY_COMPLETED,
                    Request.VISIBILITY_VISIBLE_NOTIFY_ONLY_COMPLETION);
        }

        // remove the rest of the columns that are allowed (with any value)
        values.remove(Downloads.Impl.COLUMN_URI);
        values.remove(Downloads.Impl.COLUMN_TITLE);
        values.remove(Downloads.Impl.COLUMN_DESCRIPTION);
        values.remove(Downloads.Impl.COLUMN_NOTIFICATION_EXTRAS);
        values.remove(Downloads.Impl.COLUMN_BIG_PICTURE);
        values.remove(Downloads.Impl.COLUMN_MIME_TYPE);
        values.remove(Downloads.Impl.COLUMN_FILE_NAME_HINT); // checked later in insert()
        values.remove(Downloads.Impl.COLUMN_ALLOWED_NETWORK_TYPES);
        values.remove(Downloads.Impl.COLUMN_ALLOW_ROAMING);
        values.remove(Downloads.Impl.COLUMN_ALLOW_METERED);
        values.remove(Downloads.Impl.COLUMN_IS_VISIBLE_IN_DOWNLOADS_UI);
        values.remove(Downloads.Impl.COLUMN_MEDIA_SCANNED);
        Iterator<Map.Entry<String, Object>> iterator = values.valueSet().iterator();
        while (iterator.hasNext()) {
            String key = iterator.next().getKey();
            if (key.startsWith(Downloads.Impl.RequestHeaders.INSERT_KEY_PREFIX)) {
                iterator.remove();
            }
        }

        // any extra columns are extraneous and disallowed
        if (values.size() > 0) {
            StringBuilder error = new StringBuilder("Invalid columns in request: ");
            boolean first = true;
            for (Map.Entry<String, Object> entry : values.valueSet()) {
                if (!first) {
                    error.append(", ");
                }
                error.append(entry.getKey());
            }
            throw new SecurityException(error.toString());
        }
    }

    /**
     * Remove column from values, and throw a SecurityException if the value isn't within the
     * specified allowedValues.
     */
    private void enforceAllowedValues(ContentValues values, String column, Object... allowedValues) {
        Object value = values.get(column);
        values.remove(column);
        for (Object allowedValue : allowedValues) {
            if (value == null && allowedValue == null) {
                return;
            }
            if (value != null && value.equals(allowedValue)) {
                return;
            }
        }
        throw new SecurityException("Invalid value for " + column + ": " + value);
    }

    /**
     * Starts a database query
     */
    @Override
    public Cursor query(final Uri uri, String[] projection,
                        final String selection, final String[] selectionArgs,
                        final String sort) {

        Helpers.validateSelection(selection, sAppReadableColumnsSet);

        SQLiteDatabase db = mOpenHelper.getReadableDatabase();

        int match = sURIMatcher.match(uri);
        if (match == -1) {
            Log.v("querying unknown URI: " + uri);
            throw new IllegalArgumentException("Unknown URI: " + uri);
        }

        if (match == REQUEST_HEADERS_URI) {
            if (projection != null || selection != null || sort != null) {
                throw new UnsupportedOperationException("Request header queries do not support "
                        + "projections, selections or sorting");
            }
            return queryRequestHeaders(db, uri);
        }

        SqlSelection fullSelection = getWhereClause(uri, selection, selectionArgs, match);

        if (shouldRestrictVisibility()) {
            if (projection == null) {
                projection = sAppReadableColumnsArray.clone();
            } else {
                // check the validity of the columns in projection 
                for (int i = 0; i < projection.length; ++i) {
                    if (!sAppReadableColumnsSet.contains(projection[i]) &&
                            !downloadManagerColumnsList.contains(projection[i])) {
                        throw new IllegalArgumentException(
                                "column " + projection[i] + " is not allowed in queries");
                    }
                }
            }

            for (int i = 0; i < projection.length; i++) {
                final String newColumn = sColumnsMap.get(projection[i]);
                if (newColumn != null) {
                    projection[i] = newColumn;
                }
            }
        }

        logVerboseQueryInfo(projection, selection, selectionArgs, sort, db);

        Cursor ret = db.query(DB_TABLE, projection, fullSelection.getSelection(),
                fullSelection.getParameters(), null, null, sort);

        if (ret != null) {
            ret.setNotificationUri(getContext().getContentResolver(), uri);
            Log.v("created cursor " + ret + " on behalf of " + Binder.getCallingPid());
        } else {
            Log.v("query failed in downloads database");
        }

        return ret;
    }

    private void logVerboseQueryInfo(String[] projection, final String selection,
                                     final String[] selectionArgs, final String sort, SQLiteDatabase db) {
        java.lang.StringBuilder sb = new java.lang.StringBuilder();
        sb.append("starting query, database is ");
        if (db != null) {
            sb.append("not ");
        }
        sb.append("null; ");
        if (projection == null) {
            sb.append("projection is null; ");
        } else if (projection.length == 0) {
            sb.append("projection is empty; ");
        } else {
            for (int i = 0; i < projection.length; ++i) {
                sb.append("projection[");
                sb.append(i);
                sb.append("] is ");
                sb.append(projection[i]);
                sb.append("; ");
            }
        }
        sb.append("selection is ");
        sb.append(selection);
        sb.append("; ");
        if (selectionArgs == null) {
            sb.append("selectionArgs is null; ");
        } else if (selectionArgs.length == 0) {
            sb.append("selectionArgs is empty; ");
        } else {
            for (int i = 0; i < selectionArgs.length; ++i) {
                sb.append("selectionArgs[");
                sb.append(i);
                sb.append("] is ");
                sb.append(selectionArgs[i]);
                sb.append("; ");
            }
        }
        sb.append("sort is ");
        sb.append(sort);
        sb.append(".");
        Log.v(sb.toString());
    }

    private String getDownloadIdFromUri(final Uri uri) {
        return uri.getPathSegments().get(1);
    }

    /**
     * Insert request headers for a download into the DB.
     */
    private void insertRequestHeaders(SQLiteDatabase db, long downloadId, ContentValues values) {
        ContentValues rowValues = new ContentValues();
        rowValues.put(Downloads.Impl.RequestHeaders.COLUMN_DOWNLOAD_ID, downloadId);
        for (Map.Entry<String, Object> entry : values.valueSet()) {
            String key = entry.getKey();
            if (key.startsWith(Downloads.Impl.RequestHeaders.INSERT_KEY_PREFIX)) {
                String headerLine = entry.getValue().toString();
                if (!headerLine.contains(":")) {
                    throw new IllegalArgumentException("Invalid HTTP header line: " + headerLine);
                }
                String[] parts = headerLine.split(":", 2);
                rowValues.put(Downloads.Impl.RequestHeaders.COLUMN_HEADER, parts[0].trim());
                rowValues.put(Downloads.Impl.RequestHeaders.COLUMN_VALUE, parts[1].trim());
                db.insert(Downloads.Impl.RequestHeaders.HEADERS_DB_TABLE, null, rowValues);
            }
        }
    }

    /**
     * Handle a query for the custom request headers registered for a download.
     */
    private Cursor queryRequestHeaders(SQLiteDatabase db, Uri uri) {
        String where = Downloads.Impl.RequestHeaders.COLUMN_DOWNLOAD_ID + "="
                + getDownloadIdFromUri(uri);
        String[] projection = new String[]{Downloads.Impl.RequestHeaders.COLUMN_HEADER,
                Downloads.Impl.RequestHeaders.COLUMN_VALUE};
        return db.query(Downloads.Impl.RequestHeaders.HEADERS_DB_TABLE, projection, where,
                null, null, null, null);
    }

    /**
     * Delete request headers for downloads matching the given query.
     */
    private void deleteRequestHeaders(SQLiteDatabase db, String where, String[] whereArgs) {
        String[] projection = new String[]{Downloads.Impl._ID};
        Cursor cursor = db.query(DB_TABLE, projection, where, whereArgs, null, null, null, null);
        try {
            for (cursor.moveToFirst(); !cursor.isAfterLast(); cursor.moveToNext()) {
                long id = cursor.getLong(0);
                String idWhere = Downloads.Impl.RequestHeaders.COLUMN_DOWNLOAD_ID + "=" + id;
                db.delete(Downloads.Impl.RequestHeaders.HEADERS_DB_TABLE, idWhere, null);
            }
        } finally {
            cursor.close();
        }
    }

    /**
     * @return true if we should restrict the columns readable by this caller
     */
    private boolean shouldRestrictVisibility() {
        int callingUid = Binder.getCallingUid();
        return Binder.getCallingPid() != Process.myPid() &&
                callingUid != mSystemUid &&
                callingUid != mDefContainerUid;
    }

    /**
     * Updates a row in the database
     */
    @Override
    public int update(final Uri uri, final ContentValues values, final String where, final String[] whereArgs) {

        Helpers.validateSelection(where, sAppReadableColumnsSet);

        SQLiteDatabase db = mOpenHelper.getWritableDatabase();

        int count;
        boolean startService = false;

        if (values.containsKey(Downloads.Impl.COLUMN_DELETED)) {
            if (values.getAsInteger(Downloads.Impl.COLUMN_DELETED) == 1) {
                // some rows are to be 'deleted'. need to start DownloadService.
                startService = true;
            }
        }

        ContentValues filteredValues;
        if (Binder.getCallingPid() != Process.myPid()) {
            filteredValues = new ContentValues();
            copyString(Downloads.Impl.COLUMN_APP_DATA, values, filteredValues);
            copyInteger(Downloads.Impl.COLUMN_VISIBILITY, values, filteredValues);
            Integer i = values.getAsInteger(Downloads.Impl.COLUMN_CONTROL);
            if (i != null) {
                filteredValues.put(Downloads.Impl.COLUMN_CONTROL, i);
                startService = true;
            }

            copyInteger(Downloads.Impl.COLUMN_CONTROL, values, filteredValues);
            copyString(Downloads.Impl.COLUMN_TITLE, values, filteredValues);
            copyString(Downloads.Impl.COLUMN_MEDIAPROVIDER_URI, values, filteredValues);
            copyString(Downloads.Impl.COLUMN_DESCRIPTION, values, filteredValues);
            copyInteger(Downloads.Impl.COLUMN_DELETED, values, filteredValues);
        } else {
            filteredValues = values;
            String filename = values.getAsString(Downloads.Impl._DATA);
            if (filename != null) {
                Cursor c = query(uri, new String[]{Downloads.Impl.COLUMN_TITLE}, null, null, null);
                if (!c.moveToFirst() || c.getString(0).isEmpty()) {
                    values.put(Downloads.Impl.COLUMN_TITLE, new File(filename).getName());
                }
                c.close();
            }

            Integer status = values.getAsInteger(Downloads.Impl.COLUMN_STATUS);
            boolean isRestart = status != null && status == Downloads.Impl.STATUS_PENDING;
            boolean isUserBypassingSizeLimit =
                    values.containsKey(Downloads.Impl.COLUMN_BYPASS_RECOMMENDED_SIZE_LIMIT);
            if (isRestart || isUserBypassingSizeLimit) {
                startService = true;
            }
        }

        int match = sURIMatcher.match(uri);
        switch (match) {
            case MY_DOWNLOADS:
            case MY_DOWNLOADS_ID:
            case ALL_DOWNLOADS:
            case ALL_DOWNLOADS_ID:
                SqlSelection selection = getWhereClause(uri, where, whereArgs, match);
                if (filteredValues.size() > 0) {
                    count = db.update(DB_TABLE, filteredValues, selection.getSelection(),
                            selection.getParameters());
                } else {
                    count = 0;
                }
                break;

            default:
                Log.d("updating unknown/invalid URI: " + uri);
                throw new UnsupportedOperationException("Cannot update URI: " + uri);
        }

        notifyContentChanged(uri, match);
        if (startService) {
            Context context = getContext();
            context.startService(new Intent(context, DownloadService.class));
        }
        return count;
    }

    /**
     * Notify of a change through both URIs (/my_downloads and /all_downloads)
     *
     * @param uri      either URI for the changed download(s)
     * @param uriMatch the match ID from {@link #sURIMatcher}
     */
    private void notifyContentChanged(final Uri uri, int uriMatch) {
        Long downloadId = null;
        if (uriMatch == MY_DOWNLOADS_ID || uriMatch == ALL_DOWNLOADS_ID) {
            downloadId = Long.parseLong(getDownloadIdFromUri(uri));
        }
        for (Uri uriToNotify : BASE_URIS) {
            if (downloadId != null) {
                uriToNotify = ContentUris.withAppendedId(uriToNotify, downloadId);
            }
            getContext().getContentResolver().notifyChange(uriToNotify, null);
        }
    }

    private SqlSelection getWhereClause(final Uri uri, final String where, final String[] whereArgs,
                                        int uriMatch) {
        SqlSelection selection = new SqlSelection();
        selection.appendClause(where, whereArgs);
        if (uriMatch == MY_DOWNLOADS_ID || uriMatch == ALL_DOWNLOADS_ID ||
                uriMatch == PUBLIC_DOWNLOAD_ID) {
            selection.appendClause(Downloads.Impl._ID + " = ?", getDownloadIdFromUri(uri));
        }
        if ((uriMatch == MY_DOWNLOADS || uriMatch == MY_DOWNLOADS_ID)
                && getContext().checkCallingPermission(Downloads.Impl.PERMISSION_ACCESS_ALL)
                != PackageManager.PERMISSION_GRANTED) {
            selection.appendClause(
                    Constants.UID + "= ? OR " + Downloads.Impl.COLUMN_OTHER_UID + "= ?",
                    Binder.getCallingUid(), Binder.getCallingUid());
        }
        return selection;
    }

    /**
     * Deletes a row in the database
     */
    @Override
    public int delete(final Uri uri, final String where,
                      final String[] whereArgs) {

        Helpers.validateSelection(where, sAppReadableColumnsSet);

        SQLiteDatabase db = mOpenHelper.getWritableDatabase();
        int count;
        int match = sURIMatcher.match(uri);
        switch (match) {
            case MY_DOWNLOADS:
            case MY_DOWNLOADS_ID:
            case ALL_DOWNLOADS:
            case ALL_DOWNLOADS_ID:
                SqlSelection selection = getWhereClause(uri, where, whereArgs, match);
                deleteRequestHeaders(db, selection.getSelection(), selection.getParameters());
                count = db.delete(DB_TABLE, selection.getSelection(), selection.getParameters());
                break;

            default:
                Log.d("deleting unknown/invalid URI: " + uri);
                throw new UnsupportedOperationException("Cannot delete URI: " + uri);
        }
        notifyContentChanged(uri, match);
        return count;
    }

    /**
     * Remotely opens a file
     */
    @Override
    public ParcelFileDescriptor openFile(Uri uri, String mode) throws FileNotFoundException {
        logVerboseOpenFileInfo(uri, mode);

        Cursor cursor = query(uri, new String[]{"_data"}, null, null, null);
        String path;
        try {
            int count = (cursor != null) ? cursor.getCount() : 0;
            if (count != 1) {
                // If there is not exactly one result, throw an appropriate exception.
                if (count == 0) {
                    throw new FileNotFoundException("No entry for " + uri);
                }
                throw new FileNotFoundException("Multiple items at " + uri);
            }

            cursor.moveToFirst();
            path = cursor.getString(0);
        } finally {
            if (cursor != null) {
                cursor.close();
            }
        }

        if (path == null) {
            throw new FileNotFoundException("No filename found.");
        }
        if (!Helpers.isFilenameValid(path, mDownloadsDataDir)) {
            Log.d("INTERNAL FILE DOWNLOAD LOL COMMENTED EXCEPTION");
//            throw new FileNotFoundException("Invalid filename: " + path);
        }
        if (!"r".equals(mode)) {
            throw new FileNotFoundException("Bad mode for " + uri + ": " + mode);
        }

        ParcelFileDescriptor ret = ParcelFileDescriptor.open(new File(path),
                ParcelFileDescriptor.MODE_READ_ONLY);

        if (ret == null) {
            Log.v("couldn't open file");
            throw new FileNotFoundException("couldn't open file");
        }
        return ret;
    }

    @Override
    public void dump(FileDescriptor fd, PrintWriter writer, String[] args) {
        Log.e("I want dump, but nothing to dump into");
    }

    private void logVerboseOpenFileInfo(Uri uri, String mode) {
        Log.v("openFile uri: " + uri + ", mode: " + mode
                + ", uid: " + Binder.getCallingUid());
        Cursor cursor = query(Downloads.Impl.CONTENT_URI,
                new String[]{"_id"}, null, null, "_id");
        if (cursor == null) {
            Log.v("null cursor in openFile");
        } else {
            if (!cursor.moveToFirst()) {
                Log.v("empty cursor in openFile");
            } else {
                do {
                    Log.v("row " + cursor.getInt(0) + " available");
                } while (cursor.moveToNext());
            }
            cursor.close();
        }
        cursor = query(uri, new String[]{"_data"}, null, null, null);
        if (cursor == null) {
            Log.v("null cursor in openFile");
        } else {
            if (!cursor.moveToFirst()) {
                Log.v("empty cursor in openFile");
            } else {
                String filename = cursor.getString(0);
                Log.v("filename in openFile: " + filename);
                if (new java.io.File(filename).isFile()) {
                    Log.v("file exists in openFile");
                }
            }
            cursor.close();
        }
    }

    private static final void copyInteger(String key, ContentValues from, ContentValues to) {
        Integer i = from.getAsInteger(key);
        if (i != null) {
            to.put(key, i);
        }
    }

    private static final void copyBoolean(String key, ContentValues from, ContentValues to) {
        Boolean b = from.getAsBoolean(key);
        if (b != null) {
            to.put(key, b);
        }
    }

    private static final void copyString(String key, ContentValues from, ContentValues to) {
        String s = from.getAsString(key);
        if (s != null) {
            to.put(key, s);
        }
    }

    private static final void copyStringWithDefault(String key, ContentValues from,
                                                    ContentValues to, String defaultValue) {
        copyString(key, from, to);
        if (!to.containsKey(key)) {
            to.put(key, defaultValue);
        }
    }
}<|MERGE_RESOLUTION|>--- conflicted
+++ resolved
@@ -61,12 +61,8 @@
     /**
      * Added so we can use our own ContentProvider
      */
-<<<<<<< HEAD
     public static final String AUTHORITY = Reflector.reflectAuthority();
 
-=======
-    static final String AUTHORITY = BuildConfig.DOWNLOAD_AUTHORITY;
->>>>>>> 1e0a1901
     /**
      * Database filename
      */
@@ -80,11 +76,7 @@
     /**
      * Name of table in the database
      */
-<<<<<<< HEAD
     private static final String DB_TABLE = "Downloads";
-=======
-    private static final String DB_TABLE = "DownloadManagerTable";
->>>>>>> 1e0a1901
 
     /**
      * MIME type for the entire download list
