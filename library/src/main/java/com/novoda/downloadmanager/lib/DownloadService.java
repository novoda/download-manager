--- conflicted
+++ resolved
@@ -136,11 +136,7 @@
 
         this.downloads = new Downloads(DownloadProvider.AUTHORITY);
         this.downloadDeleter = new DownloadDeleter(getContentResolver());
-<<<<<<< HEAD
-        this.batchRepository = new BatchRepository(getContentResolver(), downloadDeleter, downloads);
-=======
-        this.batchRepository = BatchRepository.newInstance(getContentResolver(), downloadDeleter);
->>>>>>> 8776ac10
+        this.batchRepository = new BatchRepository(getContentResolver(), downloadDeleter, downloads.getBatchContentUri(), downloads.getAllDownloadsContentUri());
 
         if (mSystemFacade == null) {
             mSystemFacade = new RealSystemFacade(this);
@@ -363,7 +359,7 @@
         Collection<DownloadInfo> downloads = mDownloads.values();
 
         List<DownloadBatch> batches = batchRepository.retrieveBatchesFor(downloads);
-        batchRepository.deleteMarkedBatchesFor(downloads, this.downloads.getBatchContentUri());
+        batchRepository.deleteMarkedBatchesFor(downloads);
         updateUserVisibleNotification(batches);
 
         // Set alarm when next action is in future. It's okay if the service
