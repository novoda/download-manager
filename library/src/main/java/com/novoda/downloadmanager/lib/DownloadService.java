--- conflicted
+++ resolved
@@ -78,11 +78,8 @@
     private BatchRepository batchRepository;
     private DownloadsRepository downloadsRepository;
     private DownloadDeleter downloadDeleter;
-<<<<<<< HEAD
     private DownloadReadyChecker downloadReadyChecker;
-=======
     private DownloadsUriProvider downloadsUriProvider;
->>>>>>> 0b443dd3
 
     /**
      * Receives notifications when the data in the content provider changes
@@ -114,19 +111,13 @@
         super.onCreate();
         Log.v("Service onCreate");
 
-<<<<<<< HEAD
-=======
+        if (systemFacade == null) {
+            systemFacade = new RealSystemFacade(this);
+        }
+
         this.downloadsUriProvider = DownloadsUriProvider.getInstance();
         this.downloadDeleter = new DownloadDeleter(getContentResolver());
         this.batchRepository = new BatchRepository(getContentResolver(), downloadDeleter, downloadsUriProvider);
-
->>>>>>> 0b443dd3
-        if (systemFacade == null) {
-            systemFacade = new RealSystemFacade(this);
-        }
-
-        this.downloadDeleter = new DownloadDeleter(getContentResolver());
-        this.batchRepository = BatchRepository.newInstance(getContentResolver(), downloadDeleter);
         PublicFacingDownloadMarshaller downloadMarshaller = new PublicFacingDownloadMarshaller();
         DownloadClientReadyChecker downloadClientReadyChecker = getDownloadClientReadyChecker();
         this.downloadReadyChecker = new DownloadReadyChecker(systemFacade, new NetworkChecker(systemFacade), downloadClientReadyChecker, downloadMarshaller);
@@ -181,11 +172,7 @@
      * download if appropriate.
      */
     private FileDownloadInfo createNewDownloadInfo(FileDownloadInfo.Reader reader) {
-<<<<<<< HEAD
-        FileDownloadInfo info = reader.newDownloadInfo(this, systemFacade, downloadReadyChecker);
-=======
-        FileDownloadInfo info = reader.newDownloadInfo(this, systemFacade, downloadClientReadyChecker, downloadsUriProvider);
->>>>>>> 0b443dd3
+        FileDownloadInfo info = reader.newDownloadInfo(this, systemFacade, downloadReadyChecker, downloadsUriProvider);
         Log.v("processing inserted download " + info.getId());
         return info;
     }
@@ -321,6 +308,7 @@
      * snapshot taken in this update.
      */
     private boolean updateLocked() {
+
         boolean isActive = false;
         long nextRetryTimeMillis = Long.MAX_VALUE;
         long now = systemFacade.currentTimeMillis();
@@ -329,21 +317,6 @@
         updateTotalBytesFor(allDownloads);
 
         List<DownloadBatch> downloadBatches = batchRepository.retrieveBatchesFor(allDownloads);
-<<<<<<< HEAD
-=======
-        for (DownloadBatch downloadBatch : downloadBatches) {
-
-            for (FileDownloadInfo info : downloadBatch.getDownloads()) {
-                if (info.isDeleted()) {
-                    downloadDeleter.deleteFileAndDatabaseRow(info);
-                } else if (DownloadStatus.isCancelled(info.getStatus()) || DownloadStatus.isError(info.getStatus())) {
-                    downloadDeleter.deleteFileAndMediaReference(info);
-                } else {
-                    if (downloadBatch.isDeleted()) {
-                        break;
-                    }
->>>>>>> 0b443dd3
-
         for (DownloadBatch downloadBatch : downloadBatches) {
             if (downloadBatch.isActive()) {
                 isActive = true;
