--- conflicted
+++ resolved
@@ -418,20 +418,13 @@
     }
 
     private boolean kickOffDownloadTaskIfReady(boolean isActive, DownloadInfo info) {
-<<<<<<< HEAD
-        CollatedDownloadInfo collatedDownloadInfo = CollatedDownloadInfo.collateInfo(mDownloads, info);
-        boolean isReadyToDownload = info.isReadyToDownload(collatedDownloadInfo);
-        Log.v("Ready to download: " + isReadyToDownload + " received isActive: " + isActive + " for id: " + info.mId);
-        if (isReadyToDownload) {
-=======
-        boolean isReadyToDownload = info.isReadyToDownload();
+        CollatedDownloadInfo collatedDownloadInfo = CollatedDownloadInfo.collateInfo(mDownloads, info);        
+	boolean isReadyToDownload = info.isReadyToDownload(collatedDownloadInfo);
         boolean downloadIsActive = info.isActive();
 
         if (isReadyToDownload || downloadIsActive) {
->>>>>>> 0b86e62d
             isActive |= info.startDownloadIfNotActive(mExecutor);
         }
-
         return isActive;
     }
 
