--- conflicted
+++ resolved
@@ -404,18 +404,10 @@
         FileDownloadInfo.ControlStatus.Reader controlReader = new FileDownloadInfo.ControlStatus.Reader(getContentResolver(), downloadUri);
         DownloadBatch downloadBatch = batchRepository.retrieveBatchFor(info);
         DownloadTask downloadTask = new DownloadTask(
-<<<<<<< HEAD
-                this, systemFacade, info, storageManager, downloadNotifier,
+                this, systemFacade, info, downloadBatch, storageManager, downloadNotifier,
                 batchCompletionBroadcaster, batchRepository, downloadsUriProvider,
                 controlReader, networkChecker, downloadReadyChecker, new Clock(),
                 downloadsRepository);
-=======
-                this, systemFacade, info, downloadBatch, storageManager,
-                downloadNotifier, batchCompletionBroadcaster, batchRepository,
-                downloadsUriProvider, controlReader, networkChecker, downloadReadyChecker,
-                new Clock()
-        );
->>>>>>> bc8f8788
 
         ContentValues contentValues = new ContentValues();
         contentValues.put(DownloadContract.Downloads.COLUMN_STATUS, DownloadStatus.SUBMITTED);
