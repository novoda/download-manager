/*
 * Copyright (C) 2008 The Android Open Source Project
 *
 * Licensed under the Apache License, Version 2.0 (the "License");
 * you may not use this file except in compliance with the License.
 * You may obtain a copy of the License at
 *
 *      http://www.apache.org/licenses/LICENSE-2.0
 *
 * Unless required by applicable law or agreed to in writing, software
 * distributed under the License is distributed on an "AS IS" BASIS,
 * WITHOUT WARRANTIES OR CONDITIONS OF ANY KIND, either express or implied.
 * See the License for the specific language governing permissions and
 * limitations under the License.
 */

package com.novoda.downloadmanager.lib;

import android.app.AlarmManager;
import android.app.PendingIntent;
import android.app.Service;
import android.content.ContentValues;
import android.content.Context;
import android.content.Intent;
import android.database.ContentObserver;
import android.database.Cursor;
import android.os.Handler;
import android.os.HandlerThread;
import android.os.IBinder;
import android.os.Message;
import android.os.Process;
import android.support.annotation.NonNull;

import com.novoda.notils.logger.simple.Log;

import java.io.FileDescriptor;
import java.io.PrintWriter;
import java.util.Arrays;
import java.util.Collection;
import java.util.HashMap;
import java.util.HashSet;
import java.util.List;
import java.util.Map;
import java.util.Set;
import java.util.concurrent.ExecutorService;

import static android.text.format.DateUtils.MINUTE_IN_MILLIS;

/**
 * Performs background downloads as requested by applications that use
 * {DownloadManager}. Multiple start commands can be issued at this
 * service, and it will continue running until no downloads are being actively
 * processed. It may schedule alarms to resume downloads in future.
 * <p/>
 * Any database updates important enough to initiate tasks should always be
 * delivered through {Context#startService(Intent)}.
 */
public class DownloadService extends Service {
    // TODO: migrate WakeLock from individual DownloadThreads out into
    // DownloadReceiver to protect our entire workflow.

    private static final boolean DEBUG_LIFECYCLE = false;
    private final ContentLengthFetcher contentLengthFetcher = new ContentLengthFetcher();

    //    @VisibleForTesting
    SystemFacade systemFacade;

    private AlarmManager alarmManager;
    private StorageManager storageManager;

    /**
     * Observer to get notified when the content observer's data changes
     */
    private DownloadManagerContentObserver downloadManagerContentObserver;

    /**
     * Class to handle Notification Manager updates
     */
    private DownloadNotifier downloadNotifier;

    /**
     * The Service's view of the list of downloads, mapping download IDs to the corresponding info
     * object. This is kept independently from the content provider, and the Service only initiates
     * downloads based on this data, so that it can deal with situation where the data in the
     * content provider changes or disappears.
     */
//    @GuardedBy("downloads")
    private final Map<Long, DownloadInfo> downloads = new HashMap<>();

    private ExecutorService executor;

    private DownloadScanner downloadScanner;

    private HandlerThread updateThread;
    private Handler updateHandler;

    private volatile int lastStartId;
    private DownloadClientReadyChecker downloadClientReadyChecker;
    private BatchRepository batchRepository;
    private DownloadDeleter downloadDeleter;

    /**
     * Receives notifications when the data in the content provider changes
     */
    private class DownloadManagerContentObserver extends ContentObserver {
        public DownloadManagerContentObserver() {
            super(new Handler());
        }

        @Override
        public void onChange(final boolean selfChange) {
            enqueueUpdate();
        }
    }

    /**
     * Returns an IBinder instance when someone wants to connect to this
     * service. Binding to this service is not allowed.
     *
     * @throws UnsupportedOperationException
     */
    @Override
    public IBinder onBind(@NonNull Intent intent) {
        throw new UnsupportedOperationException("Cannot bind to Download Manager Service");
    }

    /**
     * Initializes the service when it is first created
     */
    @Override
    public void onCreate() {
        super.onCreate();
        Log.v("Service onCreate");

<<<<<<< HEAD
        if (systemFacade == null) {
            systemFacade = new RealSystemFacade(this);
=======
        this.downloadDeleter = new DownloadDeleter(getContentResolver());
        this.batchRepository = new BatchRepository(getContentResolver(), downloadDeleter);

        if (mSystemFacade == null) {
            mSystemFacade = new RealSystemFacade(this);
>>>>>>> 085e39a7
        }

        alarmManager = (AlarmManager) getSystemService(Context.ALARM_SERVICE);
        storageManager = StorageManager.newInstance(this);

        updateThread = new HandlerThread("DownloadManager-UpdateThread");
        updateThread.start();
        updateHandler = new Handler(updateThread.getLooper(), updateCallback);

        downloadScanner = DownloadScanner.newInstance(this);

        downloadClientReadyChecker = getDownloadClientReadyChecker();

        downloadNotifier = new DownloadNotifier(this, getNotificationImageRetriever(), getResources());
        downloadNotifier.cancelAll();

        downloadManagerContentObserver = new DownloadManagerContentObserver();
        getContentResolver().registerContentObserver(
                Downloads.Impl.ALL_DOWNLOADS_CONTENT_URI,
                true, downloadManagerContentObserver);

        ConcurrentDownloadsLimitProvider concurrentDownloadsLimitProvider = ConcurrentDownloadsLimitProvider.newInstance(this);
        DownloadExecutorFactory factory = new DownloadExecutorFactory(concurrentDownloadsLimitProvider);
<<<<<<< HEAD
        executor = factory.createExecutor();
        resolver = getContentResolver();
=======
        mExecutor = factory.createExecutor();
>>>>>>> 085e39a7
    }

    private DownloadClientReadyChecker getDownloadClientReadyChecker() {
        if (getApplication() instanceof DownloadClientReadyChecker) {
            return (DownloadClientReadyChecker) getApplication();
        }
        return DownloadClientReadyChecker.READY;
    }

    private NotificationImageRetriever getNotificationImageRetriever() {
        if (getApplication() instanceof NotificationImageRetrieverFactory) {
            return ((NotificationImageRetrieverFactory) getApplication()).createNotificationImageRetriever();
        }
        return new OkHttpNotificationImageRetriever();
    }

    @Override
    public int onStartCommand(@NonNull Intent intent, int flags, int startId) {
        int returnValue = super.onStartCommand(intent, flags, startId);
        Log.v("Service onStart");
        lastStartId = startId;
        enqueueUpdate();
        return returnValue;
    }

    @Override
    public void onDestroy() {
        shutDown();
        Log.v("Service onDestroy");
        super.onDestroy();
    }

    private void shutDown() {
        Log.d("Shutting down service");
        getContentResolver().unregisterContentObserver(downloadManagerContentObserver);
        downloadScanner.shutdown();
        updateThread.quit();
    }

    /**
     * Enqueue an {#updateLocked()} pass to occur in future.
     */
    private void enqueueUpdate() {
        updateHandler.removeMessages(MSG_UPDATE);
        updateHandler.obtainMessage(MSG_UPDATE, lastStartId, -1).sendToTarget();
    }

    /**
     * Enqueue an {#updateLocked()} pass to occur after delay, usually to
     * catch any finished operations that didn't trigger an update pass.
     */
    private void enqueueFinalUpdate() {
        updateHandler.removeMessages(MSG_FINAL_UPDATE);
        updateHandler.sendMessageDelayed(
                updateHandler.obtainMessage(MSG_FINAL_UPDATE, lastStartId, -1),
                5 * MINUTE_IN_MILLIS);
    }

    private static final int MSG_UPDATE = 1;
    private static final int MSG_FINAL_UPDATE = 2;

    private final Handler.Callback updateCallback = new Handler.Callback() {
        @Override
        public boolean handleMessage(@NonNull Message msg) {
            Process.setThreadPriority(Process.THREAD_PRIORITY_BACKGROUND);

            final int startId = msg.arg1;
            if (DEBUG_LIFECYCLE) {
                Log.v("Updating for startId " + startId);
            }

            // Since database is current source of truth, our "active" status
            // depends on database state. We always get one final update pass
            // once the real actions have finished and persisted their state.

            // TODO: switch to asking real tasks to derive active state
            // TODO: handle media scanner timeouts

            final boolean isActive;
            synchronized (downloads) {
                isActive = updateLocked();
            }

            if (msg.what == MSG_FINAL_UPDATE) {
                // Dump thread stacks belonging to pool
                for (Map.Entry<Thread, StackTraceElement[]> entry :
                        Thread.getAllStackTraces().entrySet()) {
                    if (entry.getKey().getName().startsWith("pool")) {
                        Log.d(entry.getKey() + ": " + Arrays.toString(entry.getValue()));
                    }
                }

                // Dump speed and update details
                downloadNotifier.dumpSpeeds();

                Log.wtf("Final update pass triggered, isActive=" + isActive, new IllegalStateException("someone didn't update correctly"));
            }

            if (isActive) {
                // Still doing useful work, keep service alive. These active
                // tasks will trigger another update pass when they're finished.

                // Enqueue delayed update pass to catch finished operations that
                // didn't trigger an update pass; these are bugs.
                enqueueFinalUpdate();

            } else {
                // No active tasks, and any pending update messages can be
                // ignored, since any updates important enough to initiate tasks
                // will always be delivered with a new startId.

                if (stopSelfResult(startId)) {
                    if (DEBUG_LIFECYCLE) {
                        Log.v("Nothing left; stopped");
                    }
                    shutDown();
                }
            }

            return true;
        }
    };

    /**
     * Update {#downloads} to match {DownloadProvider} state.
     * Depending on current download state it may enqueue {DownloadThread}
     * instances, request {DownloadScanner} scans, update user-visible
     * notifications, and/or schedule future actions with {AlarmManager}.
     * <p/>
     * Should only be called from {#updateThread} as after being
     * requested through {#enqueueUpdate()}.
     *
     * @return If there are active tasks being processed, as of the database
     * snapshot taken in this update.
     */
    private boolean updateLocked() {

        boolean isActive = false;
        Set<Long> staleDownloadIds = new HashSet<>(downloads.keySet());
        long nextRetryTimeMillis = Long.MAX_VALUE;
        long now = systemFacade.currentTimeMillis();

        Cursor downloadsCursor = getContentResolver().query(Downloads.Impl.ALL_DOWNLOADS_CONTENT_URI, null, null, null, null);
        try {
            DownloadInfo.Reader reader = new DownloadInfo.Reader(getContentResolver(), downloadsCursor);
            int idColumn = downloadsCursor.getColumnIndexOrThrow(Downloads.Impl._ID);
            while (downloadsCursor.moveToNext()) {
                long id = downloadsCursor.getLong(idColumn);
                staleDownloadIds.remove(id);

                DownloadInfo info = downloads.get(id);
                if (info == null) {
                    info = createNewDownloadInfo(reader);
                    downloads.put(info.getId(), info);
                } else {
                    updateDownloadFromDatabase(reader, info);
                }

<<<<<<< HEAD
                if (info.isDeleted()) {
                    deleteFileAndDatabaseRow(info);
                } else if (Downloads.Impl.isStatusCancelled(info.getStatus()) || Downloads.Impl.isStatusError(info.getStatus())) {
                    deleteFileAndMediaReference(info);
=======
                if (info.mDeleted) {
                    downloadDeleter.deleteFileAndDatabaseRow(info);
                } else if (Downloads.Impl.isStatusCancelled(info.mStatus) || Downloads.Impl.isStatusError(info.mStatus)) {
                    downloadDeleter.deleteFileAndMediaReference(info);
>>>>>>> 085e39a7
                } else {
                    DownloadBatch downloadBatch = batchRepository.retrieveBatchBy(info);
                    if (downloadBatch.isDeleted()) {
                        continue;
                    }

                    updateTotalBytesFor(info);
                    batchRepository.updateCurrentSize(info.batchId);
                    batchRepository.updateTotalSize(info.batchId);

                    isActive = kickOffDownloadTaskIfReady(isActive, info, downloadBatch);
                    isActive = kickOffMediaScanIfCompleted(isActive, info);
                }

                // Keep track of nearest next action
                nextRetryTimeMillis = Math.min(info.nextActionMillis(now), nextRetryTimeMillis);
            }
        } finally {
            downloadsCursor.close();
        }

<<<<<<< HEAD
        cleanUpStaleDownloadsThatDisappeared(staleDownloadIds, downloads);

        List<DownloadBatch> batches = fetchBatches(downloads.values());
=======
        downloadDeleter.cleanUpStaleDownloadsThatDisappeared(staleDownloadIds, mDownloads);

        List<DownloadBatch> batches = batchRepository.retrieveBatches(mDownloads.values());
>>>>>>> 085e39a7
        updateUserVisibleNotification(batches);

        // Set alarm when next action is in future. It's okay if the service
        // continues to run in meantime, since it will kick off an update pass.
        if (nextRetryTimeMillis > 0 && nextRetryTimeMillis < Long.MAX_VALUE) {
            Log.v("scheduling start in " + nextRetryTimeMillis + "ms");

            Intent intent = new Intent(Constants.ACTION_RETRY);
            intent.setClass(this, DownloadReceiver.class);
            alarmManager.set(AlarmManager.RTC_WAKEUP, now + nextRetryTimeMillis, PendingIntent.getBroadcast(this, 0, intent, PendingIntent.FLAG_ONE_SHOT));
        }

        return isActive;
    }

<<<<<<< HEAD
    private List<DownloadBatch> fetchBatches(Collection<DownloadInfo> downloads) {
        Cursor batchesCursor = resolver.query(Downloads.Impl.BATCH_CONTENT_URI, null, null, null, null);
        List<DownloadBatch> batches = new ArrayList<>(batchesCursor.getCount());
        List<Long> forDeletion = new ArrayList<>();
        try {
            int idColumn = batchesCursor.getColumnIndexOrThrow(Downloads.Impl.Batches._ID);
            int deleteIndex = batchesCursor.getColumnIndex(Downloads.Impl.Batches.COLUMN_DELETED);
            int titleIndex = batchesCursor.getColumnIndexOrThrow(Downloads.Impl.Batches.COLUMN_TITLE);
            int descriptionIndex = batchesCursor.getColumnIndexOrThrow(Downloads.Impl.Batches.COLUMN_DESCRIPTION);
            int bigPictureUrlIndex = batchesCursor.getColumnIndexOrThrow(Downloads.Impl.Batches.COLUMN_BIG_PICTURE);
            int statusIndex = batchesCursor.getColumnIndexOrThrow(Downloads.Impl.Batches.COLUMN_STATUS);
            int visibilityColumn = batchesCursor.getColumnIndexOrThrow(Downloads.Impl.Batches.COLUMN_VISIBILITY);
            while (batchesCursor.moveToNext()) {
                long id = batchesCursor.getLong(idColumn);

                if (batchesCursor.getInt(deleteIndex) == 1) {
                    forDeletion.add(id);
                    continue;
                }

                String title = batchesCursor.getString(titleIndex);
                String description = batchesCursor.getString(descriptionIndex);
                String bigPictureUrl = batchesCursor.getString(bigPictureUrlIndex);
                int status = batchesCursor.getInt(statusIndex);
                @NotificationVisibility.Value int visibility = batchesCursor.getInt(visibilityColumn);

                BatchInfo batchInfo = new BatchInfo(title, description, bigPictureUrl, visibility);

                List<DownloadInfo> batchDownloads = new ArrayList<>(1);
                for (DownloadInfo downloadInfo : downloads) {
                    if (downloadInfo.getBatchId() == id) {
                        batchDownloads.add(downloadInfo);
                    }
                }
                batches.add(new DownloadBatch(id, batchInfo, batchDownloads, status));
            }
        } finally {
            batchesCursor.close();
        }

        if (!forDeletion.isEmpty()) {
            deleteBatchesForIds(forDeletion, downloads);
        }

        return batches;
    }

    private void deleteBatchesForIds(List<Long> ids, Collection<DownloadInfo> downloads) {
        for (DownloadInfo download : downloads) {
            if (ids.contains(download.getBatchId())) {
                deleteFileAndDatabaseRow(download);
            }
        }

        String selection = TextUtils.join(", ", ids);
        String[] selectionArgs = {selection};
        resolver.delete(Downloads.Impl.BATCH_CONTENT_URI, Downloads.Impl.Batches._ID + " IN (?)", selectionArgs);
    }

=======
>>>>>>> 085e39a7
    private void updateTotalBytesFor(DownloadInfo info) {
        if (info.getTotalBytes() == -1) {
            ContentValues values = new ContentValues();
<<<<<<< HEAD
            info.setTotalBytes(contentLengthFetcher.fetchContentLengthFor(info));
            values.put(Downloads.Impl.COLUMN_TOTAL_BYTES, info.getTotalBytes());
            resolver.update(info.getAllDownloadsUri(), values, null, null);
        }
    }

    private void deleteFileAndDatabaseRow(DownloadInfo info) {
        deleteFileAndMediaReference(info);
        resolver.delete(info.getAllDownloadsUri(), null, null);
    }

    private void deleteFileAndMediaReference(DownloadInfo info) {
        if (!TextUtils.isEmpty(info.getMediaProviderUri())) {
            resolver.delete(Uri.parse(info.getMediaProviderUri()), null, null);
        }

        if (!TextUtils.isEmpty(info.getFileName())) {
            deleteFileIfExists(info.getFileName());
            ContentValues blankData = new ContentValues();
            blankData.put(Downloads.Impl._DATA, (String) null);
            resolver.update(info.getAllDownloadsUri(), blankData, null, null);
            info.setFileName(null);
        }
    }

    private boolean kickOffDownloadTaskIfReady(boolean isActive, DownloadInfo info) {
        CollatedDownloadInfo collatedDownloadInfo = CollatedDownloadInfo.collateInfo(downloads, info);
        boolean isReadyToDownload = info.isReadyToDownload(collatedDownloadInfo);
=======
            info.mTotalBytes = contentLengthFetcher.fetchContentLengthFor(info);
            values.put(Downloads.Impl.COLUMN_TOTAL_BYTES, info.mTotalBytes);
            getContentResolver().update(info.getAllDownloadsUri(), values, null, null);
        }
    }

    private boolean kickOffDownloadTaskIfReady(boolean isActive, DownloadInfo info, DownloadBatch downloadBatch) {
        boolean isReadyToDownload = info.isReadyToDownload(downloadBatch);
>>>>>>> 085e39a7
        boolean downloadIsActive = info.isActive();

        if (isReadyToDownload || downloadIsActive) {
            isActive |= info.startDownloadIfNotActive(executor, storageManager, downloadNotifier);
        }
        return isActive;
    }

    private boolean kickOffMediaScanIfCompleted(boolean isActive, DownloadInfo info) {
        final boolean activeScan = info.startScanIfReady(downloadScanner);
        isActive |= activeScan;
        return isActive;
    }

<<<<<<< HEAD
    private void cleanUpStaleDownloadsThatDisappeared(Set<Long> staleIds, Map<Long, DownloadInfo> downloads) {
        for (Long id : staleIds) {
            deleteDownloadLocked(id, downloads);
        }
    }

    private void updateUserVisibleNotification(List<DownloadBatch> batches) {
        downloadNotifier.updateWith(batches);
=======
    private void updateUserVisibleNotification(Collection<DownloadBatch> batches) {
        mNotifier.updateWith(batches);
>>>>>>> 085e39a7
    }

    /**
     * Keeps a local copy of the info about a download, and initiates the
     * download if appropriate.
     */
    private DownloadInfo createNewDownloadInfo(DownloadInfo.Reader reader) {
        DownloadInfo info = reader.newDownloadInfo(this, systemFacade, downloadClientReadyChecker);
        Log.v("processing inserted download " + info.getId());
        return info;
    }

    /**
     * Updates the local copy of the info about a download.
     */
    private void updateDownloadFromDatabase(DownloadInfo.Reader reader, DownloadInfo info) {
        reader.updateFromDatabase(info);
        Log.v("processing updated download " + info.getId() + ", status: " + info.getStatus());
    }

<<<<<<< HEAD
    /**
     * Removes the local copy of the info about a download.
     */
    private void deleteDownloadLocked(long id, Map<Long, DownloadInfo> downloads) {
        DownloadInfo info = downloads.get(id);
        if (info.getStatus() == Downloads.Impl.STATUS_RUNNING) {
            info.setStatus(Downloads.Impl.STATUS_CANCELED);
        }
        if (info.getDestination() != Downloads.Impl.DESTINATION_EXTERNAL && info.getFileName() != null) {
            Log.d("deleteDownloadLocked() deleting " + info.getFileName());
            deleteFileIfExists(info.getFileName());
        }
        downloads.remove(info.getId());
    }

    private void deleteFileIfExists(String path) {
        if (!TextUtils.isEmpty(path)) {
            Log.d("deleteFileIfExists() deleting " + path);
            final File file = new File(path);
            if (file.exists() && !file.delete()) {
                Log.w("file: '" + path + "' couldn't be deleted");
            }
        }
    }

=======
>>>>>>> 085e39a7
    @Override
    protected void dump(FileDescriptor fd, @NonNull PrintWriter writer, String[] args) {
        Log.e("I want to dump but nothing to dump into");
    }
}<|MERGE_RESOLUTION|>--- conflicted
+++ resolved
@@ -132,16 +132,11 @@
         super.onCreate();
         Log.v("Service onCreate");
 
-<<<<<<< HEAD
+        this.downloadDeleter = new DownloadDeleter(getContentResolver());
+        this.batchRepository = new BatchRepository(getContentResolver(), downloadDeleter);
+
         if (systemFacade == null) {
             systemFacade = new RealSystemFacade(this);
-=======
-        this.downloadDeleter = new DownloadDeleter(getContentResolver());
-        this.batchRepository = new BatchRepository(getContentResolver(), downloadDeleter);
-
-        if (mSystemFacade == null) {
-            mSystemFacade = new RealSystemFacade(this);
->>>>>>> 085e39a7
         }
 
         alarmManager = (AlarmManager) getSystemService(Context.ALARM_SERVICE);
@@ -165,12 +160,7 @@
 
         ConcurrentDownloadsLimitProvider concurrentDownloadsLimitProvider = ConcurrentDownloadsLimitProvider.newInstance(this);
         DownloadExecutorFactory factory = new DownloadExecutorFactory(concurrentDownloadsLimitProvider);
-<<<<<<< HEAD
         executor = factory.createExecutor();
-        resolver = getContentResolver();
-=======
-        mExecutor = factory.createExecutor();
->>>>>>> 085e39a7
     }
 
     private DownloadClientReadyChecker getDownloadClientReadyChecker() {
@@ -329,17 +319,10 @@
                     updateDownloadFromDatabase(reader, info);
                 }
 
-<<<<<<< HEAD
                 if (info.isDeleted()) {
-                    deleteFileAndDatabaseRow(info);
+                    downloadDeleter.deleteFileAndDatabaseRow(info);
                 } else if (Downloads.Impl.isStatusCancelled(info.getStatus()) || Downloads.Impl.isStatusError(info.getStatus())) {
-                    deleteFileAndMediaReference(info);
-=======
-                if (info.mDeleted) {
-                    downloadDeleter.deleteFileAndDatabaseRow(info);
-                } else if (Downloads.Impl.isStatusCancelled(info.mStatus) || Downloads.Impl.isStatusError(info.mStatus)) {
                     downloadDeleter.deleteFileAndMediaReference(info);
->>>>>>> 085e39a7
                 } else {
                     DownloadBatch downloadBatch = batchRepository.retrieveBatchBy(info);
                     if (downloadBatch.isDeleted()) {
@@ -347,8 +330,8 @@
                     }
 
                     updateTotalBytesFor(info);
-                    batchRepository.updateCurrentSize(info.batchId);
-                    batchRepository.updateTotalSize(info.batchId);
+                    batchRepository.updateCurrentSize(info.getBatchId());
+                    batchRepository.updateTotalSize(info.getBatchId());
 
                     isActive = kickOffDownloadTaskIfReady(isActive, info, downloadBatch);
                     isActive = kickOffMediaScanIfCompleted(isActive, info);
@@ -361,15 +344,9 @@
             downloadsCursor.close();
         }
 
-<<<<<<< HEAD
-        cleanUpStaleDownloadsThatDisappeared(staleDownloadIds, downloads);
-
-        List<DownloadBatch> batches = fetchBatches(downloads.values());
-=======
-        downloadDeleter.cleanUpStaleDownloadsThatDisappeared(staleDownloadIds, mDownloads);
-
-        List<DownloadBatch> batches = batchRepository.retrieveBatches(mDownloads.values());
->>>>>>> 085e39a7
+        downloadDeleter.cleanUpStaleDownloadsThatDisappeared(staleDownloadIds, downloads);
+
+        List<DownloadBatch> batches = batchRepository.retrieveBatches(downloads.values());
         updateUserVisibleNotification(batches);
 
         // Set alarm when next action is in future. It's okay if the service
@@ -385,110 +362,17 @@
         return isActive;
     }
 
-<<<<<<< HEAD
-    private List<DownloadBatch> fetchBatches(Collection<DownloadInfo> downloads) {
-        Cursor batchesCursor = resolver.query(Downloads.Impl.BATCH_CONTENT_URI, null, null, null, null);
-        List<DownloadBatch> batches = new ArrayList<>(batchesCursor.getCount());
-        List<Long> forDeletion = new ArrayList<>();
-        try {
-            int idColumn = batchesCursor.getColumnIndexOrThrow(Downloads.Impl.Batches._ID);
-            int deleteIndex = batchesCursor.getColumnIndex(Downloads.Impl.Batches.COLUMN_DELETED);
-            int titleIndex = batchesCursor.getColumnIndexOrThrow(Downloads.Impl.Batches.COLUMN_TITLE);
-            int descriptionIndex = batchesCursor.getColumnIndexOrThrow(Downloads.Impl.Batches.COLUMN_DESCRIPTION);
-            int bigPictureUrlIndex = batchesCursor.getColumnIndexOrThrow(Downloads.Impl.Batches.COLUMN_BIG_PICTURE);
-            int statusIndex = batchesCursor.getColumnIndexOrThrow(Downloads.Impl.Batches.COLUMN_STATUS);
-            int visibilityColumn = batchesCursor.getColumnIndexOrThrow(Downloads.Impl.Batches.COLUMN_VISIBILITY);
-            while (batchesCursor.moveToNext()) {
-                long id = batchesCursor.getLong(idColumn);
-
-                if (batchesCursor.getInt(deleteIndex) == 1) {
-                    forDeletion.add(id);
-                    continue;
-                }
-
-                String title = batchesCursor.getString(titleIndex);
-                String description = batchesCursor.getString(descriptionIndex);
-                String bigPictureUrl = batchesCursor.getString(bigPictureUrlIndex);
-                int status = batchesCursor.getInt(statusIndex);
-                @NotificationVisibility.Value int visibility = batchesCursor.getInt(visibilityColumn);
-
-                BatchInfo batchInfo = new BatchInfo(title, description, bigPictureUrl, visibility);
-
-                List<DownloadInfo> batchDownloads = new ArrayList<>(1);
-                for (DownloadInfo downloadInfo : downloads) {
-                    if (downloadInfo.getBatchId() == id) {
-                        batchDownloads.add(downloadInfo);
-                    }
-                }
-                batches.add(new DownloadBatch(id, batchInfo, batchDownloads, status));
-            }
-        } finally {
-            batchesCursor.close();
-        }
-
-        if (!forDeletion.isEmpty()) {
-            deleteBatchesForIds(forDeletion, downloads);
-        }
-
-        return batches;
-    }
-
-    private void deleteBatchesForIds(List<Long> ids, Collection<DownloadInfo> downloads) {
-        for (DownloadInfo download : downloads) {
-            if (ids.contains(download.getBatchId())) {
-                deleteFileAndDatabaseRow(download);
-            }
-        }
-
-        String selection = TextUtils.join(", ", ids);
-        String[] selectionArgs = {selection};
-        resolver.delete(Downloads.Impl.BATCH_CONTENT_URI, Downloads.Impl.Batches._ID + " IN (?)", selectionArgs);
-    }
-
-=======
->>>>>>> 085e39a7
     private void updateTotalBytesFor(DownloadInfo info) {
         if (info.getTotalBytes() == -1) {
             ContentValues values = new ContentValues();
-<<<<<<< HEAD
             info.setTotalBytes(contentLengthFetcher.fetchContentLengthFor(info));
             values.put(Downloads.Impl.COLUMN_TOTAL_BYTES, info.getTotalBytes());
-            resolver.update(info.getAllDownloadsUri(), values, null, null);
-        }
-    }
-
-    private void deleteFileAndDatabaseRow(DownloadInfo info) {
-        deleteFileAndMediaReference(info);
-        resolver.delete(info.getAllDownloadsUri(), null, null);
-    }
-
-    private void deleteFileAndMediaReference(DownloadInfo info) {
-        if (!TextUtils.isEmpty(info.getMediaProviderUri())) {
-            resolver.delete(Uri.parse(info.getMediaProviderUri()), null, null);
-        }
-
-        if (!TextUtils.isEmpty(info.getFileName())) {
-            deleteFileIfExists(info.getFileName());
-            ContentValues blankData = new ContentValues();
-            blankData.put(Downloads.Impl._DATA, (String) null);
-            resolver.update(info.getAllDownloadsUri(), blankData, null, null);
-            info.setFileName(null);
-        }
-    }
-
-    private boolean kickOffDownloadTaskIfReady(boolean isActive, DownloadInfo info) {
-        CollatedDownloadInfo collatedDownloadInfo = CollatedDownloadInfo.collateInfo(downloads, info);
-        boolean isReadyToDownload = info.isReadyToDownload(collatedDownloadInfo);
-=======
-            info.mTotalBytes = contentLengthFetcher.fetchContentLengthFor(info);
-            values.put(Downloads.Impl.COLUMN_TOTAL_BYTES, info.mTotalBytes);
             getContentResolver().update(info.getAllDownloadsUri(), values, null, null);
         }
     }
 
     private boolean kickOffDownloadTaskIfReady(boolean isActive, DownloadInfo info, DownloadBatch downloadBatch) {
         boolean isReadyToDownload = info.isReadyToDownload(downloadBatch);
->>>>>>> 085e39a7
         boolean downloadIsActive = info.isActive();
 
         if (isReadyToDownload || downloadIsActive) {
@@ -503,19 +387,8 @@
         return isActive;
     }
 
-<<<<<<< HEAD
-    private void cleanUpStaleDownloadsThatDisappeared(Set<Long> staleIds, Map<Long, DownloadInfo> downloads) {
-        for (Long id : staleIds) {
-            deleteDownloadLocked(id, downloads);
-        }
-    }
-
-    private void updateUserVisibleNotification(List<DownloadBatch> batches) {
+    private void updateUserVisibleNotification(Collection<DownloadBatch> batches) {
         downloadNotifier.updateWith(batches);
-=======
-    private void updateUserVisibleNotification(Collection<DownloadBatch> batches) {
-        mNotifier.updateWith(batches);
->>>>>>> 085e39a7
     }
 
     /**
@@ -536,34 +409,6 @@
         Log.v("processing updated download " + info.getId() + ", status: " + info.getStatus());
     }
 
-<<<<<<< HEAD
-    /**
-     * Removes the local copy of the info about a download.
-     */
-    private void deleteDownloadLocked(long id, Map<Long, DownloadInfo> downloads) {
-        DownloadInfo info = downloads.get(id);
-        if (info.getStatus() == Downloads.Impl.STATUS_RUNNING) {
-            info.setStatus(Downloads.Impl.STATUS_CANCELED);
-        }
-        if (info.getDestination() != Downloads.Impl.DESTINATION_EXTERNAL && info.getFileName() != null) {
-            Log.d("deleteDownloadLocked() deleting " + info.getFileName());
-            deleteFileIfExists(info.getFileName());
-        }
-        downloads.remove(info.getId());
-    }
-
-    private void deleteFileIfExists(String path) {
-        if (!TextUtils.isEmpty(path)) {
-            Log.d("deleteFileIfExists() deleting " + path);
-            final File file = new File(path);
-            if (file.exists() && !file.delete()) {
-                Log.w("file: '" + path + "' couldn't be deleted");
-            }
-        }
-    }
-
-=======
->>>>>>> 085e39a7
     @Override
     protected void dump(FileDescriptor fd, @NonNull PrintWriter writer, String[] args) {
         Log.e("I want to dump but nothing to dump into");
