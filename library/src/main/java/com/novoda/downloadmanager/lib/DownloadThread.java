/*
 * Copyright (C) 2008 The Android Open Source Project
 *
 * Licensed under the Apache License, Version 2.0 (the "License");
 * you may not use this file except in compliance with the License.
 * You may obtain a copy of the License at
 *
 *      http://www.apache.org/licenses/LICENSE-2.0
 *
 * Unless required by applicable law or agreed to in writing, software
 * distributed under the License is distributed on an "AS IS" BASIS,
 * WITHOUT WARRANTIES OR CONDITIONS OF ANY KIND, either express or implied.
 * See the License for the specific language governing permissions and
 * limitations under the License.
 */

package com.novoda.downloadmanager.lib;

import android.content.ContentResolver;
import android.content.ContentValues;
import android.content.Context;
import android.content.Intent;
import android.drm.DrmManagerClient;
import android.net.NetworkInfo;
import android.net.TrafficStats;
import android.os.PowerManager;
import android.os.Process;
import android.text.TextUtils;
import android.util.Pair;

import com.novoda.notils.logger.simple.Log;

import java.io.Closeable;
import java.io.File;
import java.io.FileDescriptor;
import java.io.FileOutputStream;
import java.io.IOException;
import java.io.InputStream;
import java.io.OutputStream;
import java.lang.reflect.Method;
import java.net.HttpURLConnection;
import java.net.MalformedURLException;
import java.net.URL;
import java.net.URLConnection;
import java.net.UnknownHostException;
import java.util.Locale;

import static android.text.format.DateUtils.SECOND_IN_MILLIS;
import static com.novoda.downloadmanager.lib.Constants.UNKNOWN_BYTE_SIZE;
import static com.novoda.downloadmanager.lib.DownloadContract.Downloads.*;
import static com.novoda.downloadmanager.lib.DownloadStatus.HTTP_DATA_ERROR;
import static com.novoda.downloadmanager.lib.DownloadStatus.QUEUED_DUE_CLIENT_RESTRICTIONS;
import static com.novoda.downloadmanager.lib.FileDownloadInfo.NetworkState;
import static com.novoda.downloadmanager.lib.IOHelpers.closeAfterWrite;
import static java.net.HttpURLConnection.*;

/**
 * Task which executes a given {@link FileDownloadInfo}: making network requests,
 * persisting data to disk, and updating {@link DownloadProvider}.
 */
class DownloadThread implements Runnable {

    /**
     * For intents used to notify the user that a download exceeds a size threshold, if this extra
     * is true, WiFi is required for this download size; otherwise, it is only recommended.
     */
    public static final String EXTRA_IS_WIFI_REQUIRED = "isWifiRequired";

    private static final String TAG = "DownloadManager-DownloadThread";

    // TODO: bind each download to a specific network interface to avoid state
    // checking races once we have ConnectivityManager API

    private static final int HTTP_REQUESTED_RANGE_NOT_SATISFIABLE = 416;
    private static final int HTTP_TEMP_REDIRECT = 307;

    private static final int DEFAULT_TIMEOUT = (int) (20 * SECOND_IN_MILLIS);

    private final Context context;
    private final FileDownloadInfo originalDownloadInfo;
    private final SystemFacade systemFacade;
    private final StorageManager storageManager;
    private final DownloadNotifier downloadNotifier;
    private final BatchCompletionBroadcaster batchCompletionBroadcaster;
    private final BatchRepository batchRepository;
    private final DownloadsUriProvider downloadsUriProvider;
    private final DownloadsRepository downloadsRepository;
    private final NetworkChecker networkChecker;
    private final DownloadReadyChecker downloadReadyChecker;
<<<<<<< HEAD
    private final TarFileTruncator tarFileTruncator;
=======
    private final Clock clock;
>>>>>>> 1808911a

    public DownloadThread(Context context,
                          SystemFacade systemFacade,
                          FileDownloadInfo originalDownloadInfo,
                          StorageManager storageManager,
                          DownloadNotifier downloadNotifier,
                          BatchCompletionBroadcaster batchCompletionBroadcaster,
                          BatchRepository batchRepository,
                          DownloadsUriProvider downloadsUriProvider,
                          DownloadsRepository downloadsRepository,
                          NetworkChecker networkChecker,
                          DownloadReadyChecker downloadReadyChecker,
                          Clock clock) {
        this.context = context;
        this.systemFacade = systemFacade;
        this.originalDownloadInfo = originalDownloadInfo;
        this.storageManager = storageManager;
        this.downloadNotifier = downloadNotifier;
        this.batchCompletionBroadcaster = batchCompletionBroadcaster;
        this.batchRepository = batchRepository;
        this.downloadsUriProvider = downloadsUriProvider;
        this.downloadsRepository = downloadsRepository;
        this.networkChecker = networkChecker;
        this.downloadReadyChecker = downloadReadyChecker;
        this.clock = clock;
    }

    /**
     * Returns the user agent provided by the initiating app, or use the default one
     */
    private String userAgent() {
        String userAgent = originalDownloadInfo.getUserAgent();
        if (userAgent == null) {
            userAgent = Constants.DEFAULT_USER_AGENT;
        }
        return userAgent;
    }

    /**
     * State for the entire run() method.
     */
    static class State {
        public String filename;
        public String mimeType;
        public int retryAfter = 0;
        public boolean gotData = false;
        public String requestUri;
        public long totalBytes = UNKNOWN_BYTE_SIZE;
        public long currentBytes = 0;
        public String headerETag;
        public boolean continuingDownload = false;
        public long bytesNotified = 0;
        public long timeLastNotification = 0;
        public int networkType = -1; //ConnectivityManager.TYPE_NONE;

        /**
         * Historical bytes/second speed of this download.
         */
        public long speed;
        /**
         * Time when current sample started.
         */
        public long speedSampleStart;
        /**
         * Bytes transferred since current sample started.
         */
        public long speedSampleBytes;

        public long contentLength = UNKNOWN_BYTE_SIZE;
        public String contentDisposition;
        public String contentLocation;

        public int redirectionCount;
        public URL url;
        public boolean shouldPause;

        public State(FileDownloadInfo info) {
            mimeType = normalizeMimeType(info.getMimeType());
            requestUri = info.getUri();
            filename = info.getFileName();
            totalBytes = info.getTotalBytes();
            currentBytes = info.getCurrentBytes();
        }

        State() {
            // This constructor is intentionally empty. Only used for tests.
        }

        public void resetBeforeExecute() {
            // Reset any state from previous execution
            contentLength = UNKNOWN_BYTE_SIZE;
            contentDisposition = null;
            contentLocation = null;
            redirectionCount = 0;
        }
    }

    private static String normalizeMimeType(String type) {
        if (type == null) {
            return null;
        }

        type = type.trim().toLowerCase(Locale.ROOT);

        final int semicolonIndex = type.indexOf(';');
        if (semicolonIndex != -1) {
            type = type.substring(0, semicolonIndex);
        }
        return type;
    }

    @Override
    public void run() {
        Process.setThreadPriority(Process.THREAD_PRIORITY_BACKGROUND);
        try {
            runInternal();
        } finally {
            downloadNotifier.notifyDownloadSpeed(originalDownloadInfo.getId(), 0);
        }
    }

    private void runInternal() {
        // Skip when download already marked as finished; this download was probably started again while racing with UpdateThread.
        int downloadStatus = FileDownloadInfo.queryDownloadStatus(getContentResolver(), originalDownloadInfo.getId(), downloadsUriProvider);
        if (downloadStatus == DownloadStatus.SUCCESS) {
            Log.d("Download " + originalDownloadInfo.getId() + " already finished; skipping");
            return;
        }
        if (DownloadStatus.isCancelled(downloadStatus)) {
            Log.d("Download " + originalDownloadInfo.getId() + " already cancelled; skipping");
            return;
        }
        if (DownloadStatus.isError(downloadStatus)) {
            Log.d("Download " + originalDownloadInfo.getId() + " already failed: status = " + downloadStatus + "; skipping");
            return;
        }
        if (DownloadStatus.isDeleting(downloadStatus)) {
            Log.d("Download " + originalDownloadInfo.getId() + " is deleting: status = " + downloadStatus + "; skipping");
            return;
        }

        PowerManager.WakeLock wakeLock = null;
        int finalStatus = DownloadStatus.UNKNOWN_ERROR;
        int numFailed = originalDownloadInfo.getNumFailed();
        String errorMsg = null;
        State state = new State(originalDownloadInfo);

        try {
            DownloadBatch currentBatch = batchRepository.retrieveBatchFor(originalDownloadInfo);

            if (!downloadReadyChecker.canDownload(currentBatch)) {
                throw new StopRequestException(DownloadStatus.QUEUED_DUE_CLIENT_RESTRICTIONS, "Cannot proceed because client denies");
            }

            if (downloadStatus != DownloadStatus.RUNNING) {
                ContentValues contentValues = new ContentValues();
                contentValues.put(COLUMN_STATUS, DownloadStatus.RUNNING);
                context.getContentResolver().update(originalDownloadInfo.getAllDownloadsUri(), contentValues, null, null);
                updateBatchStatus(originalDownloadInfo.getBatchId(), originalDownloadInfo.getId());
            }

    //        final NetworkPolicyManager netPolicy = NetworkPolicyManager.from(context);
            PowerManager powerManager = (PowerManager) context.getSystemService(Context.POWER_SERVICE);

        //try {
            wakeLock = powerManager.newWakeLock(PowerManager.PARTIAL_WAKE_LOCK, TAG);
            wakeLock.acquire();

            // while performing download, register for rules updates
//            netPolicy.registerListener(mPolicyListener);

            Log.i("Download " + originalDownloadInfo.getId() + " starting");

            // Remember which network this download started on; used to
            // determine if errors were due to network changes.
            final NetworkInfo networkInfo = systemFacade.getActiveNetworkInfo(); // Param downloadInfo.uid removed TODO
            if (networkInfo != null) {
                state.networkType = networkInfo.getType();
            }

            // Network traffic on this thread should be counted against the
            // requesting UID, and is tagged with well-known value.
            TrafficStats.setThreadStatsTag(0xFFFFFF01); // TrafficStats.TAG_SYSTEM_DOWNLOAD
//            TrafficStats.setThreadStatsUid(downloadInfo.uid); Won't need this as we will be an Android library (doing own work)

            try {
                // TODO: migrate URL sanity checking into client side of API
                state.url = new URL(state.requestUri);
            } catch (MalformedURLException e) {
                throw new StopRequestException(DownloadStatus.BAD_REQUEST, e);
            }

            executeDownload(state);

            finalizeDestinationFile(state);
            finalStatus = DownloadStatus.SUCCESS;
        } catch (StopRequestException error) {
            // remove the cause before printing, in case it contains PII
            errorMsg = error.getMessage();
            String msg = "Aborting request for download " + originalDownloadInfo.getId() + ": " + errorMsg;
            Log.w(msg, error);
            finalStatus = error.getFinalStatus();

            // Nobody below our level should request retries, since we handle
            // failure counts at this level.
            if (finalStatus == DownloadStatus.WAITING_TO_RETRY) {
                throw new IllegalStateException("Execution should always throw final error codes");
            }

            // Some errors should be retryable, unless we fail too many times.
            if (isStatusRetryable(finalStatus)) {
                if (state.gotData) {
                    numFailed = 1;
                } else {
                    numFailed += 1;
                }

                if (numFailed < Constants.MAX_RETRIES && finalStatus != QUEUED_DUE_CLIENT_RESTRICTIONS) {
                    final NetworkInfo info = systemFacade.getActiveNetworkInfo(); // Param downloadInfo.uid removed TODO
                    if (info != null && info.getType() == state.networkType && info.isConnected()) {
                        // Underlying network is still intact, use normal backoff
                        finalStatus = DownloadStatus.WAITING_TO_RETRY;
                    } else {
                        // Network changed, retry on any next available
                        finalStatus = DownloadStatus.WAITING_FOR_NETWORK;
                    }
                }
            }

            // fall through to finally block
        } catch (Throwable ex) {
            errorMsg = ex.getMessage();
            String msg = "Exception for id " + originalDownloadInfo.getId() + ": " + errorMsg;
            Log.w(msg, ex);
            finalStatus = DownloadStatus.UNKNOWN_ERROR;
            // falls through to the code that reports an error
        } finally {
            TrafficStats.clearThreadStatsTag();
//            TrafficStats.clearThreadStatsUid();

            cleanupDestination(state, finalStatus);
            notifyDownloadCompleted(state, finalStatus, errorMsg, numFailed);

            Log.i("Download " + originalDownloadInfo.getId() + " finished with status " + DownloadStatus.statusToString(finalStatus));

//            netPolicy.unregisterListener(mPolicyListener);

            if (wakeLock != null) {
                wakeLock.release();
            }
        }
        storageManager.incrementNumDownloadsSoFar();
    }

    /**
     * Fully execute a single download request. Setup and send the request,
     * handle the response, and transfer the data to the destination file.
     */
    private void executeDownload(State state) throws StopRequestException {
        checkPausedOrCanceled(originalDownloadInfo);
        state.resetBeforeExecute();
        setupDestinationFile(state);

        // skip when already finished; remove after fixing race in 5217390
        if (downloadAlreadyFinished(state)) {
            Log.i("Skipping initiating request for download " + originalDownloadInfo.getId() + "; already completed");
            return;
        }

        while (state.redirectionCount++ < Constants.MAX_REDIRECTS) {
            // Open connection and follow any redirects until we have a useful
            // response with body.
            HttpURLConnection conn = null;
            try {
                checkConnectivity();
                conn = (HttpURLConnection) state.url.openConnection();
                conn.setInstanceFollowRedirects(false);
                conn.setConnectTimeout(DEFAULT_TIMEOUT);
                conn.setReadTimeout(DEFAULT_TIMEOUT);

                addRequestHeaders(state, conn);

                final int responseCode = conn.getResponseCode();
                switch (responseCode) {
                    case HTTP_OK:
                        if (state.continuingDownload) {
                            throw new StopRequestException(DownloadStatus.CANNOT_RESUME, "Expected partial, but received OK");
                        }
                        processResponseHeaders(state, conn);
                        transferData(state, conn);
                        return;

                    case HTTP_PARTIAL:
                        if (!state.continuingDownload) {
                            throw new StopRequestException(DownloadStatus.CANNOT_RESUME, "Expected OK, but received partial");
                        }
                        transferData(state, conn);
                        return;

                    case HTTP_MOVED_PERM:
                    case HTTP_MOVED_TEMP:
                    case HTTP_SEE_OTHER:
                    case HTTP_TEMP_REDIRECT:
                        final String location = conn.getHeaderField("Location");
                        state.url = new URL(state.url, location);
                        if (responseCode == HTTP_MOVED_PERM) {
                            // Push updated URL back to database
                            state.requestUri = state.url.toString();
                        }
                        continue;

                    case HTTP_REQUESTED_RANGE_NOT_SATISFIABLE:
                        throw new StopRequestException(DownloadStatus.CANNOT_RESUME, "Requested range not satisfiable");

                    case HTTP_UNAVAILABLE:
                        parseRetryAfterHeaders(state, conn);
                        throw new StopRequestException(
                                HTTP_UNAVAILABLE, conn.getResponseMessage());

                    case HTTP_INTERNAL_ERROR:
                        throw new StopRequestException(
                                HTTP_INTERNAL_ERROR, conn.getResponseMessage());

                    default:
                        StopRequestException.throwUnhandledHttpError(responseCode, conn.getResponseMessage());
                }
            } catch (UnknownHostException e) {
                // Unable to resolve host request
                throw new StopRequestException(HTTP_NOT_FOUND, e);
            } catch (IOException e) {
                // Trouble with low-level sockets
                throw new StopRequestException(HTTP_DATA_ERROR, e);

            } finally {
                if (conn != null) {
                    conn.disconnect();
                }
            }
        }

        throw new StopRequestException(DownloadStatus.TOO_MANY_REDIRECTS, "Too many redirects");
    }

    /**
     * Check if the download has been paused or canceled, stopping the request appropriately if it
     * has been.
     */
    private void checkPausedOrCanceled(FileDownloadInfo downloadInfo) throws StopRequestException {
        if (clock.intervalLessThan(Clock.Interval.ONE_SECOND)) {
            return;
        }

        clock.startInterval();

        FileDownloadInfo.ControlStatus controlStatus = downloadsRepository.getDownloadInfoControlStatusFor(downloadInfo.getId());

        if (controlStatus.isPaused()) {
            throw new StopRequestException(DownloadStatus.PAUSED_BY_APP, "download paused by owner");
        }
        if (controlStatus.isCanceled()) {
            throw new StopRequestException(DownloadStatus.CANCELED, "download canceled");
        }
    }

    private boolean downloadAlreadyFinished(State state) {
        return (state.currentBytes == state.totalBytes) && !originalDownloadInfo.shouldAllowTarUpdate(state.mimeType);
    }

    /**
     * Transfer data from the given connection to the destination file.
     */
    private void transferData(State state, HttpURLConnection conn) throws StopRequestException {
        DrmManagerClient drmClient = null;
        InputStream in = null;
        OutputStream out = null;
        FileDescriptor outFd = null;
        try {
            try {
                in = conn.getInputStream();
            } catch (IOException e) {
                throw new StopRequestException(HTTP_DATA_ERROR, e);
            }

            try {
                if (DownloadDrmHelper.isDrmConvertNeeded(state.mimeType)) {
//                    drmClient = new DrmManagerClient(context);
//                    final RandomAccessFile file = new RandomAccessFile(new File(state.filename), "rw");
//                    out = new DrmOutputStream(drmClient, file, state.mimeType);
//                    outFd = file.getFD();
                    throw new IllegalStateException("DRM not supported atm");
                } else {
                    out = new FileOutputStream(state.filename, true);
                    outFd = ((FileOutputStream) out).getFD();
                }
            } catch (IOException e) {
                throw new StopRequestException(DownloadStatus.FILE_ERROR, e);
            }

            // Start streaming data, periodically watch for pause/cancel
            // commands and checking disk space as needed.
            transferData(state, in, out);

//            try {
//                if (out instanceof DrmOutputStream) {
//                    ((DrmOutputStream) out).finish();
//                }
//            } catch (IOException e) {
//                throw new StopRequestException(STATUS_FILE_ERROR, e);
//            }

        } finally {
//            if (drmClient != null) {
//                drmClient.release();
//            }

            closeQuietly(in);

            closeAfterWrite(out, outFd);
        }
    }

    /**
     * Check if current connectivity is valid for this request.
     */
    private void checkConnectivity() throws StopRequestException {
<<<<<<< HEAD
        // checking connectivity will apply current policy
=======
>>>>>>> 1808911a

        final NetworkState networkUsable = networkChecker.checkCanUseNetwork(originalDownloadInfo);
        if (networkUsable != NetworkState.OK) {
            int status = DownloadStatus.WAITING_FOR_NETWORK;
            if (networkUsable == NetworkState.UNUSABLE_DUE_TO_SIZE) {
                status = DownloadStatus.QUEUED_FOR_WIFI;
                notifyPauseDueToSize(true);
            } else if (networkUsable == NetworkState.RECOMMENDED_UNUSABLE_DUE_TO_SIZE) {
                status = DownloadStatus.QUEUED_FOR_WIFI;
                notifyPauseDueToSize(false);
            }
            throw new StopRequestException(status, networkUsable.name());
        }
    }

    void notifyPauseDueToSize(boolean isWifiRequired) {
        Intent intent = new Intent(Intent.ACTION_VIEW);
        intent.setData(originalDownloadInfo.getAllDownloadsUri());
        intent.setClassName(SizeLimitActivity.class.getPackage().getName(), SizeLimitActivity.class.getName());
        intent.setFlags(Intent.FLAG_ACTIVITY_NEW_TASK);
        intent.putExtra(EXTRA_IS_WIFI_REQUIRED, isWifiRequired);
        context.startActivity(intent);
    }

    /**
     * Transfer as much data as possible from the HTTP response to the
     * destination file.
     */
    private void transferData(State state, InputStream in, OutputStream out) throws StopRequestException {
        StorageSpaceVerifier spaceVerifier = new StorageSpaceVerifier(storageManager, originalDownloadInfo.getDestination(), state.filename);
        DataWriter checkedWriter = new CheckedWriter(spaceVerifier, out);
        DataWriter dataWriter = new NotifierWriter(getContentResolver(),
                checkedWriter,
                downloadNotifier,
                originalDownloadInfo,
                checkOnWrite);

        DataTransferer dataTransferer;
        if (originalDownloadInfo.shouldAllowTarUpdate(state.mimeType)) {
            dataTransferer = new TarTruncator(dataWriter);
        } else {
            dataTransferer = new RegularDataTransferer(dataWriter);
        }

        State newState = dataTransferer.transferData(state, in);
        handleEndOfStream(newState);
    }

    private final NotifierWriter.WriteChunkListener checkOnWrite = new NotifierWriter.WriteChunkListener() {
        @Override
        public void chunkWritten(FileDownloadInfo downloadInfo) throws StopRequestException {
            checkPausedOrCanceled(downloadInfo);
        }
    };

    /**
     * Called after a successful completion to take any necessary action on the downloaded file.
     */
    private void finalizeDestinationFile(State state) {
        if (state.filename != null) {
            // make sure the file is readable
            setPermissions(state.filename, 0644, -1, -1);
            // FileUtils.setPermission
            //http://stackoverflow.com/questions/11408154/how-to-get-file-permission-mode-programmatically-in-java
        }
    }

    /**
     * Called just before the thread finishes, regardless of status, to take any necessary action on
     * the downloaded file.
     */
    private void cleanupDestination(State state, int finalStatus) {
        if (state.filename != null && DownloadStatus.isError(finalStatus)) {
            Log.d("cleanupDestination() deleting " + state.filename);
            boolean deleted = new File(state.filename).delete();
            if (!deleted) {
                Log.e("File not deleted");
            }
            state.filename = null;
        }
    }

    /**
<<<<<<< HEAD
     * Check if the download has been paused or canceled, stopping the request appropriately if it
     * has been.
     */
    private void checkPausedOrCanceled() throws StopRequestException {
        FileDownloadInfo.ControlStatus controlStatus = downloadsRepository.getDownloadInfoControlStatusFor(originalDownloadInfo.getId());

        if (controlStatus.isPaused()) {
            throw new StopRequestException(DownloadStatus.PAUSED_BY_APP, "download paused by owner");
        }
        if (controlStatus.isCanceled()) {
            throw new StopRequestException(DownloadStatus.CANCELED, "download canceled");
        }
    }

    /**
     * Report download progress through the database if necessary.
     */
    private void reportProgress(State state) {
        final long now = SystemClock.elapsedRealtime();

        final long sampleDelta = now - state.speedSampleStart;
        if (sampleDelta > 500) {
            final long sampleSpeed = ((state.currentBytes - state.speedSampleBytes) * 1000) / sampleDelta;

            if (state.speed == 0) {
                state.speed = sampleSpeed;
            } else {
                state.speed = ((state.speed * 3) + sampleSpeed) / 4;
            }

            // Only notify once we have a full sample window
            if (state.speedSampleStart != 0) {
                downloadNotifier.notifyDownloadSpeed(originalDownloadInfo.getId(), state.speed);
            }

            state.speedSampleStart = now;
            state.speedSampleBytes = state.currentBytes;
        }

        if (state.currentBytes - state.bytesNotified > Constants.MIN_PROGRESS_STEP &&
                now - state.timeLastNotification > Constants.MIN_PROGRESS_TIME) {
            ContentValues values = new ContentValues();
            values.put(COLUMN_CURRENT_BYTES, state.currentBytes);
            getContentResolver().update(originalDownloadInfo.getAllDownloadsUri(), values, null, null);
            state.bytesNotified = state.currentBytes;
            state.timeLastNotification = now;
        }
    }

    /**
     * Write a data buffer to the destination file.
     *
     * @param data      buffer containing the data to write
     * @param bytesRead how many bytes to write from the buffer
     */
    private void writeDataToDestination(State state, byte[] data, int bytesRead, OutputStream out) throws StopRequestException {
        storageManager.verifySpaceBeforeWritingToFile(originalDownloadInfo.getDestination(), state.filename, bytesRead);

        boolean forceVerified = false;
        while (true) {
            try {
                out.write(data, 0, bytesRead);
                return;
            } catch (IOException ex) {
                // TODO: better differentiate between DRM and disk failures
                if (!forceVerified) {
                    // couldn't write to file. are we out of space? check.
                    storageManager.verifySpace(originalDownloadInfo.getDestination(), state.filename, bytesRead);
                    forceVerified = true;
                } else {
                    throw new StopRequestException(
                            DownloadStatus.FILE_ERROR,
                            "Failed to write data: " + ex);
                }
            }
        }
    }

    /**
=======
>>>>>>> 1808911a
     * Called when we've reached the end of the HTTP response stream, to update the database and
     * check for consistency.
     */
    private void handleEndOfStream(State state) throws StopRequestException {
        if (state.shouldPause) {
            updateStatusAndPause(state);
            return;
        }

        ContentValues values = new ContentValues(2);
        values.put(COLUMN_CURRENT_BYTES, state.currentBytes);
        if (state.contentLength == UNKNOWN_BYTE_SIZE) {
            values.put(COLUMN_TOTAL_BYTES, state.currentBytes);
        }
        getContentResolver().update(originalDownloadInfo.getAllDownloadsUri(), values, null, null);

        final boolean lengthMismatched = (state.contentLength != UNKNOWN_BYTE_SIZE)
                && (state.currentBytes != state.contentLength);
        if (lengthMismatched) {
            if (cannotResume(state)) {
                throw new StopRequestException(DownloadStatus.CANNOT_RESUME, "mismatched content length; unable to resume");
            } else {
                throw new StopRequestException(HTTP_DATA_ERROR, "closed socket before end of file");
            }
        }
    }

    private void updateStatusAndPause(State state) throws StopRequestException {
        ContentValues values = new ContentValues();
        values.put(COLUMN_STATUS, DownloadStatus.PAUSED_BY_APP);
        values.put(COLUMN_CURRENT_BYTES, state.currentBytes);
        values.put(COLUMN_TOTAL_BYTES, state.totalBytes);
        getContentResolver().update(originalDownloadInfo.getAllDownloadsUri(), values, null, null);
        throw new StopRequestException(DownloadStatus.PAUSED_BY_APP, "download paused by owner");
    }

    private boolean cannotResume(State state) {
        return (state.currentBytes > 0 && !originalDownloadInfo.isResumable() || DownloadDrmHelper.isDrmConvertNeeded(state.mimeType));
    }

    /**
     * Prepare target file based on given network response. Derives filename and
     * target size as needed.
     */
    private void processResponseHeaders(State state, HttpURLConnection conn) throws StopRequestException {
        // TODO: fallocate the entire file if header gave us specific length

        readResponseHeaders(state, conn);

        state.filename = Helpers.generateSaveFile(
                originalDownloadInfo.getUri(),
                originalDownloadInfo.getHint(),
                state.contentDisposition,
                state.contentLocation,
                state.mimeType,
                originalDownloadInfo.getDestination(),
                state.contentLength,
                storageManager);

        updateDatabaseFromHeaders(state);
        // check connectivity again now that we know the total size
        checkConnectivity();
    }

    /**
     * Update necessary database fields based on values of HTTP response headers that have been
     * read.
     */
    private void updateDatabaseFromHeaders(State state) {
        ContentValues values = new ContentValues(4);
        values.put(DownloadContract.Downloads.COLUMN_DATA, state.filename);
        if (state.headerETag != null) {
            values.put(Constants.ETAG, state.headerETag);
        }
        if (state.mimeType != null) {
            values.put(DownloadContract.Downloads.COLUMN_MIME_TYPE, state.mimeType);
        }

        originalDownloadInfo.setETag(state.headerETag);
        originalDownloadInfo.setMimeType(state.mimeType);

        values.put(COLUMN_TOTAL_BYTES, state.totalBytes);
        getContentResolver().update(originalDownloadInfo.getAllDownloadsUri(), values, null, null);
    }

    /**
     * Read headers from the HTTP response and store them into local state.
     */
    private void readResponseHeaders(State state, HttpURLConnection conn) throws StopRequestException {
        state.contentDisposition = conn.getHeaderField("Content-Disposition");
        state.contentLocation = conn.getHeaderField("Content-Location");

        if (state.mimeType == null) {
            state.mimeType = normalizeMimeType(conn.getContentType());
        }

        state.headerETag = conn.getHeaderField("ETag");

        final String transferEncoding = conn.getHeaderField("Transfer-Encoding");
        if (transferEncoding == null) {
            state.contentLength = getHeaderFieldLong(conn, "Content-Length", UNKNOWN_BYTE_SIZE);
        } else {
            Log.i("Ignoring Content-Length since Transfer-Encoding is also defined");
            state.contentLength = UNKNOWN_BYTE_SIZE;
        }

        state.totalBytes = state.contentLength;

        final boolean noSizeInfo = state.contentLength == UNKNOWN_BYTE_SIZE && (transferEncoding == null || !transferEncoding.equalsIgnoreCase("chunked"));
        if (!originalDownloadInfo.isNoIntegrity() && noSizeInfo) {
            throw new StopRequestException(DownloadStatus.CANNOT_RESUME, "can't know size of download, giving up");
        }
    }

    private void parseRetryAfterHeaders(State state, HttpURLConnection conn) {
        state.retryAfter = conn.getHeaderFieldInt("Retry-After", -1);
        if (state.retryAfter < 0) {
            state.retryAfter = 0;
        } else {
            if (state.retryAfter < Constants.MIN_RETRY_AFTER) {
                state.retryAfter = Constants.MIN_RETRY_AFTER;
            } else if (state.retryAfter > Constants.MAX_RETRY_AFTER) {
                state.retryAfter = Constants.MAX_RETRY_AFTER;
            }
            state.retryAfter += Helpers.sRandom.nextInt(Constants.MIN_RETRY_AFTER + 1);
            state.retryAfter *= 1000;
        }
    }

    /**
     * Prepare the destination file to receive data.  If the file already exists, we'll set up
     * appropriately for resumption.
     */
    private void setupDestinationFile(State state) throws StopRequestException {
        if (TextUtils.isEmpty(state.filename)) {
            // only true if we've already run a thread for this download
            return;
        }
        Log.i("have run thread before for id: " + originalDownloadInfo.getId() + ", and state.filename: " + state.filename);
        if (!Helpers.isFilenameValid(state.filename, storageManager.getDownloadDataDirectory())) {
            Log.d("Yeah we know we are bad for downloading to internal storage");
//                throw new StopRequestException(Downloads.Impl.STATUS_FILE_ERROR, "found invalid internal destination filename");
        }
        // We're resuming a download that got interrupted
        File destinationFile = new File(state.filename);
        if (destinationFile.exists()) {
            Log.i("resuming download for id: " + originalDownloadInfo.getId() + ", and state.filename: " + state.filename);
            long fileLength = destinationFile.length();
            if (fileLength == 0) {
                // The download hadn't actually started, we can restart from scratch
                Log.d("setupDestinationFile() found fileLength=0, deleting " + state.filename);
                destinationFile.delete();
                state.filename = null;
                Log.i("resuming download for id: " + originalDownloadInfo.getId() + ", BUT starting from scratch again: ");
            } else if (!originalDownloadInfo.isResumable()) {
                // This should've been caught upon failure
                Log.d("setupDestinationFile() unable to resume download, deleting " + state.filename);
                destinationFile.delete();
                throw new StopRequestException(DownloadStatus.CANNOT_RESUME, "Trying to resume a download that can't be resumed");
            } else {
                // All right, we'll be able to resume this download
                Log.i("resuming download for id: " + originalDownloadInfo.getId() + ", and starting with file of length: " + fileLength);
                state.currentBytes = (int) fileLength;
                if (originalDownloadInfo.getTotalBytes() != UNKNOWN_BYTE_SIZE) {
                    state.contentLength = originalDownloadInfo.getTotalBytes();
                }
                state.headerETag = originalDownloadInfo.getETag();
                state.continuingDownload = true;
                Log.i("resuming download for id: " + originalDownloadInfo.getId() + ", state.currentBytes: " + state.currentBytes + ", and setting continuingDownload to true: ");
            }
        }
    }

    /**
     * Add custom headers for this download to the HTTP request.
     */
    private void addRequestHeaders(State state, HttpURLConnection conn) {
        for (Pair<String, String> header : originalDownloadInfo.getHeaders()) {
            conn.addRequestProperty(header.first, header.second);
        }

        // Only splice in user agent when not already defined
        if (conn.getRequestProperty("User-Agent") == null) {
            conn.addRequestProperty("User-Agent", userAgent());
        }

        // Defeat transparent gzip compression, since it doesn't allow us to
        // easily resume partial downloads.
        conn.setRequestProperty("Accept-Encoding", "identity");

        if (state.continuingDownload) {
            if (state.headerETag != null) {
                conn.addRequestProperty("If-Match", state.headerETag);
            }
            conn.addRequestProperty("Range", "bytes=" + state.currentBytes + "-");
        }
    }

    /**
     * Stores information about the completed download, and notifies the initiating application.
     */
    private void notifyDownloadCompleted(State state, int finalStatus, String errorMsg, int numFailed) {
        notifyThroughDatabase(state, finalStatus, errorMsg, numFailed);
        if (DownloadStatus.isCompleted(finalStatus)) {
            broadcastIntentDownloadComplete(finalStatus);
        } else if (DownloadStatus.isInsufficientSpace(finalStatus)) {
            broadcastIntentDownloadFailedInsufficientSpace();
        }
    }

    public void broadcastIntentDownloadComplete(int finalStatus) {
        Intent intent = new Intent(DownloadManager.ACTION_DOWNLOAD_COMPLETE);
        intent.setPackage(getPackageName());
        intent.putExtra(DownloadManager.EXTRA_DOWNLOAD_ID, originalDownloadInfo.getId());
        intent.putExtra(DownloadManager.EXTRA_DOWNLOAD_STATUS, finalStatus);
        intent.setData(originalDownloadInfo.getMyDownloadsUri());
        if (originalDownloadInfo.getExtras() != null) {
            intent.putExtra(DownloadManager.EXTRA_EXTRA, originalDownloadInfo.getExtras());
        }
        context.sendBroadcast(intent);
    }

    public void broadcastIntentDownloadFailedInsufficientSpace() {
        Intent intent = new Intent(DownloadManager.ACTION_DOWNLOAD_INSUFFICIENT_SPACE);
        intent.setPackage(getPackageName());
        intent.putExtra(DownloadManager.EXTRA_DOWNLOAD_ID, originalDownloadInfo.getId());
        intent.setData(originalDownloadInfo.getMyDownloadsUri());
        if (originalDownloadInfo.getExtras() != null) {
            intent.putExtra(DownloadManager.EXTRA_EXTRA, originalDownloadInfo.getExtras());
        }
        context.sendBroadcast(intent);
    }

    private String getPackageName() {
        return context.getApplicationContext().getPackageName();
    }

    private void notifyThroughDatabase(State state, int finalStatus, String errorMsg, int numFailed) {
        ContentValues values = new ContentValues(8);
        values.put(COLUMN_STATUS, finalStatus);
        values.put(DownloadContract.Downloads.COLUMN_DATA, state.filename);
        values.put(DownloadContract.Downloads.COLUMN_MIME_TYPE, state.mimeType);
        values.put(DownloadContract.Downloads.COLUMN_LAST_MODIFICATION, systemFacade.currentTimeMillis());
        values.put(DownloadContract.Downloads.COLUMN_FAILED_CONNECTIONS, numFailed);
        values.put(Constants.RETRY_AFTER_X_REDIRECT_COUNT, state.retryAfter);

        if (!TextUtils.equals(originalDownloadInfo.getUri(), state.requestUri)) {
            values.put(DownloadContract.Downloads.COLUMN_URI, state.requestUri);
        }
        if (DownloadStatus.isCompleted(finalStatus)) {
            values.put(DownloadContract.Downloads.COLUMN_CONTROL, DownloadsControl.CONTROL_RUN);
        }

        // save the error message. could be useful to developers.
        if (!TextUtils.isEmpty(errorMsg)) {
            values.put(DownloadContract.Downloads.COLUMN_ERROR_MSG, errorMsg);
        }
        getContentResolver().update(originalDownloadInfo.getAllDownloadsUri(), values, null, null);

        updateBatchStatus(originalDownloadInfo.getBatchId(), originalDownloadInfo.getId());
    }

    private ContentResolver getContentResolver() {
        return context.getContentResolver();
    }

    private void updateBatchStatus(long batchId, long downloadId) {
        int batchStatus = batchRepository.getBatchStatus(batchId);

        batchRepository.updateBatchStatus(batchId, batchStatus);

        if (DownloadStatus.isCancelled(batchStatus)) {
            ContentValues values = new ContentValues(1);
            values.put(COLUMN_STATUS, DownloadStatus.CANCELED);
            getContentResolver().update(downloadsUriProvider.getAllDownloadsUri(), values, COLUMN_BATCH_ID + " = ?", new String[]{String.valueOf(batchId)});
        } else if (DownloadStatus.isError(batchStatus)) {
            ContentValues values = new ContentValues(1);
            values.put(COLUMN_STATUS, DownloadStatus.BATCH_FAILED);
            getContentResolver().update(
                    downloadsUriProvider.getAllDownloadsUri(),
                    values,
                    COLUMN_BATCH_ID + " = ? AND " + DownloadContract.Downloads._ID + " <> ? ",
                    new String[]{String.valueOf(batchId), String.valueOf(downloadId)}
            );
        } else if (DownloadStatus.isSuccess(batchStatus)) {
            batchCompletionBroadcaster.notifyBatchCompletedFor(batchId);
        }
    }

    private static long getHeaderFieldLong(URLConnection conn, String field, long defaultValue) {
        try {
            return Long.parseLong(conn.getHeaderField(field));
        } catch (NumberFormatException e) {
            return defaultValue;
        }
    }

    /**
     * Return if given status is eligible to be treated as
     * {@link DownloadStatus#WAITING_TO_RETRY}.
     */
    private static boolean isStatusRetryable(int status) {
        switch (status) {
            case HTTP_DATA_ERROR:
            case HTTP_UNAVAILABLE:
            case HTTP_INTERNAL_ERROR:
            case QUEUED_DUE_CLIENT_RESTRICTIONS:
                return true;
            default:
                return false;
        }
    }

    private static void closeQuietly(Closeable closeable) {
        try {
            if (closeable != null) {
                closeable.close();
            }
        } catch (IOException ioe) {
            // ignore
        }
    }

    private void setPermissions(String fileName, int mode, int uid, int gid) {
        try {
            Class<?> fileUtils = Class.forName("android.os.FileUtils");
            Method setPermissions = fileUtils.getMethod("setPermissions", String.class, int.class, int.class, int.class);
            setPermissions.invoke(null, fileName, mode, uid, gid);
        } catch (Exception e) {
            Log.e("Failed to set permissions. Unknown future behaviour.");
        }
    }
}<|MERGE_RESOLUTION|>--- conflicted
+++ resolved
@@ -87,11 +87,7 @@
     private final DownloadsRepository downloadsRepository;
     private final NetworkChecker networkChecker;
     private final DownloadReadyChecker downloadReadyChecker;
-<<<<<<< HEAD
-    private final TarFileTruncator tarFileTruncator;
-=======
     private final Clock clock;
->>>>>>> 1808911a
 
     public DownloadThread(Context context,
                           SystemFacade systemFacade,
@@ -355,6 +351,10 @@
         state.resetBeforeExecute();
         setupDestinationFile(state);
 
+        if (originalDownloadInfo.shouldAllowTarUpdate(state.mimeType)) {
+            state.totalBytes = UNKNOWN_BYTE_SIZE;
+        }
+
         // skip when already finished; remove after fixing race in 5217390
         if (downloadAlreadyFinished(state)) {
             Log.i("Skipping initiating request for download " + originalDownloadInfo.getId() + "; already completed");
@@ -517,10 +517,7 @@
      * Check if current connectivity is valid for this request.
      */
     private void checkConnectivity() throws StopRequestException {
-<<<<<<< HEAD
         // checking connectivity will apply current policy
-=======
->>>>>>> 1808911a
 
         final NetworkState networkUsable = networkChecker.checkCanUseNetwork(originalDownloadInfo);
         if (networkUsable != NetworkState.OK) {
@@ -604,88 +601,6 @@
     }
 
     /**
-<<<<<<< HEAD
-     * Check if the download has been paused or canceled, stopping the request appropriately if it
-     * has been.
-     */
-    private void checkPausedOrCanceled() throws StopRequestException {
-        FileDownloadInfo.ControlStatus controlStatus = downloadsRepository.getDownloadInfoControlStatusFor(originalDownloadInfo.getId());
-
-        if (controlStatus.isPaused()) {
-            throw new StopRequestException(DownloadStatus.PAUSED_BY_APP, "download paused by owner");
-        }
-        if (controlStatus.isCanceled()) {
-            throw new StopRequestException(DownloadStatus.CANCELED, "download canceled");
-        }
-    }
-
-    /**
-     * Report download progress through the database if necessary.
-     */
-    private void reportProgress(State state) {
-        final long now = SystemClock.elapsedRealtime();
-
-        final long sampleDelta = now - state.speedSampleStart;
-        if (sampleDelta > 500) {
-            final long sampleSpeed = ((state.currentBytes - state.speedSampleBytes) * 1000) / sampleDelta;
-
-            if (state.speed == 0) {
-                state.speed = sampleSpeed;
-            } else {
-                state.speed = ((state.speed * 3) + sampleSpeed) / 4;
-            }
-
-            // Only notify once we have a full sample window
-            if (state.speedSampleStart != 0) {
-                downloadNotifier.notifyDownloadSpeed(originalDownloadInfo.getId(), state.speed);
-            }
-
-            state.speedSampleStart = now;
-            state.speedSampleBytes = state.currentBytes;
-        }
-
-        if (state.currentBytes - state.bytesNotified > Constants.MIN_PROGRESS_STEP &&
-                now - state.timeLastNotification > Constants.MIN_PROGRESS_TIME) {
-            ContentValues values = new ContentValues();
-            values.put(COLUMN_CURRENT_BYTES, state.currentBytes);
-            getContentResolver().update(originalDownloadInfo.getAllDownloadsUri(), values, null, null);
-            state.bytesNotified = state.currentBytes;
-            state.timeLastNotification = now;
-        }
-    }
-
-    /**
-     * Write a data buffer to the destination file.
-     *
-     * @param data      buffer containing the data to write
-     * @param bytesRead how many bytes to write from the buffer
-     */
-    private void writeDataToDestination(State state, byte[] data, int bytesRead, OutputStream out) throws StopRequestException {
-        storageManager.verifySpaceBeforeWritingToFile(originalDownloadInfo.getDestination(), state.filename, bytesRead);
-
-        boolean forceVerified = false;
-        while (true) {
-            try {
-                out.write(data, 0, bytesRead);
-                return;
-            } catch (IOException ex) {
-                // TODO: better differentiate between DRM and disk failures
-                if (!forceVerified) {
-                    // couldn't write to file. are we out of space? check.
-                    storageManager.verifySpace(originalDownloadInfo.getDestination(), state.filename, bytesRead);
-                    forceVerified = true;
-                } else {
-                    throw new StopRequestException(
-                            DownloadStatus.FILE_ERROR,
-                            "Failed to write data: " + ex);
-                }
-            }
-        }
-    }
-
-    /**
-=======
->>>>>>> 1808911a
      * Called when we've reached the end of the HTTP response stream, to update the database and
      * check for consistency.
      */
