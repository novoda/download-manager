--- conflicted
+++ resolved
@@ -86,6 +86,7 @@
     private final DownloadsRepository downloadsRepository;
     private final NetworkChecker networkChecker;
     private final DownloadReadyChecker downloadReadyChecker;
+    private final Clock clock;
 
     public DownloadThread(Context context,
                           SystemFacade systemFacade,
@@ -97,7 +98,8 @@
                           DownloadsUriProvider downloadsUriProvider,
                           DownloadsRepository downloadsRepository,
                           NetworkChecker networkChecker,
-                          DownloadReadyChecker downloadReadyChecker) {
+                          DownloadReadyChecker downloadReadyChecker,
+                          Clock clock) {
         this.context = context;
         this.systemFacade = systemFacade;
         this.originalDownloadInfo = originalDownloadInfo;
@@ -109,6 +111,7 @@
         this.downloadsRepository = downloadsRepository;
         this.networkChecker = networkChecker;
         this.downloadReadyChecker = downloadReadyChecker;
+        this.clock = clock;
     }
 
     /**
@@ -432,6 +435,12 @@
      * has been.
      */
     private void checkPausedOrCanceled(FileDownloadInfo downloadInfo) throws StopRequestException {
+        if (clock.intervalLessThan(Clock.Interval.ONE_SECOND)) {
+            return;
+        }
+
+        clock.startInterval();
+
         FileDownloadInfo.ControlStatus controlStatus = downloadsRepository.getDownloadInfoControlStatusFor(downloadInfo.getId());
 
         if (controlStatus.isPaused()) {
@@ -534,17 +543,11 @@
     private void transferData(State state, InputStream in, OutputStream out) throws StopRequestException {
         StorageSpaceVerifier spaceVerifier = new StorageSpaceVerifier(storageManager, originalDownloadInfo.getDestination(), state.filename);
         DataWriter checkedWriter = new CheckedWriter(spaceVerifier, out);
-<<<<<<< HEAD
-        DataWriter dataWriter = new NotifierWriter(getContentResolver(), checkedWriter, downloadNotifier, originalDownloadInfo, checkOnWrite);
-=======
-        Clock clock = new Clock();
         DataWriter dataWriter = new NotifierWriter(getContentResolver(),
-                                                   checkedWriter,
-                                                   downloadNotifier,
-                                                   downloadsRepository,
-                                                   originalDownloadInfo,
-                                                   clock);
->>>>>>> 7f2fe073
+                checkedWriter,
+                downloadNotifier,
+                originalDownloadInfo,
+                checkOnWrite);
 
         DataTransferer dataTransferer;
         if (originalDownloadInfo.shouldAllowTarUpdate(state.mimeType)) {
