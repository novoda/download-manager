/*
 * Copyright (C) 2008 The Android Open Source Project
 *
 * Licensed under the Apache License, Version 2.0 (the "License");
 * you may not use this file except in compliance with the License.
 * You may obtain a copy of the License at
 *
 *      http://www.apache.org/licenses/LICENSE-2.0
 *
 * Unless required by applicable law or agreed to in writing, software
 * distributed under the License is distributed on an "AS IS" BASIS,
 * WITHOUT WARRANTIES OR CONDITIONS OF ANY KIND, either express or implied.
 * See the License for the specific language governing permissions and
 * limitations under the License.
 */

package com.novoda.downloadmanager.lib;

import android.content.ContentResolver;
import android.content.ContentValues;
import android.content.Context;
import android.drm.DrmManagerClient;
import android.net.NetworkInfo;
import android.net.TrafficStats;
import android.os.PowerManager;
import android.os.Process;
import android.os.SystemClock;
import android.text.TextUtils;
import android.util.Pair;

import com.novoda.notils.logger.simple.Log;

import java.io.Closeable;
import java.io.File;
import java.io.FileDescriptor;
import java.io.FileOutputStream;
import java.io.IOException;
import java.io.InputStream;
import java.io.OutputStream;
import java.lang.reflect.Method;
import java.net.HttpURLConnection;
import java.net.MalformedURLException;
import java.net.URL;
import java.net.URLConnection;
import java.net.UnknownHostException;
import java.util.Locale;

import static android.text.format.DateUtils.SECOND_IN_MILLIS;
import static com.novoda.downloadmanager.lib.DownloadInfo.NetworkState;
import static com.novoda.downloadmanager.lib.Downloads.Impl.*;
import static java.net.HttpURLConnection.*;

/**
 * Task which executes a given {@link DownloadInfo}: making network requests,
 * persisting data to disk, and updating {@link DownloadProvider}.
 */
class DownloadThread implements Runnable {

    private static final String TAG = "DownloadManager-DownloadThread";

    // TODO: bind each download to a specific network interface to avoid state
    // checking races once we have ConnectivityManager API

    private static final int HTTP_REQUESTED_RANGE_NOT_SATISFIABLE = 416;
    private static final int HTTP_TEMP_REDIRECT = 307;

    private static final int DEFAULT_TIMEOUT = (int) (20 * SECOND_IN_MILLIS);

    private final Context context;
    private final DownloadInfo downloadInfo;
    private final SystemFacade systemFacade;
    private final StorageManager storageManager;
    private final DownloadNotifier downloadNotifier;
    private final BatchCompletionBroadcaster batchCompletionBroadcaster;
    private final BatchStatusRepository batchStatusRepository;

    private volatile boolean policyDirty;

    public DownloadThread(Context context, SystemFacade systemFacade, DownloadInfo downloadInfo,
                          StorageManager storageManager, DownloadNotifier downloadNotifier,
                          BatchCompletionBroadcaster batchCompletionBroadcaster, BatchStatusRepository batchStatusRepository) {
        this.context = context;
        this.systemFacade = systemFacade;
        this.downloadInfo = downloadInfo;
        this.storageManager = storageManager;
        this.downloadNotifier = downloadNotifier;
        this.batchCompletionBroadcaster = batchCompletionBroadcaster;
        this.batchStatusRepository = batchStatusRepository;
    }

    /**
     * Returns the user agent provided by the initiating app, or use the default one
     */
    private String userAgent() {
        String userAgent = downloadInfo.getUserAgent();
        if (userAgent == null) {
            userAgent = Constants.DEFAULT_USER_AGENT;
        }
        return userAgent;
    }

    /**
     * State for the entire run() method.
     */
    static class State {
        public String filename;
        public String mimeType;
        public int retryAfter = 0;
        public boolean gotData = false;
        public String requestUri;
        public long totalBytes = -1;
        public long currentBytes = 0;
        public String headerETag;
        public boolean continuingDownload = false;
        public long bytesNotified = 0;
        public long timeLastNotification = 0;
        public int networkType = -1; //ConnectivityManager.TYPE_NONE;

        /**
         * Historical bytes/second speed of this download.
         */
        public long speed;
        /**
         * Time when current sample started.
         */
        public long speedSampleStart;
        /**
         * Bytes transferred since current sample started.
         */
        public long speedSampleBytes;

        public long contentLength = -1;
        public String contentDisposition;
        public String contentLocation;

        public int redirectionCount;
        public URL url;

        public State(DownloadInfo info) {
            mimeType = normalizeMimeType(info.getMimeType());
            requestUri = info.getUri();
            filename = info.getFileName();
            totalBytes = info.getTotalBytes();
            currentBytes = info.getCurrentBytes();
        }

        public void resetBeforeExecute() {
            // Reset any state from previous execution
            contentLength = -1;
            contentDisposition = null;
            contentLocation = null;
            redirectionCount = 0;
        }
    }

    private static String normalizeMimeType(String type) {
        if (type == null) {
            return null;
        }

        type = type.trim().toLowerCase(Locale.ROOT);

        final int semicolonIndex = type.indexOf(';');
        if (semicolonIndex != -1) {
            type = type.substring(0, semicolonIndex);
        }
        return type;
    }

    @Override
    public void run() {
        Process.setThreadPriority(Process.THREAD_PRIORITY_BACKGROUND);
        try {
            runInternal();
        } finally {
            downloadNotifier.notifyDownloadSpeed(downloadInfo.getId(), 0);
        }
    }

    private void runInternal() {
        // Skip when download already marked as finished; this download was probably started again while racing with UpdateThread.
        int downloadStatus = DownloadInfo.queryDownloadStatus(getContentResolver(), downloadInfo.getId());
        if (downloadStatus == Downloads.Impl.STATUS_SUCCESS) {
            Log.d("Download " + downloadInfo.getId() + " already finished; skipping");
            return;
        }
        if (Downloads.Impl.isStatusCancelled(downloadStatus)) {
            Log.d("Download " + downloadInfo.getId() + " already cancelled; skipping");
            return;
        }
        if (Downloads.Impl.isStatusError(downloadStatus)) {
            Log.d("Download " + downloadInfo.getId() + " already failed: status = " + downloadStatus + "; skipping");
            return;
        }

        long batchSizeInBytes = batchStatusRepository.getBatchSizeInBytes(downloadInfo.getBatchId());

<<<<<<< HEAD
        if (!downloadInfo.isReadyToDownload(new CollatedDownloadInfo(batchSizeInBytes))) {
            Log.d("Download " + downloadInfo.getId() + " is not ready to download: skipping");
=======
        if (!mInfo.isReadyToDownload(new CollatedDownloadInfo(batchSizeInBytes))) {
            Log.d("Download " + mInfo.mId + " is not ready to download; skipping");
>>>>>>> a516f842
            return;
        }

        if (downloadStatus != Downloads.Impl.STATUS_RUNNING) {
            downloadInfo.updateStatus(Downloads.Impl.STATUS_RUNNING);
            updateBatchStatus(downloadInfo.getBatchId(), downloadInfo.getId());
        }

        State state = new State(downloadInfo);
        PowerManager.WakeLock wakeLock = null;
        int finalStatus = STATUS_UNKNOWN_ERROR;
        int numFailed = downloadInfo.getNumFailed();
        String errorMsg = null;

//        final NetworkPolicyManager netPolicy = NetworkPolicyManager.from(context);
        PowerManager powerManager = (PowerManager) context.getSystemService(Context.POWER_SERVICE);

        try {
            wakeLock = powerManager.newWakeLock(PowerManager.PARTIAL_WAKE_LOCK, TAG);
            wakeLock.acquire();

            // while performing download, register for rules updates
//            netPolicy.registerListener(mPolicyListener);

            Log.i("Download " + downloadInfo.getId() + " starting");

            // Remember which network this download started on; used to
            // determine if errors were due to network changes.
            final NetworkInfo networkInfo = systemFacade.getActiveNetworkInfo(); // Param downloadInfo.uid removed TODO
            if (networkInfo != null) {
                state.networkType = networkInfo.getType();
            }

            // Network traffic on this thread should be counted against the
            // requesting UID, and is tagged with well-known value.
            TrafficStats.setThreadStatsTag(0xFFFFFF01); // TrafficStats.TAG_SYSTEM_DOWNLOAD
//            TrafficStats.setThreadStatsUid(downloadInfo.uid); Won't need this as we will be an Android library (doing own work)

            try {
                // TODO: migrate URL sanity checking into client side of API
                state.url = new URL(state.requestUri);
            } catch (MalformedURLException e) {
                throw new StopRequestException(STATUS_BAD_REQUEST, e);
            }

            executeDownload(state);

            finalizeDestinationFile(state);
            finalStatus = Downloads.Impl.STATUS_SUCCESS;
        } catch (StopRequestException error) {
            // remove the cause before printing, in case it contains PII
            errorMsg = error.getMessage();
            String msg = "Aborting request for download " + downloadInfo.getId() + ": " + errorMsg;
            Log.w(msg, error);
            finalStatus = error.getFinalStatus();

            // Nobody below our level should request retries, since we handle
            // failure counts at this level.
            if (finalStatus == STATUS_WAITING_TO_RETRY) {
                throw new IllegalStateException("Execution should always throw final error codes");
            }

            // Some errors should be retryable, unless we fail too many times.
            if (isStatusRetryable(finalStatus)) {
                if (state.gotData) {
                    numFailed = 1;
                } else {
                    numFailed += 1;
                }

                if (numFailed < Constants.MAX_RETRIES) {
                    final NetworkInfo info = systemFacade.getActiveNetworkInfo(); // Param downloadInfo.uid removed TODO
                    if (info != null && info.getType() == state.networkType && info.isConnected()) {
                        // Underlying network is still intact, use normal backoff
                        finalStatus = STATUS_WAITING_TO_RETRY;
                    } else {
                        // Network changed, retry on any next available
                        finalStatus = STATUS_WAITING_FOR_NETWORK;
                    }
                }
            }

            // fall through to finally block
        } catch (Throwable ex) {
            errorMsg = ex.getMessage();
            String msg = "Exception for id " + downloadInfo.getId() + ": " + errorMsg;
            Log.w(msg, ex);
            finalStatus = STATUS_UNKNOWN_ERROR;
            // falls through to the code that reports an error
        } finally {
            TrafficStats.clearThreadStatsTag();
//            TrafficStats.clearThreadStatsUid();

            cleanupDestination(state, finalStatus);
            notifyDownloadCompleted(state, finalStatus, errorMsg, numFailed);

            Log.i("Download " + downloadInfo.getId() + " finished with status " + Downloads.Impl.statusToString(finalStatus));

//            netPolicy.unregisterListener(mPolicyListener);

            if (wakeLock != null) {
                wakeLock.release();
            }
        }
        storageManager.incrementNumDownloadsSoFar();
    }

    /**
     * Fully execute a single download request. Setup and send the request,
     * handle the response, and transfer the data to the destination file.
     */
    private void executeDownload(State state) throws StopRequestException {
        state.resetBeforeExecute();
        setupDestinationFile(state);

        // skip when already finished; remove after fixing race in 5217390
        if (state.currentBytes == state.totalBytes) {
            Log.i("Skipping initiating request for download " +
                    downloadInfo.getId() + "; already completed");
            return;
        }

        while (state.redirectionCount++ < Constants.MAX_REDIRECTS) {
            // Open connection and follow any redirects until we have a useful
            // response with body.
            HttpURLConnection conn = null;
            try {
                checkConnectivity();
                conn = (HttpURLConnection) state.url.openConnection();
                conn.setInstanceFollowRedirects(false);
                conn.setConnectTimeout(DEFAULT_TIMEOUT);
                conn.setReadTimeout(DEFAULT_TIMEOUT);

                addRequestHeaders(state, conn);

                final int responseCode = conn.getResponseCode();
                switch (responseCode) {
                    case HTTP_OK:
                        if (state.continuingDownload) {
                            throw new StopRequestException(STATUS_CANNOT_RESUME, "Expected partial, but received OK");
                        }
                        processResponseHeaders(state, conn);
                        transferData(state, conn);
                        return;

                    case HTTP_PARTIAL:
                        if (!state.continuingDownload) {
                            throw new StopRequestException(STATUS_CANNOT_RESUME, "Expected OK, but received partial");
                        }
                        transferData(state, conn);
                        return;

                    case HTTP_MOVED_PERM:
                    case HTTP_MOVED_TEMP:
                    case HTTP_SEE_OTHER:
                    case HTTP_TEMP_REDIRECT:
                        final String location = conn.getHeaderField("Location");
                        state.url = new URL(state.url, location);
                        if (responseCode == HTTP_MOVED_PERM) {
                            // Push updated URL back to database
                            state.requestUri = state.url.toString();
                        }
                        continue;

                    case HTTP_REQUESTED_RANGE_NOT_SATISFIABLE:
                        throw new StopRequestException(STATUS_CANNOT_RESUME, "Requested range not satisfiable");

                    case HTTP_UNAVAILABLE:
                        parseRetryAfterHeaders(state, conn);
                        throw new StopRequestException(
                                HTTP_UNAVAILABLE, conn.getResponseMessage());

                    case HTTP_INTERNAL_ERROR:
                        throw new StopRequestException(
                                HTTP_INTERNAL_ERROR, conn.getResponseMessage());

                    default:
                        StopRequestException.throwUnhandledHttpError(responseCode, conn.getResponseMessage());
                }
            } catch (UnknownHostException e) {
                // Unable to resolve host request
                throw new StopRequestException(HTTP_NOT_FOUND, e);
            } catch (IOException e) {
                // Trouble with low-level sockets
                throw new StopRequestException(STATUS_HTTP_DATA_ERROR, e);

            } finally {
                if (conn != null) {
                    conn.disconnect();
                }
            }
        }

        throw new StopRequestException(STATUS_TOO_MANY_REDIRECTS, "Too many redirects");
    }

    /**
     * Transfer data from the given connection to the destination file.
     */
    private void transferData(State state, HttpURLConnection conn) throws StopRequestException {
        DrmManagerClient drmClient = null;
        InputStream in = null;
        OutputStream out = null;
        FileDescriptor outFd = null;
        try {
            try {
                in = conn.getInputStream();
            } catch (IOException e) {
                throw new StopRequestException(STATUS_HTTP_DATA_ERROR, e);
            }

            try {
                if (DownloadDrmHelper.isDrmConvertNeeded(state.mimeType)) {
//                    drmClient = new DrmManagerClient(context);
//                    final RandomAccessFile file = new RandomAccessFile(new File(state.filename), "rw");
//                    out = new DrmOutputStream(drmClient, file, state.mimeType);
//                    outFd = file.getFD();
                    throw new IllegalStateException("DRM not supported atm");
                } else {
                    out = new FileOutputStream(state.filename, true);
                    outFd = ((FileOutputStream) out).getFD();
                }
            } catch (IOException e) {
                throw new StopRequestException(STATUS_FILE_ERROR, e);
            }

            // Start streaming data, periodically watch for pause/cancel
            // commands and checking disk space as needed.
            transferData(state, in, out);

//            try {
//                if (out instanceof DrmOutputStream) {
//                    ((DrmOutputStream) out).finish();
//                }
//            } catch (IOException e) {
//                throw new StopRequestException(STATUS_FILE_ERROR, e);
//            }

        } finally {
//            if (drmClient != null) {
//                drmClient.release();
//            }

            closeQuietly(in);

            try {
                if (out != null) {
                    out.flush();
                }
                if (outFd != null) {
                    outFd.sync();
                }
            } catch (IOException e) {
                Log.e("Fail sync");
            } finally {
                closeQuietly(out);
            }
        }
    }

    /**
     * Check if current connectivity is valid for this request.
     */
    private void checkConnectivity() throws StopRequestException {
        // checking connectivity will apply current policy
        policyDirty = false;

        final NetworkState networkUsable = downloadInfo.checkCanUseNetwork();
        if (networkUsable != NetworkState.OK) {
            int status = STATUS_WAITING_FOR_NETWORK;
            if (networkUsable == NetworkState.UNUSABLE_DUE_TO_SIZE) {
                status = Downloads.Impl.STATUS_QUEUED_FOR_WIFI;
                downloadInfo.notifyPauseDueToSize(true);
            } else if (networkUsable == NetworkState.RECOMMENDED_UNUSABLE_DUE_TO_SIZE) {
                status = Downloads.Impl.STATUS_QUEUED_FOR_WIFI;
                downloadInfo.notifyPauseDueToSize(false);
            }
            throw new StopRequestException(status, networkUsable.name());
        }
    }

    /**
     * Transfer as much data as possible from the HTTP response to the
     * destination file.
     */
    private void transferData(State state, InputStream in, OutputStream out) throws StopRequestException {
        final byte data[] = new byte[Constants.BUFFER_SIZE];
        for (; ; ) {
            int bytesRead = readFromResponse(state, data, in);
            if (bytesRead == -1) { // success, end of stream already reached
                handleEndOfStream(state);
                return;
            }

            state.gotData = true;
            writeDataToDestination(state, data, bytesRead, out);
            state.currentBytes += bytesRead;
            reportProgress(state);

//            Log.v("downloaded " + state.currentBytes + " for " + downloadInfo.uri);

            checkPausedOrCanceled();
        }
    }

    /**
     * Called after a successful completion to take any necessary action on the downloaded file.
     */
    private void finalizeDestinationFile(State state) {
        if (state.filename != null) {
            // make sure the file is readable
            setPermissions(state.filename, 0644, -1, -1);
            // FileUtils.setPermission
            //http://stackoverflow.com/questions/11408154/how-to-get-file-permission-mode-programmatically-in-java
        }
    }

    /**
     * Called just before the thread finishes, regardless of status, to take any necessary action on
     * the downloaded file.
     */
    private void cleanupDestination(State state, int finalStatus) {
        if (state.filename != null && Downloads.Impl.isStatusError(finalStatus)) {
            Log.d("cleanupDestination() deleting " + state.filename);
            boolean deleted = new File(state.filename).delete();
            if (!deleted) {
                Log.e("File not deleted");
            }
            state.filename = null;
        }
    }

    /**
     * Check if the download has been paused or canceled, stopping the request appropriately if it
     * has been.
     */
    private void checkPausedOrCanceled() throws StopRequestException {
        synchronized (downloadInfo) {
            if (downloadInfo.getControl() == Downloads.Impl.CONTROL_PAUSED) {
                throw new StopRequestException(Downloads.Impl.STATUS_PAUSED_BY_APP, "download paused by owner");
            }
            if (downloadInfo.getStatus() == Downloads.Impl.STATUS_CANCELED) {
                throw new StopRequestException(Downloads.Impl.STATUS_CANCELED, "download canceled");
            }
        }

        // if policy has been changed, trigger connectivity check
        if (policyDirty) {
            checkConnectivity();
        }
    }

    /**
     * Report download progress through the database if necessary.
     */
    private void reportProgress(State state) {
        final long now = SystemClock.elapsedRealtime();

        final long sampleDelta = now - state.speedSampleStart;
        if (sampleDelta > 500) {
            final long sampleSpeed = ((state.currentBytes - state.speedSampleBytes) * 1000) / sampleDelta;

            if (state.speed == 0) {
                state.speed = sampleSpeed;
            } else {
                state.speed = ((state.speed * 3) + sampleSpeed) / 4;
            }

            // Only notify once we have a full sample window
            if (state.speedSampleStart != 0) {
                downloadNotifier.notifyDownloadSpeed(downloadInfo.getId(), state.speed);
            }

            state.speedSampleStart = now;
            state.speedSampleBytes = state.currentBytes;
        }

        if (state.currentBytes - state.bytesNotified > Constants.MIN_PROGRESS_STEP &&
                now - state.timeLastNotification > Constants.MIN_PROGRESS_TIME) {
            ContentValues values = new ContentValues();
            values.put(Downloads.Impl.COLUMN_CURRENT_BYTES, state.currentBytes);
            getContentResolver().update(downloadInfo.getAllDownloadsUri(), values, null, null);
            state.bytesNotified = state.currentBytes;
            state.timeLastNotification = now;
        }
    }

    /**
     * Write a data buffer to the destination file.
     *
     * @param data      buffer containing the data to write
     * @param bytesRead how many bytes to write from the buffer
     */
    private void writeDataToDestination(State state, byte[] data, int bytesRead, OutputStream out) throws StopRequestException {
        storageManager.verifySpaceBeforeWritingToFile(downloadInfo.getDestination(), state.filename, bytesRead);

        boolean forceVerified = false;
        while (true) {
            try {
                out.write(data, 0, bytesRead);
                return;
            } catch (IOException ex) {
                // TODO: better differentiate between DRM and disk failures
                if (!forceVerified) {
                    // couldn't write to file. are we out of space? check.
                    storageManager.verifySpace(downloadInfo.getDestination(), state.filename, bytesRead);
                    forceVerified = true;
                } else {
                    throw new StopRequestException(STATUS_FILE_ERROR,
                            "Failed to write data: " + ex);
                }
            }
        }
    }

    /**
     * Called when we've reached the end of the HTTP response stream, to update the database and
     * check for consistency.
     */
    private void handleEndOfStream(State state) throws StopRequestException {
        ContentValues values = new ContentValues(2);
        values.put(Downloads.Impl.COLUMN_CURRENT_BYTES, state.currentBytes);
        if (state.contentLength == -1) {
            values.put(Downloads.Impl.COLUMN_TOTAL_BYTES, state.currentBytes);
        }
        getContentResolver().update(downloadInfo.getAllDownloadsUri(), values, null, null);

        final boolean lengthMismatched = (state.contentLength != -1)
                && (state.currentBytes != state.contentLength);
        if (lengthMismatched) {
            if (cannotResume(state)) {
                throw new StopRequestException(STATUS_CANNOT_RESUME, "mismatched content length; unable to resume");
            } else {
                throw new StopRequestException(STATUS_HTTP_DATA_ERROR, "closed socket before end of file");
            }
        }
    }

    private boolean cannotResume(State state) {
        return (state.currentBytes > 0 && !downloadInfo.isNoIntegrity() && state.headerETag == null) || DownloadDrmHelper.isDrmConvertNeeded(state.mimeType);
    }

    /**
     * Read some data from the HTTP response stream, handling I/O errors.
     *
     * @param data         buffer to use to read data
     * @param entityStream stream for reading the HTTP response entity
     * @return the number of bytes actually read or -1 if the end of the stream has been reached
     */
    private int readFromResponse(State state, byte[] data, InputStream entityStream)
            throws StopRequestException {
        try {
            return entityStream.read(data);
        } catch (IOException ex) {
            // TODO: handle stream errors the same as other retries
            if ("unexpected end of stream".equals(ex.getMessage())) {
                return -1;
            }

            ContentValues values = new ContentValues(1);
            values.put(Downloads.Impl.COLUMN_CURRENT_BYTES, state.currentBytes);
            getContentResolver().update(downloadInfo.getAllDownloadsUri(), values, null, null);
            if (cannotResume(state)) {
                throw new StopRequestException(STATUS_CANNOT_RESUME, "Failed reading response: " + ex + "; unable to resume", ex);
            } else {
                throw new StopRequestException(STATUS_HTTP_DATA_ERROR, "Failed reading response: " + ex, ex);
            }
        }
    }

    /**
     * Prepare target file based on given network response. Derives filename and
     * target size as needed.
     */
    private void processResponseHeaders(State state, HttpURLConnection conn) throws StopRequestException {
        // TODO: fallocate the entire file if header gave us specific length

        readResponseHeaders(state, conn);

        state.filename = Helpers.generateSaveFile(
                downloadInfo.getUri(),
                downloadInfo.getHint(),
                state.contentDisposition,
                state.contentLocation,
                state.mimeType,
                downloadInfo.getDestination(),
                state.contentLength,
                storageManager);

        updateDatabaseFromHeaders(state);
        // check connectivity again now that we know the total size
        checkConnectivity();
    }

    /**
     * Update necessary database fields based on values of HTTP response headers that have been
     * read.
     */
    private void updateDatabaseFromHeaders(State state) {
        ContentValues values = new ContentValues(4);
        values.put(Downloads.Impl._DATA, state.filename);
        if (state.headerETag != null) {
            values.put(Constants.ETAG, state.headerETag);
        }
        if (state.mimeType != null) {
            values.put(Downloads.Impl.COLUMN_MIME_TYPE, state.mimeType);
        }
        values.put(Downloads.Impl.COLUMN_TOTAL_BYTES, downloadInfo.getTotalBytes());
        getContentResolver().update(downloadInfo.getAllDownloadsUri(), values, null, null);
    }

    /**
     * Read headers from the HTTP response and store them into local state.
     */
    private void readResponseHeaders(State state, HttpURLConnection conn) throws StopRequestException {
        state.contentDisposition = conn.getHeaderField("Content-Disposition");
        state.contentLocation = conn.getHeaderField("Content-Location");

        if (state.mimeType == null) {
            state.mimeType = normalizeMimeType(conn.getContentType());
        }

        state.headerETag = conn.getHeaderField("ETag");

        final String transferEncoding = conn.getHeaderField("Transfer-Encoding");
        if (transferEncoding == null) {
            state.contentLength = getHeaderFieldLong(conn, "Content-Length", -1);
        } else {
            Log.i("Ignoring Content-Length since Transfer-Encoding is also defined");
            state.contentLength = -1;
        }

        state.totalBytes = state.contentLength;
        downloadInfo.setTotalBytes(state.contentLength);

        final boolean noSizeInfo = state.contentLength == -1 && (transferEncoding == null || !transferEncoding.equalsIgnoreCase("chunked"));
        if (!downloadInfo.isNoIntegrity() && noSizeInfo) {
            throw new StopRequestException(STATUS_CANNOT_RESUME, "can't know size of download, giving up");
        }
    }

    private void parseRetryAfterHeaders(State state, HttpURLConnection conn) {
        state.retryAfter = conn.getHeaderFieldInt("Retry-After", -1);
        if (state.retryAfter < 0) {
            state.retryAfter = 0;
        } else {
            if (state.retryAfter < Constants.MIN_RETRY_AFTER) {
                state.retryAfter = Constants.MIN_RETRY_AFTER;
            } else if (state.retryAfter > Constants.MAX_RETRY_AFTER) {
                state.retryAfter = Constants.MAX_RETRY_AFTER;
            }
            state.retryAfter += Helpers.sRandom.nextInt(Constants.MIN_RETRY_AFTER + 1);
            state.retryAfter *= 1000;
        }
    }

    /**
     * Prepare the destination file to receive data.  If the file already exists, we'll set up
     * appropriately for resumption.
     */
    private void setupDestinationFile(State state) throws StopRequestException {
        if (TextUtils.isEmpty(state.filename)) {
            // only true if we've already run a thread for this download
            return;
        }
        Log.i("have run thread before for id: " + downloadInfo.getId() + ", and state.filename: " + state.filename);
        if (!Helpers.isFilenameValid(state.filename, storageManager.getDownloadDataDirectory())) {
            Log.d("Yeah we know we are bad for downloading to internal storage");
//                throw new StopRequestException(Downloads.Impl.STATUS_FILE_ERROR, "found invalid internal destination filename");
        }
        // We're resuming a download that got interrupted
        File destinationFile = new File(state.filename);
        if (destinationFile.exists()) {
            Log.i("resuming download for id: " + downloadInfo.getId() + ", and state.filename: " + state.filename);
            long fileLength = destinationFile.length();
            if (fileLength == 0) {
                // The download hadn't actually started, we can restart from scratch
                Log.d("setupDestinationFile() found fileLength=0, deleting " + state.filename);
                destinationFile.delete();
                state.filename = null;
                Log.i("resuming download for id: " + downloadInfo.getId() + ", BUT starting from scratch again: ");
            } else if (downloadInfo.getETag() == null && !downloadInfo.isNoIntegrity()) {
                // This should've been caught upon failure
                Log.d("setupDestinationFile() unable to resume download, deleting " + state.filename);
                destinationFile.delete();
                throw new StopRequestException(STATUS_CANNOT_RESUME, "Trying to resume a download that can't be resumed");
            } else {
                // All right, we'll be able to resume this download
                Log.i("resuming download for id: " + downloadInfo.getId() + ", and starting with file of length: " + fileLength);
                state.currentBytes = (int) fileLength;
                if (downloadInfo.getTotalBytes() != -1) {
                    state.contentLength = downloadInfo.getTotalBytes();
                }
                state.headerETag = downloadInfo.getETag();
                state.continuingDownload = true;
                Log.i("resuming download for id: " + downloadInfo.getId() + ", state.currentBytes: " + state.currentBytes + ", and setting continuingDownload to true: ");
            }
        }
    }

    /**
     * Add custom headers for this download to the HTTP request.
     */
    private void addRequestHeaders(State state, HttpURLConnection conn) {
        for (Pair<String, String> header : downloadInfo.getHeaders()) {
            conn.addRequestProperty(header.first, header.second);
        }

        // Only splice in user agent when not already defined
        if (conn.getRequestProperty("User-Agent") == null) {
            conn.addRequestProperty("User-Agent", userAgent());
        }

        // Defeat transparent gzip compression, since it doesn't allow us to
        // easily resume partial downloads.
        conn.setRequestProperty("Accept-Encoding", "identity");

        if (state.continuingDownload) {
            if (state.headerETag != null) {
                conn.addRequestProperty("If-Match", state.headerETag);
            }
            conn.addRequestProperty("Range", "bytes=" + state.currentBytes + "-");
        }
    }

    /**
     * Stores information about the completed download, and notifies the initiating application.
     */
    private void notifyDownloadCompleted(State state, int finalStatus, String errorMsg, int numFailed) {
        notifyThroughDatabase(state, finalStatus, errorMsg, numFailed);
        if (Downloads.Impl.isStatusCompleted(finalStatus)) {
            downloadInfo.broadcastIntentDownloadComplete(finalStatus);
        } else if (Downloads.Impl.isStatusInsufficientSpace(finalStatus)) {
            downloadInfo.broadcastIntentDownloadFailedInsufficientSpace();
        }
    }

    private void notifyThroughDatabase(State state, int finalStatus, String errorMsg, int numFailed) {
        downloadInfo.setStatus(finalStatus);
        ContentValues values = new ContentValues(8);
        values.put(Downloads.Impl.COLUMN_STATUS, finalStatus);
        values.put(Downloads.Impl._DATA, state.filename);
        values.put(Downloads.Impl.COLUMN_MIME_TYPE, state.mimeType);
        values.put(Downloads.Impl.COLUMN_LAST_MODIFICATION, systemFacade.currentTimeMillis());
        values.put(Downloads.Impl.COLUMN_FAILED_CONNECTIONS, numFailed);
        values.put(Constants.RETRY_AFTER_X_REDIRECT_COUNT, state.retryAfter);

        if (!TextUtils.equals(downloadInfo.getUri(), state.requestUri)) {
            values.put(Downloads.Impl.COLUMN_URI, state.requestUri);
        }

        // save the error message. could be useful to developers.
        if (!TextUtils.isEmpty(errorMsg)) {
            values.put(Downloads.Impl.COLUMN_ERROR_MSG, errorMsg);
        }
        getContentResolver().update(downloadInfo.getAllDownloadsUri(), values, null, null);

        updateBatchStatus(downloadInfo.getBatchId(), downloadInfo.getId());
    }

    private ContentResolver getContentResolver() {
        return context.getContentResolver();
    }

    private void updateBatchStatus(long batchId, long downloadId) {
        int batchStatus = batchStatusRepository.getBatchStatus(batchId);
        batchStatusRepository.updateBatchStatus(batchId, batchStatus);

        if (Downloads.Impl.isStatusCancelled(batchStatus)) {
            ContentValues values = new ContentValues(1);
            values.put(COLUMN_STATUS, STATUS_CANCELED);
            getContentResolver().update(ALL_DOWNLOADS_CONTENT_URI, values, COLUMN_BATCH_ID + " = ?", new String[]{String.valueOf(batchId)});
        } else if (Downloads.Impl.isStatusError(batchStatus)) {
            ContentValues values = new ContentValues(1);
            values.put(COLUMN_STATUS, STATUS_BATCH_FAILED);
            getContentResolver().update(
                    ALL_DOWNLOADS_CONTENT_URI,
                    values,
                    COLUMN_BATCH_ID + " = ? AND " + _ID + " <> ? ",
                    new String[]{String.valueOf(batchId), String.valueOf(downloadId)}
            );
        } else if (Downloads.Impl.isStatusSuccess(batchStatus)) {
            batchCompletionBroadcaster.notifyBatchCompletedFor(batchId);
        }
    }

    private static long getHeaderFieldLong(URLConnection conn, String field, long defaultValue) {
        try {
            return Long.parseLong(conn.getHeaderField(field));
        } catch (NumberFormatException e) {
            return defaultValue;
        }
    }

    /**
     * Return if given status is eligible to be treated as
     * {@link Downloads.Impl#STATUS_WAITING_TO_RETRY}.
     */
    private static boolean isStatusRetryable(int status) {
        switch (status) {
            case STATUS_HTTP_DATA_ERROR:
            case HTTP_UNAVAILABLE:
            case HTTP_INTERNAL_ERROR:
                return true;
            default:
                return false;
        }
    }

    private static void closeQuietly(Closeable closeable) {
        try {
            if (closeable != null) {
                closeable.close();
            }
        } catch (IOException ioe) {
            // ignore
        }
    }

    private void setPermissions(String fileName, int mode, int uid, int gid) {
        try {
            Class<?> fileUtils = Class.forName("android.os.FileUtils");
            Method setPermissions = fileUtils.getMethod("setPermissions", String.class, int.class, int.class, int.class);
            setPermissions.invoke(null, fileName, mode, uid, gid);
        } catch (Exception e) {
            Log.e("Failed to set permissions. Unknown future behaviour.");
        }
    }
}<|MERGE_RESOLUTION|>--- conflicted
+++ resolved
@@ -195,13 +195,8 @@
 
         long batchSizeInBytes = batchStatusRepository.getBatchSizeInBytes(downloadInfo.getBatchId());
 
-<<<<<<< HEAD
         if (!downloadInfo.isReadyToDownload(new CollatedDownloadInfo(batchSizeInBytes))) {
-            Log.d("Download " + downloadInfo.getId() + " is not ready to download: skipping");
-=======
-        if (!mInfo.isReadyToDownload(new CollatedDownloadInfo(batchSizeInBytes))) {
-            Log.d("Download " + mInfo.mId + " is not ready to download; skipping");
->>>>>>> a516f842
+            Log.d("Download " + downloadInfo.getId() + " is not ready to download; skipping");
             return;
         }
 
