--- conflicted
+++ resolved
@@ -761,11 +761,8 @@
         if (state.mimeType != null) {
             values.put(DownloadContract.Downloads.COLUMN_MIME_TYPE, state.mimeType);
         }
-<<<<<<< HEAD
-        values.put(COLUMN_TOTAL_BYTES, originalDownloadInfo.getTotalBytes());
-=======
-        values.put(DownloadContract.Downloads.COLUMN_TOTAL_BYTES, state.totalBytes);
->>>>>>> 24ba1af0
+
+        values.put(COLUMN_TOTAL_BYTES, state.totalBytes);
         getContentResolver().update(originalDownloadInfo.getAllDownloadsUri(), values, null, null);
     }
 
