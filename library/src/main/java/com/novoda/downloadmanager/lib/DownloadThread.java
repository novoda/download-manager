/*
 * Copyright (C) 2008 The Android Open Source Project
 *
 * Licensed under the Apache License, Version 2.0 (the "License");
 * you may not use this file except in compliance with the License.
 * You may obtain a copy of the License at
 *
 *      http://www.apache.org/licenses/LICENSE-2.0
 *
 * Unless required by applicable law or agreed to in writing, software
 * distributed under the License is distributed on an "AS IS" BASIS,
 * WITHOUT WARRANTIES OR CONDITIONS OF ANY KIND, either express or implied.
 * See the License for the specific language governing permissions and
 * limitations under the License.
 */

package com.novoda.downloadmanager.lib;

import android.content.ContentResolver;
import android.content.ContentValues;
import android.content.Context;
import android.drm.DrmManagerClient;
import android.net.NetworkInfo;
import android.net.TrafficStats;
import android.os.PowerManager;
import android.os.Process;
import android.os.SystemClock;
import android.text.TextUtils;
import android.util.Pair;

import com.novoda.notils.logger.simple.Log;

import java.io.Closeable;
import java.io.File;
import java.io.FileDescriptor;
import java.io.FileOutputStream;
import java.io.IOException;
import java.io.InputStream;
import java.io.OutputStream;
import java.lang.reflect.Method;
import java.net.HttpURLConnection;
import java.net.MalformedURLException;
import java.net.URL;
import java.net.URLConnection;
import java.net.UnknownHostException;
import java.util.Locale;

import static android.text.format.DateUtils.SECOND_IN_MILLIS;
import static com.novoda.downloadmanager.lib.FileDownloadInfo.NetworkState;
import static com.novoda.downloadmanager.lib.Downloads.Impl.*;
import static java.net.HttpURLConnection.*;

/**
 * Task which executes a given {@link FileDownloadInfo}: making network requests,
 * persisting data to disk, and updating {@link DownloadProvider}.
 */
class DownloadThread implements Runnable {

    private static final String TAG = "DownloadManager-DownloadThread";

    // TODO: bind each download to a specific network interface to avoid state
    // checking races once we have ConnectivityManager API

    private static final int HTTP_REQUESTED_RANGE_NOT_SATISFIABLE = 416;
    private static final int HTTP_TEMP_REDIRECT = 307;

    private static final int DEFAULT_TIMEOUT = (int) (20 * SECOND_IN_MILLIS);

    private final Context context;
    private final FileDownloadInfo fileDownloadInfo;
    private final SystemFacade systemFacade;
    private final StorageManager storageManager;
    private final DownloadNotifier downloadNotifier;
    private final BatchCompletionBroadcaster batchCompletionBroadcaster;
    private final BatchRepository batchRepository;
    private final Downloads downloads;

    private volatile boolean policyDirty;

    public DownloadThread(Context context, SystemFacade systemFacade, FileDownloadInfo fileDownloadInfo,
                          StorageManager storageManager, DownloadNotifier downloadNotifier,
                          BatchCompletionBroadcaster batchCompletionBroadcaster, BatchRepository batchRepository, Downloads downloads) {
        this.context = context;
        this.systemFacade = systemFacade;
        this.fileDownloadInfo = fileDownloadInfo;
        this.storageManager = storageManager;
        this.downloadNotifier = downloadNotifier;
        this.batchCompletionBroadcaster = batchCompletionBroadcaster;
        this.batchRepository = batchRepository;
        this.downloads = downloads;
    }

    /**
     * Returns the user agent provided by the initiating app, or use the default one
     */
    private String userAgent() {
        String userAgent = fileDownloadInfo.getUserAgent();
        if (userAgent == null) {
            userAgent = Constants.DEFAULT_USER_AGENT;
        }
        return userAgent;
    }

    /**
     * State for the entire run() method.
     */
    static class State {
        public String filename;
        public String mimeType;
        public int retryAfter = 0;
        public boolean gotData = false;
        public String requestUri;
        public long totalBytes = -1;
        public long currentBytes = 0;
        public String headerETag;
        public boolean continuingDownload = false;
        public long bytesNotified = 0;
        public long timeLastNotification = 0;
        public int networkType = -1; //ConnectivityManager.TYPE_NONE;

        /**
         * Historical bytes/second speed of this download.
         */
        public long speed;
        /**
         * Time when current sample started.
         */
        public long speedSampleStart;
        /**
         * Bytes transferred since current sample started.
         */
        public long speedSampleBytes;

        public long contentLength = -1;
        public String contentDisposition;
        public String contentLocation;

        public int redirectionCount;
        public URL url;

        public State(FileDownloadInfo info) {
            mimeType = normalizeMimeType(info.getMimeType());
            requestUri = info.getUri();
            filename = info.getFileName();
            totalBytes = info.getTotalBytes();
            currentBytes = info.getCurrentBytes();
        }

        public void resetBeforeExecute() {
            // Reset any state from previous execution
            contentLength = -1;
            contentDisposition = null;
            contentLocation = null;
            redirectionCount = 0;
        }
    }

    private static String normalizeMimeType(String type) {
        if (type == null) {
            return null;
        }

        type = type.trim().toLowerCase(Locale.ROOT);

        final int semicolonIndex = type.indexOf(';');
        if (semicolonIndex != -1) {
            type = type.substring(0, semicolonIndex);
        }
        return type;
    }

    @Override
    public void run() {
        Process.setThreadPriority(Process.THREAD_PRIORITY_BACKGROUND);
        try {
            runInternal();
        } finally {
            downloadNotifier.notifyDownloadSpeed(fileDownloadInfo.getId(), 0);
        }
    }

    private void runInternal() {
        // Skip when download already marked as finished; this download was probably started again while racing with UpdateThread.
<<<<<<< HEAD
        int downloadStatus = DownloadInfo.queryDownloadStatus(getContentResolver(), downloadInfo.getId(), downloads);
=======
        int downloadStatus = FileDownloadInfo.queryDownloadStatus(getContentResolver(), fileDownloadInfo.getId());
>>>>>>> 3fc59a79
        if (downloadStatus == Downloads.Impl.STATUS_SUCCESS) {
            Log.d("Download " + fileDownloadInfo.getId() + " already finished; skipping");
            return;
        }
        if (Downloads.Impl.isStatusCancelled(downloadStatus)) {
            Log.d("Download " + fileDownloadInfo.getId() + " already cancelled; skipping");
            return;
        }
        if (Downloads.Impl.isStatusError(downloadStatus)) {
            Log.d("Download " + fileDownloadInfo.getId() + " already failed: status = " + downloadStatus + "; skipping");
            return;
        }

        DownloadBatch currentBatch = batchRepository.retrieveBatchFor(fileDownloadInfo);
        if (!fileDownloadInfo.isReadyToDownload(currentBatch)) {
            Log.d("Download " + fileDownloadInfo.getId() + " is not ready to download: skipping");
            return;
        }

        if (downloadStatus != Downloads.Impl.STATUS_RUNNING) {
            fileDownloadInfo.updateStatus(Downloads.Impl.STATUS_RUNNING);
            updateBatchStatus(fileDownloadInfo.getBatchId(), fileDownloadInfo.getId());
        }

        State state = new State(fileDownloadInfo);
        PowerManager.WakeLock wakeLock = null;
        int finalStatus = STATUS_UNKNOWN_ERROR;
        int numFailed = fileDownloadInfo.getNumFailed();
        String errorMsg = null;

//        final NetworkPolicyManager netPolicy = NetworkPolicyManager.from(context);
        PowerManager powerManager = (PowerManager) context.getSystemService(Context.POWER_SERVICE);

        try {
            wakeLock = powerManager.newWakeLock(PowerManager.PARTIAL_WAKE_LOCK, TAG);
            wakeLock.acquire();

            // while performing download, register for rules updates
//            netPolicy.registerListener(mPolicyListener);

            Log.i("Download " + fileDownloadInfo.getId() + " starting");

            // Remember which network this download started on; used to
            // determine if errors were due to network changes.
            final NetworkInfo networkInfo = systemFacade.getActiveNetworkInfo(); // Param downloadInfo.uid removed TODO
            if (networkInfo != null) {
                state.networkType = networkInfo.getType();
            }

            // Network traffic on this thread should be counted against the
            // requesting UID, and is tagged with well-known value.
            TrafficStats.setThreadStatsTag(0xFFFFFF01); // TrafficStats.TAG_SYSTEM_DOWNLOAD
//            TrafficStats.setThreadStatsUid(downloadInfo.uid); Won't need this as we will be an Android library (doing own work)

            try {
                // TODO: migrate URL sanity checking into client side of API
                state.url = new URL(state.requestUri);
            } catch (MalformedURLException e) {
                throw new StopRequestException(STATUS_BAD_REQUEST, e);
            }

            executeDownload(state);

            finalizeDestinationFile(state);
            finalStatus = Downloads.Impl.STATUS_SUCCESS;
        } catch (StopRequestException error) {
            // remove the cause before printing, in case it contains PII
            errorMsg = error.getMessage();
            String msg = "Aborting request for download " + fileDownloadInfo.getId() + ": " + errorMsg;
            Log.w(msg, error);
            finalStatus = error.getFinalStatus();

            // Nobody below our level should request retries, since we handle
            // failure counts at this level.
            if (finalStatus == STATUS_WAITING_TO_RETRY) {
                throw new IllegalStateException("Execution should always throw final error codes");
            }

            // Some errors should be retryable, unless we fail too many times.
            if (isStatusRetryable(finalStatus)) {
                if (state.gotData) {
                    numFailed = 1;
                } else {
                    numFailed += 1;
                }

                if (numFailed < Constants.MAX_RETRIES) {
                    final NetworkInfo info = systemFacade.getActiveNetworkInfo(); // Param downloadInfo.uid removed TODO
                    if (info != null && info.getType() == state.networkType && info.isConnected()) {
                        // Underlying network is still intact, use normal backoff
                        finalStatus = STATUS_WAITING_TO_RETRY;
                    } else {
                        // Network changed, retry on any next available
                        finalStatus = STATUS_WAITING_FOR_NETWORK;
                    }
                }
            }

            // fall through to finally block
        } catch (Throwable ex) {
            errorMsg = ex.getMessage();
            String msg = "Exception for id " + fileDownloadInfo.getId() + ": " + errorMsg;
            Log.w(msg, ex);
            finalStatus = STATUS_UNKNOWN_ERROR;
            // falls through to the code that reports an error
        } finally {
            TrafficStats.clearThreadStatsTag();
//            TrafficStats.clearThreadStatsUid();

            cleanupDestination(state, finalStatus);
            notifyDownloadCompleted(state, finalStatus, errorMsg, numFailed);

            Log.i("Download " + fileDownloadInfo.getId() + " finished with status " + Downloads.Impl.statusToString(finalStatus));

//            netPolicy.unregisterListener(mPolicyListener);

            if (wakeLock != null) {
                wakeLock.release();
            }
        }
        storageManager.incrementNumDownloadsSoFar();
    }

    /**
     * Fully execute a single download request. Setup and send the request,
     * handle the response, and transfer the data to the destination file.
     */
    private void executeDownload(State state) throws StopRequestException {
        state.resetBeforeExecute();
        setupDestinationFile(state);

        // skip when already finished; remove after fixing race in 5217390
        if (state.currentBytes == state.totalBytes) {
            Log.i("Skipping initiating request for download " +
                    fileDownloadInfo.getId() + "; already completed");
            return;
        }

        while (state.redirectionCount++ < Constants.MAX_REDIRECTS) {
            // Open connection and follow any redirects until we have a useful
            // response with body.
            HttpURLConnection conn = null;
            try {
                checkConnectivity();
                conn = (HttpURLConnection) state.url.openConnection();
                conn.setInstanceFollowRedirects(false);
                conn.setConnectTimeout(DEFAULT_TIMEOUT);
                conn.setReadTimeout(DEFAULT_TIMEOUT);

                addRequestHeaders(state, conn);

                final int responseCode = conn.getResponseCode();
                switch (responseCode) {
                    case HTTP_OK:
                        if (state.continuingDownload) {
                            throw new StopRequestException(STATUS_CANNOT_RESUME, "Expected partial, but received OK");
                        }
                        processResponseHeaders(state, conn);
                        transferData(state, conn);
                        return;

                    case HTTP_PARTIAL:
                        if (!state.continuingDownload) {
                            throw new StopRequestException(STATUS_CANNOT_RESUME, "Expected OK, but received partial");
                        }
                        transferData(state, conn);
                        return;

                    case HTTP_MOVED_PERM:
                    case HTTP_MOVED_TEMP:
                    case HTTP_SEE_OTHER:
                    case HTTP_TEMP_REDIRECT:
                        final String location = conn.getHeaderField("Location");
                        state.url = new URL(state.url, location);
                        if (responseCode == HTTP_MOVED_PERM) {
                            // Push updated URL back to database
                            state.requestUri = state.url.toString();
                        }
                        continue;

                    case HTTP_REQUESTED_RANGE_NOT_SATISFIABLE:
                        throw new StopRequestException(STATUS_CANNOT_RESUME, "Requested range not satisfiable");

                    case HTTP_UNAVAILABLE:
                        parseRetryAfterHeaders(state, conn);
                        throw new StopRequestException(
                                HTTP_UNAVAILABLE, conn.getResponseMessage());

                    case HTTP_INTERNAL_ERROR:
                        throw new StopRequestException(
                                HTTP_INTERNAL_ERROR, conn.getResponseMessage());

                    default:
                        StopRequestException.throwUnhandledHttpError(responseCode, conn.getResponseMessage());
                }
            } catch (UnknownHostException e) {
                // Unable to resolve host request
                throw new StopRequestException(HTTP_NOT_FOUND, e);
            } catch (IOException e) {
                // Trouble with low-level sockets
                throw new StopRequestException(STATUS_HTTP_DATA_ERROR, e);

            } finally {
                if (conn != null) {
                    conn.disconnect();
                }
            }
        }

        throw new StopRequestException(STATUS_TOO_MANY_REDIRECTS, "Too many redirects");
    }

    /**
     * Transfer data from the given connection to the destination file.
     */
    private void transferData(State state, HttpURLConnection conn) throws StopRequestException {
        DrmManagerClient drmClient = null;
        InputStream in = null;
        OutputStream out = null;
        FileDescriptor outFd = null;
        try {
            try {
                in = conn.getInputStream();
            } catch (IOException e) {
                throw new StopRequestException(STATUS_HTTP_DATA_ERROR, e);
            }

            try {
                if (DownloadDrmHelper.isDrmConvertNeeded(state.mimeType)) {
//                    drmClient = new DrmManagerClient(context);
//                    final RandomAccessFile file = new RandomAccessFile(new File(state.filename), "rw");
//                    out = new DrmOutputStream(drmClient, file, state.mimeType);
//                    outFd = file.getFD();
                    throw new IllegalStateException("DRM not supported atm");
                } else {
                    out = new FileOutputStream(state.filename, true);
                    outFd = ((FileOutputStream) out).getFD();
                }
            } catch (IOException e) {
                throw new StopRequestException(STATUS_FILE_ERROR, e);
            }

            // Start streaming data, periodically watch for pause/cancel
            // commands and checking disk space as needed.
            transferData(state, in, out);

//            try {
//                if (out instanceof DrmOutputStream) {
//                    ((DrmOutputStream) out).finish();
//                }
//            } catch (IOException e) {
//                throw new StopRequestException(STATUS_FILE_ERROR, e);
//            }

        } finally {
//            if (drmClient != null) {
//                drmClient.release();
//            }

            closeQuietly(in);

            try {
                if (out != null) {
                    out.flush();
                }
                if (outFd != null) {
                    outFd.sync();
                }
            } catch (IOException e) {
                Log.e("Fail sync");
            } finally {
                closeQuietly(out);
            }
        }
    }

    /**
     * Check if current connectivity is valid for this request.
     */
    private void checkConnectivity() throws StopRequestException {
        // checking connectivity will apply current policy
        policyDirty = false;

        final NetworkState networkUsable = fileDownloadInfo.checkCanUseNetwork();
        if (networkUsable != NetworkState.OK) {
            int status = STATUS_WAITING_FOR_NETWORK;
            if (networkUsable == NetworkState.UNUSABLE_DUE_TO_SIZE) {
                status = Downloads.Impl.STATUS_QUEUED_FOR_WIFI;
                fileDownloadInfo.notifyPauseDueToSize(true);
            } else if (networkUsable == NetworkState.RECOMMENDED_UNUSABLE_DUE_TO_SIZE) {
                status = Downloads.Impl.STATUS_QUEUED_FOR_WIFI;
                fileDownloadInfo.notifyPauseDueToSize(false);
            }
            throw new StopRequestException(status, networkUsable.name());
        }
    }

    /**
     * Transfer as much data as possible from the HTTP response to the
     * destination file.
     */
    private void transferData(State state, InputStream in, OutputStream out) throws StopRequestException {
        final byte data[] = new byte[Constants.BUFFER_SIZE];
        for (; ; ) {
            int bytesRead = readFromResponse(state, data, in);
            if (bytesRead == -1) { // success, end of stream already reached
                handleEndOfStream(state);
                return;
            }

            state.gotData = true;
            writeDataToDestination(state, data, bytesRead, out);
            state.currentBytes += bytesRead;
            reportProgress(state);

//            Log.v("downloaded " + state.currentBytes + " for " + downloadInfo.uri);

            checkPausedOrCanceled();
        }
    }

    /**
     * Called after a successful completion to take any necessary action on the downloaded file.
     */
    private void finalizeDestinationFile(State state) {
        if (state.filename != null) {
            // make sure the file is readable
            setPermissions(state.filename, 0644, -1, -1);
            // FileUtils.setPermission
            //http://stackoverflow.com/questions/11408154/how-to-get-file-permission-mode-programmatically-in-java
        }
    }

    /**
     * Called just before the thread finishes, regardless of status, to take any necessary action on
     * the downloaded file.
     */
    private void cleanupDestination(State state, int finalStatus) {
        if (state.filename != null && Downloads.Impl.isStatusError(finalStatus)) {
            Log.d("cleanupDestination() deleting " + state.filename);
            boolean deleted = new File(state.filename).delete();
            if (!deleted) {
                Log.e("File not deleted");
            }
            state.filename = null;
        }
    }

    /**
     * Check if the download has been paused or canceled, stopping the request appropriately if it
     * has been.
     */
    private void checkPausedOrCanceled() throws StopRequestException {
        synchronized (fileDownloadInfo) {
            if (fileDownloadInfo.getControl() == Downloads.Impl.CONTROL_PAUSED) {
                throw new StopRequestException(Downloads.Impl.STATUS_PAUSED_BY_APP, "download paused by owner");
            }
            if (fileDownloadInfo.getStatus() == Downloads.Impl.STATUS_CANCELED) {
                throw new StopRequestException(Downloads.Impl.STATUS_CANCELED, "download canceled");
            }
        }

        // if policy has been changed, trigger connectivity check
        if (policyDirty) {
            checkConnectivity();
        }
    }

    /**
     * Report download progress through the database if necessary.
     */
    private void reportProgress(State state) {
        final long now = SystemClock.elapsedRealtime();

        final long sampleDelta = now - state.speedSampleStart;
        if (sampleDelta > 500) {
            final long sampleSpeed = ((state.currentBytes - state.speedSampleBytes) * 1000) / sampleDelta;

            if (state.speed == 0) {
                state.speed = sampleSpeed;
            } else {
                state.speed = ((state.speed * 3) + sampleSpeed) / 4;
            }

            // Only notify once we have a full sample window
            if (state.speedSampleStart != 0) {
                downloadNotifier.notifyDownloadSpeed(fileDownloadInfo.getId(), state.speed);
            }

            state.speedSampleStart = now;
            state.speedSampleBytes = state.currentBytes;
        }

        if (state.currentBytes - state.bytesNotified > Constants.MIN_PROGRESS_STEP &&
                now - state.timeLastNotification > Constants.MIN_PROGRESS_TIME) {
            ContentValues values = new ContentValues();
            values.put(Downloads.Impl.COLUMN_CURRENT_BYTES, state.currentBytes);
            getContentResolver().update(fileDownloadInfo.getAllDownloadsUri(), values, null, null);
            state.bytesNotified = state.currentBytes;
            state.timeLastNotification = now;
        }
    }

    /**
     * Write a data buffer to the destination file.
     *
     * @param data      buffer containing the data to write
     * @param bytesRead how many bytes to write from the buffer
     */
    private void writeDataToDestination(State state, byte[] data, int bytesRead, OutputStream out) throws StopRequestException {
        storageManager.verifySpaceBeforeWritingToFile(fileDownloadInfo.getDestination(), state.filename, bytesRead);

        boolean forceVerified = false;
        while (true) {
            try {
                out.write(data, 0, bytesRead);
                return;
            } catch (IOException ex) {
                // TODO: better differentiate between DRM and disk failures
                if (!forceVerified) {
                    // couldn't write to file. are we out of space? check.
                    storageManager.verifySpace(fileDownloadInfo.getDestination(), state.filename, bytesRead);
                    forceVerified = true;
                } else {
                    throw new StopRequestException(STATUS_FILE_ERROR,
                            "Failed to write data: " + ex);
                }
            }
        }
    }

    /**
     * Called when we've reached the end of the HTTP response stream, to update the database and
     * check for consistency.
     */
    private void handleEndOfStream(State state) throws StopRequestException {
        ContentValues values = new ContentValues(2);
        values.put(Downloads.Impl.COLUMN_CURRENT_BYTES, state.currentBytes);
        if (state.contentLength == -1) {
            values.put(Downloads.Impl.COLUMN_TOTAL_BYTES, state.currentBytes);
        }
        getContentResolver().update(fileDownloadInfo.getAllDownloadsUri(), values, null, null);

        final boolean lengthMismatched = (state.contentLength != -1)
                && (state.currentBytes != state.contentLength);
        if (lengthMismatched) {
            if (cannotResume(state)) {
                throw new StopRequestException(STATUS_CANNOT_RESUME, "mismatched content length; unable to resume");
            } else {
                throw new StopRequestException(STATUS_HTTP_DATA_ERROR, "closed socket before end of file");
            }
        }
    }

    private boolean cannotResume(State state) {
        return (state.currentBytes > 0 && !fileDownloadInfo.isNoIntegrity() && state.headerETag == null) || DownloadDrmHelper.isDrmConvertNeeded(state.mimeType);
    }

    /**
     * Read some data from the HTTP response stream, handling I/O errors.
     *
     * @param data         buffer to use to read data
     * @param entityStream stream for reading the HTTP response entity
     * @return the number of bytes actually read or -1 if the end of the stream has been reached
     */
    private int readFromResponse(State state, byte[] data, InputStream entityStream)
            throws StopRequestException {
        try {
            return entityStream.read(data);
        } catch (IOException ex) {
            // TODO: handle stream errors the same as other retries
            if ("unexpected end of stream".equals(ex.getMessage())) {
                return -1;
            }

            ContentValues values = new ContentValues(1);
            values.put(Downloads.Impl.COLUMN_CURRENT_BYTES, state.currentBytes);
            getContentResolver().update(fileDownloadInfo.getAllDownloadsUri(), values, null, null);
            if (cannotResume(state)) {
                throw new StopRequestException(STATUS_CANNOT_RESUME, "Failed reading response: " + ex + "; unable to resume", ex);
            } else {
                throw new StopRequestException(STATUS_HTTP_DATA_ERROR, "Failed reading response: " + ex, ex);
            }
        }
    }

    /**
     * Prepare target file based on given network response. Derives filename and
     * target size as needed.
     */
    private void processResponseHeaders(State state, HttpURLConnection conn) throws StopRequestException {
        // TODO: fallocate the entire file if header gave us specific length

        readResponseHeaders(state, conn);

        state.filename = Helpers.generateSaveFile(
                fileDownloadInfo.getUri(),
                fileDownloadInfo.getHint(),
                state.contentDisposition,
                state.contentLocation,
                state.mimeType,
                fileDownloadInfo.getDestination(),
                state.contentLength,
                storageManager);

        updateDatabaseFromHeaders(state);
        // check connectivity again now that we know the total size
        checkConnectivity();
    }

    /**
     * Update necessary database fields based on values of HTTP response headers that have been
     * read.
     */
    private void updateDatabaseFromHeaders(State state) {
        ContentValues values = new ContentValues(4);
        values.put(Downloads.Impl._DATA, state.filename);
        if (state.headerETag != null) {
            values.put(Constants.ETAG, state.headerETag);
        }
        if (state.mimeType != null) {
            values.put(Downloads.Impl.COLUMN_MIME_TYPE, state.mimeType);
        }
        values.put(Downloads.Impl.COLUMN_TOTAL_BYTES, fileDownloadInfo.getTotalBytes());
        getContentResolver().update(fileDownloadInfo.getAllDownloadsUri(), values, null, null);
    }

    /**
     * Read headers from the HTTP response and store them into local state.
     */
    private void readResponseHeaders(State state, HttpURLConnection conn) throws StopRequestException {
        state.contentDisposition = conn.getHeaderField("Content-Disposition");
        state.contentLocation = conn.getHeaderField("Content-Location");

        if (state.mimeType == null) {
            state.mimeType = normalizeMimeType(conn.getContentType());
        }

        state.headerETag = conn.getHeaderField("ETag");

        final String transferEncoding = conn.getHeaderField("Transfer-Encoding");
        if (transferEncoding == null) {
            state.contentLength = getHeaderFieldLong(conn, "Content-Length", -1);
        } else {
            Log.i("Ignoring Content-Length since Transfer-Encoding is also defined");
            state.contentLength = -1;
        }

        state.totalBytes = state.contentLength;
        fileDownloadInfo.setTotalBytes(state.contentLength);

        final boolean noSizeInfo = state.contentLength == -1 && (transferEncoding == null || !transferEncoding.equalsIgnoreCase("chunked"));
        if (!fileDownloadInfo.isNoIntegrity() && noSizeInfo) {
            throw new StopRequestException(STATUS_CANNOT_RESUME, "can't know size of download, giving up");
        }
    }

    private void parseRetryAfterHeaders(State state, HttpURLConnection conn) {
        state.retryAfter = conn.getHeaderFieldInt("Retry-After", -1);
        if (state.retryAfter < 0) {
            state.retryAfter = 0;
        } else {
            if (state.retryAfter < Constants.MIN_RETRY_AFTER) {
                state.retryAfter = Constants.MIN_RETRY_AFTER;
            } else if (state.retryAfter > Constants.MAX_RETRY_AFTER) {
                state.retryAfter = Constants.MAX_RETRY_AFTER;
            }
            state.retryAfter += Helpers.sRandom.nextInt(Constants.MIN_RETRY_AFTER + 1);
            state.retryAfter *= 1000;
        }
    }

    /**
     * Prepare the destination file to receive data.  If the file already exists, we'll set up
     * appropriately for resumption.
     */
    private void setupDestinationFile(State state) throws StopRequestException {
        if (TextUtils.isEmpty(state.filename)) {
            // only true if we've already run a thread for this download
            return;
        }
        Log.i("have run thread before for id: " + fileDownloadInfo.getId() + ", and state.filename: " + state.filename);
        if (!Helpers.isFilenameValid(state.filename, storageManager.getDownloadDataDirectory())) {
            Log.d("Yeah we know we are bad for downloading to internal storage");
//                throw new StopRequestException(Downloads.Impl.STATUS_FILE_ERROR, "found invalid internal destination filename");
        }
        // We're resuming a download that got interrupted
        File destinationFile = new File(state.filename);
        if (destinationFile.exists()) {
            Log.i("resuming download for id: " + fileDownloadInfo.getId() + ", and state.filename: " + state.filename);
            long fileLength = destinationFile.length();
            if (fileLength == 0) {
                // The download hadn't actually started, we can restart from scratch
                Log.d("setupDestinationFile() found fileLength=0, deleting " + state.filename);
                destinationFile.delete();
                state.filename = null;
                Log.i("resuming download for id: " + fileDownloadInfo.getId() + ", BUT starting from scratch again: ");
            } else if (fileDownloadInfo.getETag() == null && !fileDownloadInfo.isNoIntegrity()) {
                // This should've been caught upon failure
                Log.d("setupDestinationFile() unable to resume download, deleting " + state.filename);
                destinationFile.delete();
                throw new StopRequestException(STATUS_CANNOT_RESUME, "Trying to resume a download that can't be resumed");
            } else {
                // All right, we'll be able to resume this download
                Log.i("resuming download for id: " + fileDownloadInfo.getId() + ", and starting with file of length: " + fileLength);
                state.currentBytes = (int) fileLength;
                if (fileDownloadInfo.getTotalBytes() != -1) {
                    state.contentLength = fileDownloadInfo.getTotalBytes();
                }
                state.headerETag = fileDownloadInfo.getETag();
                state.continuingDownload = true;
                Log.i("resuming download for id: " + fileDownloadInfo.getId() + ", state.currentBytes: " + state.currentBytes + ", and setting continuingDownload to true: ");
            }
        }
    }

    /**
     * Add custom headers for this download to the HTTP request.
     */
    private void addRequestHeaders(State state, HttpURLConnection conn) {
        for (Pair<String, String> header : fileDownloadInfo.getHeaders()) {
            conn.addRequestProperty(header.first, header.second);
        }

        // Only splice in user agent when not already defined
        if (conn.getRequestProperty("User-Agent") == null) {
            conn.addRequestProperty("User-Agent", userAgent());
        }

        // Defeat transparent gzip compression, since it doesn't allow us to
        // easily resume partial downloads.
        conn.setRequestProperty("Accept-Encoding", "identity");

        if (state.continuingDownload) {
            if (state.headerETag != null) {
                conn.addRequestProperty("If-Match", state.headerETag);
            }
            conn.addRequestProperty("Range", "bytes=" + state.currentBytes + "-");
        }
    }

    /**
     * Stores information about the completed download, and notifies the initiating application.
     */
    private void notifyDownloadCompleted(State state, int finalStatus, String errorMsg, int numFailed) {
        notifyThroughDatabase(state, finalStatus, errorMsg, numFailed);
        if (Downloads.Impl.isStatusCompleted(finalStatus)) {
            fileDownloadInfo.broadcastIntentDownloadComplete(finalStatus);
        } else if (Downloads.Impl.isStatusInsufficientSpace(finalStatus)) {
            fileDownloadInfo.broadcastIntentDownloadFailedInsufficientSpace();
        }
    }

    private void notifyThroughDatabase(State state, int finalStatus, String errorMsg, int numFailed) {
        fileDownloadInfo.setStatus(finalStatus);
        ContentValues values = new ContentValues(8);
        values.put(Downloads.Impl.COLUMN_STATUS, finalStatus);
        values.put(Downloads.Impl._DATA, state.filename);
        values.put(Downloads.Impl.COLUMN_MIME_TYPE, state.mimeType);
        values.put(Downloads.Impl.COLUMN_LAST_MODIFICATION, systemFacade.currentTimeMillis());
        values.put(Downloads.Impl.COLUMN_FAILED_CONNECTIONS, numFailed);
        values.put(Constants.RETRY_AFTER_X_REDIRECT_COUNT, state.retryAfter);

        if (!TextUtils.equals(fileDownloadInfo.getUri(), state.requestUri)) {
            values.put(Downloads.Impl.COLUMN_URI, state.requestUri);
        }

        // save the error message. could be useful to developers.
        if (!TextUtils.isEmpty(errorMsg)) {
            values.put(Downloads.Impl.COLUMN_ERROR_MSG, errorMsg);
        }
        getContentResolver().update(fileDownloadInfo.getAllDownloadsUri(), values, null, null);

        updateBatchStatus(fileDownloadInfo.getBatchId(), fileDownloadInfo.getId());
    }

    private ContentResolver getContentResolver() {
        return context.getContentResolver();
    }

    private void updateBatchStatus(long batchId, long downloadId) {
        int batchStatus = batchRepository.getBatchStatus(batchId);
        batchRepository.updateBatchStatus(batchId, batchStatus);

        if (Downloads.Impl.isStatusCancelled(batchStatus)) {
            ContentValues values = new ContentValues(1);
            values.put(COLUMN_STATUS, STATUS_CANCELED);
            getContentResolver().update(downloads.getAllDownloadsContentUri(), values, COLUMN_BATCH_ID + " = ?", new String[]{String.valueOf(batchId)});
        } else if (Downloads.Impl.isStatusError(batchStatus)) {
            ContentValues values = new ContentValues(1);
            values.put(COLUMN_STATUS, STATUS_BATCH_FAILED);
            getContentResolver().update(
                    downloads.getAllDownloadsContentUri(),
                    values,
                    COLUMN_BATCH_ID + " = ? AND " + _ID + " <> ? ",
                    new String[]{String.valueOf(batchId), String.valueOf(downloadId)}
            );
        } else if (Downloads.Impl.isStatusSuccess(batchStatus)) {
            batchCompletionBroadcaster.notifyBatchCompletedFor(batchId);
        }
    }

    private static long getHeaderFieldLong(URLConnection conn, String field, long defaultValue) {
        try {
            return Long.parseLong(conn.getHeaderField(field));
        } catch (NumberFormatException e) {
            return defaultValue;
        }
    }

    /**
     * Return if given status is eligible to be treated as
     * {@link Downloads.Impl#STATUS_WAITING_TO_RETRY}.
     */
    private static boolean isStatusRetryable(int status) {
        switch (status) {
            case STATUS_HTTP_DATA_ERROR:
            case HTTP_UNAVAILABLE:
            case HTTP_INTERNAL_ERROR:
                return true;
            default:
                return false;
        }
    }

    private static void closeQuietly(Closeable closeable) {
        try {
            if (closeable != null) {
                closeable.close();
            }
        } catch (IOException ioe) {
            // ignore
        }
    }

    private void setPermissions(String fileName, int mode, int uid, int gid) {
        try {
            Class<?> fileUtils = Class.forName("android.os.FileUtils");
            Method setPermissions = fileUtils.getMethod("setPermissions", String.class, int.class, int.class, int.class);
            setPermissions.invoke(null, fileName, mode, uid, gid);
        } catch (Exception e) {
            Log.e("Failed to set permissions. Unknown future behaviour.");
        }
    }
}<|MERGE_RESOLUTION|>--- conflicted
+++ resolved
@@ -181,11 +181,7 @@
 
     private void runInternal() {
         // Skip when download already marked as finished; this download was probably started again while racing with UpdateThread.
-<<<<<<< HEAD
-        int downloadStatus = DownloadInfo.queryDownloadStatus(getContentResolver(), downloadInfo.getId(), downloads);
-=======
-        int downloadStatus = FileDownloadInfo.queryDownloadStatus(getContentResolver(), fileDownloadInfo.getId());
->>>>>>> 3fc59a79
+        int downloadStatus = FileDownloadInfo.queryDownloadStatus(getContentResolver(), fileDownloadInfo.getId(), downloads);
         if (downloadStatus == Downloads.Impl.STATUS_SUCCESS) {
             Log.d("Download " + fileDownloadInfo.getId() + " already finished; skipping");
             return;
