/*
 * Copyright (C) 2008 The Android Open Source Project
 *
 * Licensed under the Apache License, Version 2.0 (the "License");
 * you may not use this file except in compliance with the License.
 * You may obtain a copy of the License at
 *
 *      http://www.apache.org/licenses/LICENSE-2.0
 *
 * Unless required by applicable law or agreed to in writing, software
 * distributed under the License is distributed on an "AS IS" BASIS,
 * WITHOUT WARRANTIES OR CONDITIONS OF ANY KIND, either express or implied.
 * See the License for the specific language governing permissions and
 * limitations under the License.
 */

package com.novoda.downloadmanager.lib;

import android.content.ContentResolver;
import android.content.ContentValues;
import android.content.Context;
import android.drm.DrmManagerClient;
import android.net.NetworkInfo;
import android.net.TrafficStats;
import android.os.PowerManager;
import android.os.Process;
import android.os.SystemClock;
import android.text.TextUtils;
import android.util.Pair;

import com.novoda.notils.logger.simple.Log;

import java.io.Closeable;
import java.io.File;
import java.io.FileDescriptor;
import java.io.FileOutputStream;
import java.io.IOException;
import java.io.InputStream;
import java.io.OutputStream;
import java.lang.reflect.Method;
import java.net.HttpURLConnection;
import java.net.MalformedURLException;
import java.net.URL;
import java.net.URLConnection;
import java.net.UnknownHostException;
import java.util.Locale;

import static android.text.format.DateUtils.SECOND_IN_MILLIS;
import static com.novoda.downloadmanager.lib.DownloadInfo.NetworkState;
import static com.novoda.downloadmanager.lib.Downloads.Impl.*;
import static java.net.HttpURLConnection.*;

/**
 * Task which executes a given {@link DownloadInfo}: making network requests,
 * persisting data to disk, and updating {@link DownloadProvider}.
 */
class DownloadThread implements Runnable {

    private static final String TAG = "DownloadManager-DownloadThread";

    // TODO: bind each download to a specific network interface to avoid state
    // checking races once we have ConnectivityManager API

    private static final int HTTP_REQUESTED_RANGE_NOT_SATISFIABLE = 416;
    private static final int HTTP_TEMP_REDIRECT = 307;

    private static final int DEFAULT_TIMEOUT = (int) (20 * SECOND_IN_MILLIS);

    private final Context context;
    private final DownloadInfo downloadInfo;
    private final SystemFacade systemFacade;
    private final StorageManager storageManager;
    private final DownloadNotifier downloadNotifier;
    private final BatchCompletionBroadcaster batchCompletionBroadcaster;
    private final BatchRepository batchRepository;

    private volatile boolean policyDirty;

<<<<<<< HEAD
    public DownloadThread(Context context, SystemFacade systemFacade, DownloadInfo downloadInfo,
                          StorageManager storageManager, DownloadNotifier downloadNotifier,
                          BatchCompletionBroadcaster batchCompletionBroadcaster, BatchStatusRepository batchStatusRepository) {
        this.context = context;
        this.systemFacade = systemFacade;
        this.downloadInfo = downloadInfo;
        this.storageManager = storageManager;
        this.downloadNotifier = downloadNotifier;
=======
    public DownloadThread(Context context, SystemFacade systemFacade, DownloadInfo info,
                          StorageManager storageManager, DownloadNotifier notifier,
                          BatchCompletionBroadcaster batchCompletionBroadcaster, BatchRepository batchRepository) {
        mContext = context;
        mSystemFacade = systemFacade;
        mInfo = info;
        mStorageManager = storageManager;
        mNotifier = notifier;
>>>>>>> 085e39a7
        this.batchCompletionBroadcaster = batchCompletionBroadcaster;
        this.batchRepository = batchRepository;
    }

    /**
     * Returns the user agent provided by the initiating app, or use the default one
     */
    private String userAgent() {
        String userAgent = downloadInfo.getUserAgent();
        if (userAgent == null) {
            userAgent = Constants.DEFAULT_USER_AGENT;
        }
        return userAgent;
    }

    /**
     * State for the entire run() method.
     */
    static class State {
        public String filename;
        public String mimeType;
        public int retryAfter = 0;
        public boolean gotData = false;
        public String requestUri;
        public long totalBytes = -1;
        public long currentBytes = 0;
        public String headerETag;
        public boolean continuingDownload = false;
        public long bytesNotified = 0;
        public long timeLastNotification = 0;
        public int networkType = -1; //ConnectivityManager.TYPE_NONE;

        /**
         * Historical bytes/second speed of this download.
         */
        public long speed;
        /**
         * Time when current sample started.
         */
        public long speedSampleStart;
        /**
         * Bytes transferred since current sample started.
         */
        public long speedSampleBytes;

        public long contentLength = -1;
        public String contentDisposition;
        public String contentLocation;

        public int redirectionCount;
        public URL url;

        public State(DownloadInfo info) {
            mimeType = normalizeMimeType(info.getMimeType());
            requestUri = info.getUri();
            filename = info.getFileName();
            totalBytes = info.getTotalBytes();
            currentBytes = info.getCurrentBytes();
        }

        public void resetBeforeExecute() {
            // Reset any state from previous execution
            contentLength = -1;
            contentDisposition = null;
            contentLocation = null;
            redirectionCount = 0;
        }
    }

    private static String normalizeMimeType(String type) {
        if (type == null) {
            return null;
        }

        type = type.trim().toLowerCase(Locale.ROOT);

        final int semicolonIndex = type.indexOf(';');
        if (semicolonIndex != -1) {
            type = type.substring(0, semicolonIndex);
        }
        return type;
    }

    @Override
    public void run() {
        Process.setThreadPriority(Process.THREAD_PRIORITY_BACKGROUND);
        try {
            runInternal();
        } finally {
            downloadNotifier.notifyDownloadSpeed(downloadInfo.getId(), 0);
        }
    }

    private void runInternal() {
        // Skip when download already marked as finished; this download was probably started again while racing with UpdateThread.
        int downloadStatus = DownloadInfo.queryDownloadStatus(getContentResolver(), downloadInfo.getId());
        if (downloadStatus == Downloads.Impl.STATUS_SUCCESS) {
            Log.d("Download " + downloadInfo.getId() + " already finished; skipping");
            return;
        }
        if (Downloads.Impl.isStatusCancelled(downloadStatus)) {
            Log.d("Download " + downloadInfo.getId() + " already cancelled; skipping");
            return;
        }
        if (Downloads.Impl.isStatusError(downloadStatus)) {
            Log.d("Download " + downloadInfo.getId() + " already failed: status = " + downloadStatus + "; skipping");
            return;
        }

<<<<<<< HEAD
        long batchSizeInBytes = batchStatusRepository.getBatchSizeInBytes(downloadInfo.getBatchId());

        if (!downloadInfo.isReadyToDownload(new CollatedDownloadInfo(batchSizeInBytes))) {
            Log.d("Download " + downloadInfo.getId() + " is not ready to download; skipping");
=======
        DownloadBatch currentBatch = batchRepository.retrieveBatchBy(mInfo);
        if (!mInfo.isReadyToDownload(currentBatch)) {
            Log.d("Download " + mInfo.mId + " is not ready to download: skipping");
>>>>>>> 085e39a7
            return;
        }

        if (downloadStatus != Downloads.Impl.STATUS_RUNNING) {
            downloadInfo.updateStatus(Downloads.Impl.STATUS_RUNNING);
            updateBatchStatus(downloadInfo.getBatchId(), downloadInfo.getId());
        }

        State state = new State(downloadInfo);
        PowerManager.WakeLock wakeLock = null;
        int finalStatus = STATUS_UNKNOWN_ERROR;
        int numFailed = downloadInfo.getNumFailed();
        String errorMsg = null;

//        final NetworkPolicyManager netPolicy = NetworkPolicyManager.from(context);
        PowerManager powerManager = (PowerManager) context.getSystemService(Context.POWER_SERVICE);

        try {
            wakeLock = powerManager.newWakeLock(PowerManager.PARTIAL_WAKE_LOCK, TAG);
            wakeLock.acquire();

            // while performing download, register for rules updates
//            netPolicy.registerListener(mPolicyListener);

            Log.i("Download " + downloadInfo.getId() + " starting");

            // Remember which network this download started on; used to
            // determine if errors were due to network changes.
            final NetworkInfo networkInfo = systemFacade.getActiveNetworkInfo(); // Param downloadInfo.uid removed TODO
            if (networkInfo != null) {
                state.networkType = networkInfo.getType();
            }

            // Network traffic on this thread should be counted against the
            // requesting UID, and is tagged with well-known value.
            TrafficStats.setThreadStatsTag(0xFFFFFF01); // TrafficStats.TAG_SYSTEM_DOWNLOAD
//            TrafficStats.setThreadStatsUid(downloadInfo.uid); Won't need this as we will be an Android library (doing own work)

            try {
                // TODO: migrate URL sanity checking into client side of API
                state.url = new URL(state.requestUri);
            } catch (MalformedURLException e) {
                throw new StopRequestException(STATUS_BAD_REQUEST, e);
            }

            executeDownload(state);

            finalizeDestinationFile(state);
            finalStatus = Downloads.Impl.STATUS_SUCCESS;
        } catch (StopRequestException error) {
            // remove the cause before printing, in case it contains PII
            errorMsg = error.getMessage();
            String msg = "Aborting request for download " + downloadInfo.getId() + ": " + errorMsg;
            Log.w(msg, error);
            finalStatus = error.getFinalStatus();

            // Nobody below our level should request retries, since we handle
            // failure counts at this level.
            if (finalStatus == STATUS_WAITING_TO_RETRY) {
                throw new IllegalStateException("Execution should always throw final error codes");
            }

            // Some errors should be retryable, unless we fail too many times.
            if (isStatusRetryable(finalStatus)) {
                if (state.gotData) {
                    numFailed = 1;
                } else {
                    numFailed += 1;
                }

                if (numFailed < Constants.MAX_RETRIES) {
                    final NetworkInfo info = systemFacade.getActiveNetworkInfo(); // Param downloadInfo.uid removed TODO
                    if (info != null && info.getType() == state.networkType && info.isConnected()) {
                        // Underlying network is still intact, use normal backoff
                        finalStatus = STATUS_WAITING_TO_RETRY;
                    } else {
                        // Network changed, retry on any next available
                        finalStatus = STATUS_WAITING_FOR_NETWORK;
                    }
                }
            }

            // fall through to finally block
        } catch (Throwable ex) {
            errorMsg = ex.getMessage();
            String msg = "Exception for id " + downloadInfo.getId() + ": " + errorMsg;
            Log.w(msg, ex);
            finalStatus = STATUS_UNKNOWN_ERROR;
            // falls through to the code that reports an error
        } finally {
            TrafficStats.clearThreadStatsTag();
//            TrafficStats.clearThreadStatsUid();

            cleanupDestination(state, finalStatus);
            notifyDownloadCompleted(state, finalStatus, errorMsg, numFailed);

            Log.i("Download " + downloadInfo.getId() + " finished with status " + Downloads.Impl.statusToString(finalStatus));

//            netPolicy.unregisterListener(mPolicyListener);

            if (wakeLock != null) {
                wakeLock.release();
            }
        }
        storageManager.incrementNumDownloadsSoFar();
    }

    /**
     * Fully execute a single download request. Setup and send the request,
     * handle the response, and transfer the data to the destination file.
     */
    private void executeDownload(State state) throws StopRequestException {
        state.resetBeforeExecute();
        setupDestinationFile(state);

        // skip when already finished; remove after fixing race in 5217390
        if (state.currentBytes == state.totalBytes) {
            Log.i("Skipping initiating request for download " +
                    downloadInfo.getId() + "; already completed");
            return;
        }

        while (state.redirectionCount++ < Constants.MAX_REDIRECTS) {
            // Open connection and follow any redirects until we have a useful
            // response with body.
            HttpURLConnection conn = null;
            try {
                checkConnectivity();
                conn = (HttpURLConnection) state.url.openConnection();
                conn.setInstanceFollowRedirects(false);
                conn.setConnectTimeout(DEFAULT_TIMEOUT);
                conn.setReadTimeout(DEFAULT_TIMEOUT);

                addRequestHeaders(state, conn);

                final int responseCode = conn.getResponseCode();
                switch (responseCode) {
                    case HTTP_OK:
                        if (state.continuingDownload) {
                            throw new StopRequestException(STATUS_CANNOT_RESUME, "Expected partial, but received OK");
                        }
                        processResponseHeaders(state, conn);
                        transferData(state, conn);
                        return;

                    case HTTP_PARTIAL:
                        if (!state.continuingDownload) {
                            throw new StopRequestException(STATUS_CANNOT_RESUME, "Expected OK, but received partial");
                        }
                        transferData(state, conn);
                        return;

                    case HTTP_MOVED_PERM:
                    case HTTP_MOVED_TEMP:
                    case HTTP_SEE_OTHER:
                    case HTTP_TEMP_REDIRECT:
                        final String location = conn.getHeaderField("Location");
                        state.url = new URL(state.url, location);
                        if (responseCode == HTTP_MOVED_PERM) {
                            // Push updated URL back to database
                            state.requestUri = state.url.toString();
                        }
                        continue;

                    case HTTP_REQUESTED_RANGE_NOT_SATISFIABLE:
                        throw new StopRequestException(STATUS_CANNOT_RESUME, "Requested range not satisfiable");

                    case HTTP_UNAVAILABLE:
                        parseRetryAfterHeaders(state, conn);
                        throw new StopRequestException(
                                HTTP_UNAVAILABLE, conn.getResponseMessage());

                    case HTTP_INTERNAL_ERROR:
                        throw new StopRequestException(
                                HTTP_INTERNAL_ERROR, conn.getResponseMessage());

                    default:
                        StopRequestException.throwUnhandledHttpError(responseCode, conn.getResponseMessage());
                }
            } catch (UnknownHostException e) {
                // Unable to resolve host request
                throw new StopRequestException(HTTP_NOT_FOUND, e);
            } catch (IOException e) {
                // Trouble with low-level sockets
                throw new StopRequestException(STATUS_HTTP_DATA_ERROR, e);

            } finally {
                if (conn != null) {
                    conn.disconnect();
                }
            }
        }

        throw new StopRequestException(STATUS_TOO_MANY_REDIRECTS, "Too many redirects");
    }

    /**
     * Transfer data from the given connection to the destination file.
     */
    private void transferData(State state, HttpURLConnection conn) throws StopRequestException {
        DrmManagerClient drmClient = null;
        InputStream in = null;
        OutputStream out = null;
        FileDescriptor outFd = null;
        try {
            try {
                in = conn.getInputStream();
            } catch (IOException e) {
                throw new StopRequestException(STATUS_HTTP_DATA_ERROR, e);
            }

            try {
                if (DownloadDrmHelper.isDrmConvertNeeded(state.mimeType)) {
//                    drmClient = new DrmManagerClient(context);
//                    final RandomAccessFile file = new RandomAccessFile(new File(state.filename), "rw");
//                    out = new DrmOutputStream(drmClient, file, state.mimeType);
//                    outFd = file.getFD();
                    throw new IllegalStateException("DRM not supported atm");
                } else {
                    out = new FileOutputStream(state.filename, true);
                    outFd = ((FileOutputStream) out).getFD();
                }
            } catch (IOException e) {
                throw new StopRequestException(STATUS_FILE_ERROR, e);
            }

            // Start streaming data, periodically watch for pause/cancel
            // commands and checking disk space as needed.
            transferData(state, in, out);

//            try {
//                if (out instanceof DrmOutputStream) {
//                    ((DrmOutputStream) out).finish();
//                }
//            } catch (IOException e) {
//                throw new StopRequestException(STATUS_FILE_ERROR, e);
//            }

        } finally {
//            if (drmClient != null) {
//                drmClient.release();
//            }

            closeQuietly(in);

            try {
                if (out != null) {
                    out.flush();
                }
                if (outFd != null) {
                    outFd.sync();
                }
            } catch (IOException e) {
                Log.e("Fail sync");
            } finally {
                closeQuietly(out);
            }
        }
    }

    /**
     * Check if current connectivity is valid for this request.
     */
    private void checkConnectivity() throws StopRequestException {
        // checking connectivity will apply current policy
        policyDirty = false;

        final NetworkState networkUsable = downloadInfo.checkCanUseNetwork();
        if (networkUsable != NetworkState.OK) {
            int status = STATUS_WAITING_FOR_NETWORK;
            if (networkUsable == NetworkState.UNUSABLE_DUE_TO_SIZE) {
                status = Downloads.Impl.STATUS_QUEUED_FOR_WIFI;
                downloadInfo.notifyPauseDueToSize(true);
            } else if (networkUsable == NetworkState.RECOMMENDED_UNUSABLE_DUE_TO_SIZE) {
                status = Downloads.Impl.STATUS_QUEUED_FOR_WIFI;
                downloadInfo.notifyPauseDueToSize(false);
            }
            throw new StopRequestException(status, networkUsable.name());
        }
    }

    /**
     * Transfer as much data as possible from the HTTP response to the
     * destination file.
     */
    private void transferData(State state, InputStream in, OutputStream out) throws StopRequestException {
        final byte data[] = new byte[Constants.BUFFER_SIZE];
        for (; ; ) {
            int bytesRead = readFromResponse(state, data, in);
            if (bytesRead == -1) { // success, end of stream already reached
                handleEndOfStream(state);
                return;
            }

            state.gotData = true;
            writeDataToDestination(state, data, bytesRead, out);
            state.currentBytes += bytesRead;
            reportProgress(state);

//            Log.v("downloaded " + state.currentBytes + " for " + downloadInfo.uri);

            checkPausedOrCanceled();
        }
    }

    /**
     * Called after a successful completion to take any necessary action on the downloaded file.
     */
    private void finalizeDestinationFile(State state) {
        if (state.filename != null) {
            // make sure the file is readable
            setPermissions(state.filename, 0644, -1, -1);
            // FileUtils.setPermission
            //http://stackoverflow.com/questions/11408154/how-to-get-file-permission-mode-programmatically-in-java
        }
    }

    /**
     * Called just before the thread finishes, regardless of status, to take any necessary action on
     * the downloaded file.
     */
    private void cleanupDestination(State state, int finalStatus) {
        if (state.filename != null && Downloads.Impl.isStatusError(finalStatus)) {
            Log.d("cleanupDestination() deleting " + state.filename);
            boolean deleted = new File(state.filename).delete();
            if (!deleted) {
                Log.e("File not deleted");
            }
            state.filename = null;
        }
    }

    /**
     * Check if the download has been paused or canceled, stopping the request appropriately if it
     * has been.
     */
    private void checkPausedOrCanceled() throws StopRequestException {
        synchronized (downloadInfo) {
            if (downloadInfo.getControl() == Downloads.Impl.CONTROL_PAUSED) {
                throw new StopRequestException(Downloads.Impl.STATUS_PAUSED_BY_APP, "download paused by owner");
            }
            if (downloadInfo.getStatus() == Downloads.Impl.STATUS_CANCELED) {
                throw new StopRequestException(Downloads.Impl.STATUS_CANCELED, "download canceled");
            }
        }

        // if policy has been changed, trigger connectivity check
        if (policyDirty) {
            checkConnectivity();
        }
    }

    /**
     * Report download progress through the database if necessary.
     */
    private void reportProgress(State state) {
        final long now = SystemClock.elapsedRealtime();

        final long sampleDelta = now - state.speedSampleStart;
        if (sampleDelta > 500) {
            final long sampleSpeed = ((state.currentBytes - state.speedSampleBytes) * 1000) / sampleDelta;

            if (state.speed == 0) {
                state.speed = sampleSpeed;
            } else {
                state.speed = ((state.speed * 3) + sampleSpeed) / 4;
            }

            // Only notify once we have a full sample window
            if (state.speedSampleStart != 0) {
                downloadNotifier.notifyDownloadSpeed(downloadInfo.getId(), state.speed);
            }

            state.speedSampleStart = now;
            state.speedSampleBytes = state.currentBytes;
        }

        if (state.currentBytes - state.bytesNotified > Constants.MIN_PROGRESS_STEP &&
                now - state.timeLastNotification > Constants.MIN_PROGRESS_TIME) {
            ContentValues values = new ContentValues();
            values.put(Downloads.Impl.COLUMN_CURRENT_BYTES, state.currentBytes);
            getContentResolver().update(downloadInfo.getAllDownloadsUri(), values, null, null);
            state.bytesNotified = state.currentBytes;
            state.timeLastNotification = now;
        }
    }

    /**
     * Write a data buffer to the destination file.
     *
     * @param data      buffer containing the data to write
     * @param bytesRead how many bytes to write from the buffer
     */
    private void writeDataToDestination(State state, byte[] data, int bytesRead, OutputStream out) throws StopRequestException {
        storageManager.verifySpaceBeforeWritingToFile(downloadInfo.getDestination(), state.filename, bytesRead);

        boolean forceVerified = false;
        while (true) {
            try {
                out.write(data, 0, bytesRead);
                return;
            } catch (IOException ex) {
                // TODO: better differentiate between DRM and disk failures
                if (!forceVerified) {
                    // couldn't write to file. are we out of space? check.
                    storageManager.verifySpace(downloadInfo.getDestination(), state.filename, bytesRead);
                    forceVerified = true;
                } else {
                    throw new StopRequestException(STATUS_FILE_ERROR,
                            "Failed to write data: " + ex);
                }
            }
        }
    }

    /**
     * Called when we've reached the end of the HTTP response stream, to update the database and
     * check for consistency.
     */
    private void handleEndOfStream(State state) throws StopRequestException {
        ContentValues values = new ContentValues(2);
        values.put(Downloads.Impl.COLUMN_CURRENT_BYTES, state.currentBytes);
        if (state.contentLength == -1) {
            values.put(Downloads.Impl.COLUMN_TOTAL_BYTES, state.currentBytes);
        }
        getContentResolver().update(downloadInfo.getAllDownloadsUri(), values, null, null);

        final boolean lengthMismatched = (state.contentLength != -1)
                && (state.currentBytes != state.contentLength);
        if (lengthMismatched) {
            if (cannotResume(state)) {
                throw new StopRequestException(STATUS_CANNOT_RESUME, "mismatched content length; unable to resume");
            } else {
                throw new StopRequestException(STATUS_HTTP_DATA_ERROR, "closed socket before end of file");
            }
        }
    }

    private boolean cannotResume(State state) {
        return (state.currentBytes > 0 && !downloadInfo.isNoIntegrity() && state.headerETag == null) || DownloadDrmHelper.isDrmConvertNeeded(state.mimeType);
    }

    /**
     * Read some data from the HTTP response stream, handling I/O errors.
     *
     * @param data         buffer to use to read data
     * @param entityStream stream for reading the HTTP response entity
     * @return the number of bytes actually read or -1 if the end of the stream has been reached
     */
    private int readFromResponse(State state, byte[] data, InputStream entityStream)
            throws StopRequestException {
        try {
            return entityStream.read(data);
        } catch (IOException ex) {
            // TODO: handle stream errors the same as other retries
            if ("unexpected end of stream".equals(ex.getMessage())) {
                return -1;
            }

            ContentValues values = new ContentValues(1);
            values.put(Downloads.Impl.COLUMN_CURRENT_BYTES, state.currentBytes);
            getContentResolver().update(downloadInfo.getAllDownloadsUri(), values, null, null);
            if (cannotResume(state)) {
                throw new StopRequestException(STATUS_CANNOT_RESUME, "Failed reading response: " + ex + "; unable to resume", ex);
            } else {
                throw new StopRequestException(STATUS_HTTP_DATA_ERROR, "Failed reading response: " + ex, ex);
            }
        }
    }

    /**
     * Prepare target file based on given network response. Derives filename and
     * target size as needed.
     */
    private void processResponseHeaders(State state, HttpURLConnection conn) throws StopRequestException {
        // TODO: fallocate the entire file if header gave us specific length

        readResponseHeaders(state, conn);

        state.filename = Helpers.generateSaveFile(
                downloadInfo.getUri(),
                downloadInfo.getHint(),
                state.contentDisposition,
                state.contentLocation,
                state.mimeType,
                downloadInfo.getDestination(),
                state.contentLength,
                storageManager);

        updateDatabaseFromHeaders(state);
        // check connectivity again now that we know the total size
        checkConnectivity();
    }

    /**
     * Update necessary database fields based on values of HTTP response headers that have been
     * read.
     */
    private void updateDatabaseFromHeaders(State state) {
        ContentValues values = new ContentValues(4);
        values.put(Downloads.Impl._DATA, state.filename);
        if (state.headerETag != null) {
            values.put(Constants.ETAG, state.headerETag);
        }
        if (state.mimeType != null) {
            values.put(Downloads.Impl.COLUMN_MIME_TYPE, state.mimeType);
        }
        values.put(Downloads.Impl.COLUMN_TOTAL_BYTES, downloadInfo.getTotalBytes());
        getContentResolver().update(downloadInfo.getAllDownloadsUri(), values, null, null);
    }

    /**
     * Read headers from the HTTP response and store them into local state.
     */
    private void readResponseHeaders(State state, HttpURLConnection conn) throws StopRequestException {
        state.contentDisposition = conn.getHeaderField("Content-Disposition");
        state.contentLocation = conn.getHeaderField("Content-Location");

        if (state.mimeType == null) {
            state.mimeType = normalizeMimeType(conn.getContentType());
        }

        state.headerETag = conn.getHeaderField("ETag");

        final String transferEncoding = conn.getHeaderField("Transfer-Encoding");
        if (transferEncoding == null) {
            state.contentLength = getHeaderFieldLong(conn, "Content-Length", -1);
        } else {
            Log.i("Ignoring Content-Length since Transfer-Encoding is also defined");
            state.contentLength = -1;
        }

        state.totalBytes = state.contentLength;
        downloadInfo.setTotalBytes(state.contentLength);

        final boolean noSizeInfo = state.contentLength == -1 && (transferEncoding == null || !transferEncoding.equalsIgnoreCase("chunked"));
        if (!downloadInfo.isNoIntegrity() && noSizeInfo) {
            throw new StopRequestException(STATUS_CANNOT_RESUME, "can't know size of download, giving up");
        }
    }

    private void parseRetryAfterHeaders(State state, HttpURLConnection conn) {
        state.retryAfter = conn.getHeaderFieldInt("Retry-After", -1);
        if (state.retryAfter < 0) {
            state.retryAfter = 0;
        } else {
            if (state.retryAfter < Constants.MIN_RETRY_AFTER) {
                state.retryAfter = Constants.MIN_RETRY_AFTER;
            } else if (state.retryAfter > Constants.MAX_RETRY_AFTER) {
                state.retryAfter = Constants.MAX_RETRY_AFTER;
            }
            state.retryAfter += Helpers.sRandom.nextInt(Constants.MIN_RETRY_AFTER + 1);
            state.retryAfter *= 1000;
        }
    }

    /**
     * Prepare the destination file to receive data.  If the file already exists, we'll set up
     * appropriately for resumption.
     */
    private void setupDestinationFile(State state) throws StopRequestException {
        if (TextUtils.isEmpty(state.filename)) {
            // only true if we've already run a thread for this download
            return;
        }
        Log.i("have run thread before for id: " + downloadInfo.getId() + ", and state.filename: " + state.filename);
        if (!Helpers.isFilenameValid(state.filename, storageManager.getDownloadDataDirectory())) {
            Log.d("Yeah we know we are bad for downloading to internal storage");
//                throw new StopRequestException(Downloads.Impl.STATUS_FILE_ERROR, "found invalid internal destination filename");
        }
        // We're resuming a download that got interrupted
        File destinationFile = new File(state.filename);
        if (destinationFile.exists()) {
            Log.i("resuming download for id: " + downloadInfo.getId() + ", and state.filename: " + state.filename);
            long fileLength = destinationFile.length();
            if (fileLength == 0) {
                // The download hadn't actually started, we can restart from scratch
                Log.d("setupDestinationFile() found fileLength=0, deleting " + state.filename);
                destinationFile.delete();
                state.filename = null;
                Log.i("resuming download for id: " + downloadInfo.getId() + ", BUT starting from scratch again: ");
            } else if (downloadInfo.getETag() == null && !downloadInfo.isNoIntegrity()) {
                // This should've been caught upon failure
                Log.d("setupDestinationFile() unable to resume download, deleting " + state.filename);
                destinationFile.delete();
                throw new StopRequestException(STATUS_CANNOT_RESUME, "Trying to resume a download that can't be resumed");
            } else {
                // All right, we'll be able to resume this download
                Log.i("resuming download for id: " + downloadInfo.getId() + ", and starting with file of length: " + fileLength);
                state.currentBytes = (int) fileLength;
                if (downloadInfo.getTotalBytes() != -1) {
                    state.contentLength = downloadInfo.getTotalBytes();
                }
                state.headerETag = downloadInfo.getETag();
                state.continuingDownload = true;
                Log.i("resuming download for id: " + downloadInfo.getId() + ", state.currentBytes: " + state.currentBytes + ", and setting continuingDownload to true: ");
            }
        }
    }

    /**
     * Add custom headers for this download to the HTTP request.
     */
    private void addRequestHeaders(State state, HttpURLConnection conn) {
        for (Pair<String, String> header : downloadInfo.getHeaders()) {
            conn.addRequestProperty(header.first, header.second);
        }

        // Only splice in user agent when not already defined
        if (conn.getRequestProperty("User-Agent") == null) {
            conn.addRequestProperty("User-Agent", userAgent());
        }

        // Defeat transparent gzip compression, since it doesn't allow us to
        // easily resume partial downloads.
        conn.setRequestProperty("Accept-Encoding", "identity");

        if (state.continuingDownload) {
            if (state.headerETag != null) {
                conn.addRequestProperty("If-Match", state.headerETag);
            }
            conn.addRequestProperty("Range", "bytes=" + state.currentBytes + "-");
        }
    }

    /**
     * Stores information about the completed download, and notifies the initiating application.
     */
    private void notifyDownloadCompleted(State state, int finalStatus, String errorMsg, int numFailed) {
        notifyThroughDatabase(state, finalStatus, errorMsg, numFailed);
        if (Downloads.Impl.isStatusCompleted(finalStatus)) {
            downloadInfo.broadcastIntentDownloadComplete(finalStatus);
        } else if (Downloads.Impl.isStatusInsufficientSpace(finalStatus)) {
            downloadInfo.broadcastIntentDownloadFailedInsufficientSpace();
        }
    }

    private void notifyThroughDatabase(State state, int finalStatus, String errorMsg, int numFailed) {
        downloadInfo.setStatus(finalStatus);
        ContentValues values = new ContentValues(8);
        values.put(Downloads.Impl.COLUMN_STATUS, finalStatus);
        values.put(Downloads.Impl._DATA, state.filename);
        values.put(Downloads.Impl.COLUMN_MIME_TYPE, state.mimeType);
        values.put(Downloads.Impl.COLUMN_LAST_MODIFICATION, systemFacade.currentTimeMillis());
        values.put(Downloads.Impl.COLUMN_FAILED_CONNECTIONS, numFailed);
        values.put(Constants.RETRY_AFTER_X_REDIRECT_COUNT, state.retryAfter);

        if (!TextUtils.equals(downloadInfo.getUri(), state.requestUri)) {
            values.put(Downloads.Impl.COLUMN_URI, state.requestUri);
        }

        // save the error message. could be useful to developers.
        if (!TextUtils.isEmpty(errorMsg)) {
            values.put(Downloads.Impl.COLUMN_ERROR_MSG, errorMsg);
        }
        getContentResolver().update(downloadInfo.getAllDownloadsUri(), values, null, null);

        updateBatchStatus(downloadInfo.getBatchId(), downloadInfo.getId());
    }

    private ContentResolver getContentResolver() {
        return context.getContentResolver();
    }

    private void updateBatchStatus(long batchId, long downloadId) {
        int batchStatus = batchRepository.getBatchStatus(batchId);
        batchRepository.updateBatchStatus(batchId, batchStatus);

        if (Downloads.Impl.isStatusCancelled(batchStatus)) {
            ContentValues values = new ContentValues(1);
            values.put(COLUMN_STATUS, STATUS_CANCELED);
            getContentResolver().update(ALL_DOWNLOADS_CONTENT_URI, values, COLUMN_BATCH_ID + " = ?", new String[]{String.valueOf(batchId)});
        } else if (Downloads.Impl.isStatusError(batchStatus)) {
            ContentValues values = new ContentValues(1);
            values.put(COLUMN_STATUS, STATUS_BATCH_FAILED);
            getContentResolver().update(
                    ALL_DOWNLOADS_CONTENT_URI,
                    values,
                    COLUMN_BATCH_ID + " = ? AND " + _ID + " <> ? ",
                    new String[]{String.valueOf(batchId), String.valueOf(downloadId)}
            );
        } else if (Downloads.Impl.isStatusSuccess(batchStatus)) {
            batchCompletionBroadcaster.notifyBatchCompletedFor(batchId);
        }
    }

    private static long getHeaderFieldLong(URLConnection conn, String field, long defaultValue) {
        try {
            return Long.parseLong(conn.getHeaderField(field));
        } catch (NumberFormatException e) {
            return defaultValue;
        }
    }

    /**
     * Return if given status is eligible to be treated as
     * {@link Downloads.Impl#STATUS_WAITING_TO_RETRY}.
     */
    private static boolean isStatusRetryable(int status) {
        switch (status) {
            case STATUS_HTTP_DATA_ERROR:
            case HTTP_UNAVAILABLE:
            case HTTP_INTERNAL_ERROR:
                return true;
            default:
                return false;
        }
    }

    private static void closeQuietly(Closeable closeable) {
        try {
            if (closeable != null) {
                closeable.close();
            }
        } catch (IOException ioe) {
            // ignore
        }
    }

    private void setPermissions(String fileName, int mode, int uid, int gid) {
        try {
            Class<?> fileUtils = Class.forName("android.os.FileUtils");
            Method setPermissions = fileUtils.getMethod("setPermissions", String.class, int.class, int.class, int.class);
            setPermissions.invoke(null, fileName, mode, uid, gid);
        } catch (Exception e) {
            Log.e("Failed to set permissions. Unknown future behaviour.");
        }
    }
}<|MERGE_RESOLUTION|>--- conflicted
+++ resolved
@@ -76,25 +76,14 @@
 
     private volatile boolean policyDirty;
 
-<<<<<<< HEAD
     public DownloadThread(Context context, SystemFacade systemFacade, DownloadInfo downloadInfo,
                           StorageManager storageManager, DownloadNotifier downloadNotifier,
-                          BatchCompletionBroadcaster batchCompletionBroadcaster, BatchStatusRepository batchStatusRepository) {
+                          BatchCompletionBroadcaster batchCompletionBroadcaster, BatchRepository batchRepository) {
         this.context = context;
         this.systemFacade = systemFacade;
         this.downloadInfo = downloadInfo;
         this.storageManager = storageManager;
         this.downloadNotifier = downloadNotifier;
-=======
-    public DownloadThread(Context context, SystemFacade systemFacade, DownloadInfo info,
-                          StorageManager storageManager, DownloadNotifier notifier,
-                          BatchCompletionBroadcaster batchCompletionBroadcaster, BatchRepository batchRepository) {
-        mContext = context;
-        mSystemFacade = systemFacade;
-        mInfo = info;
-        mStorageManager = storageManager;
-        mNotifier = notifier;
->>>>>>> 085e39a7
         this.batchCompletionBroadcaster = batchCompletionBroadcaster;
         this.batchRepository = batchRepository;
     }
@@ -204,16 +193,9 @@
             return;
         }
 
-<<<<<<< HEAD
-        long batchSizeInBytes = batchStatusRepository.getBatchSizeInBytes(downloadInfo.getBatchId());
-
-        if (!downloadInfo.isReadyToDownload(new CollatedDownloadInfo(batchSizeInBytes))) {
-            Log.d("Download " + downloadInfo.getId() + " is not ready to download; skipping");
-=======
-        DownloadBatch currentBatch = batchRepository.retrieveBatchBy(mInfo);
-        if (!mInfo.isReadyToDownload(currentBatch)) {
-            Log.d("Download " + mInfo.mId + " is not ready to download: skipping");
->>>>>>> 085e39a7
+        DownloadBatch currentBatch = batchRepository.retrieveBatchBy(downloadInfo);
+        if (!downloadInfo.isReadyToDownload(currentBatch)) {
+            Log.d("Download " + downloadInfo.getId() + " is not ready to download: skipping");
             return;
         }
 
