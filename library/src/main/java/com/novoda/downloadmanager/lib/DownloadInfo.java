--- conflicted
+++ resolved
@@ -445,11 +445,7 @@
      */
     public boolean isReadyToDownload(CollatedDownloadInfo collatedDownloadInfo) {
         synchronized (this) {
-<<<<<<< HEAD
-            return isDownloadManagerReadyToDownload() && isClientReadyToDownload(collatedDownloadInfo);
-=======
-            return isClientReadyToDownload() && isDownloadManagerReadyToDownload();
->>>>>>> 0b86e62d
+            return isClientReadyToDownload(collatedDownloadInfo) && isDownloadManagerReadyToDownload();
         }
     }
 
@@ -457,7 +453,9 @@
         synchronized (this) {
             boolean isActive;
             if (mSubmittedTask == null) {
-                DownloadThread downloadThread = new DownloadThread(mContext, mSystemFacade, this, mStorageManager, mNotifier);
+                ContentResolver contentResolver = mContext.getContentResolver();
+                BatchStatusRepository batchStatusRepository = new BatchStatusRepository(contentResolver);
+                DownloadThread downloadThread = new DownloadThread(mContext, mSystemFacade, this, mStorageManager, mNotifier, batchStatusRepository);
                 mSubmittedTask = executor.submit(downloadThread);
                 isActive = true;
             } else {
