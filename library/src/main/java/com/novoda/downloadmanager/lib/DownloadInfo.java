package com.novoda.downloadmanager.lib;

import android.content.ContentResolver;
import android.content.ContentUris;
import android.content.ContentValues;
import android.content.Context;
import android.content.Intent;
import android.database.Cursor;
import android.net.ConnectivityManager;
import android.net.NetworkInfo;
import android.net.Uri;
import android.os.Environment;
import android.text.TextUtils;
import android.util.Pair;

import java.util.ArrayList;
import java.util.Collection;
import java.util.Collections;
import java.util.List;
import java.util.concurrent.Executor;
import java.util.concurrent.ExecutorService;
import java.util.concurrent.Future;

/**
 * Stores information about an individual download.
 */
class DownloadInfo {
    private static final String EXTRA_EXTRA = "com.novoda.download.lib.KEY_INTENT_EXTRA";
    private static final int UNKNOWN_BYTES = -1;

    // TODO: move towards these in-memory objects being sources of truth, and periodically pushing to provider.

    /**
     * Constants used to indicate network state for a specific download, after
     * applying any requested constraints.
     */
    public enum NetworkState {
        /**
         * The network is usable for the given download.
         */
        OK,

        /**
         * There is no network connectivity.
         */
        NO_CONNECTION,

        /**
         * The download exceeds the maximum size for this network.
         */
        UNUSABLE_DUE_TO_SIZE,

        /**
         * The download exceeds the recommended maximum size for this network,
         * the user must confirm for this download to proceed without WiFi.
         */
        RECOMMENDED_UNUSABLE_DUE_TO_SIZE,

        /**
         * The current connection is roaming, and the download can't proceed
         * over a roaming connection.
         */
        CANNOT_USE_ROAMING,

        /**
         * The app requesting the download specific that it can't use the
         * current network connection.
         */
        TYPE_DISALLOWED_BY_REQUESTOR,

        /**
         * Current network is blocked for requesting application.
         */
        BLOCKED
    }

    /**
     * For intents used to notify the user that a download exceeds a size threshold, if this extra
     * is true, WiFi is required for this download size; otherwise, it is only recommended.
     */
    public static final String EXTRA_IS_WIFI_REQUIRED = "isWifiRequired";

    private long id;
    private String uri;
    private boolean scannable;
    private boolean noIntegrity;
    private String hint;
    private String fileName;
    private String mimeType;
    private int destination;
    private int control;
    private int status;
    private int numFailed;
    private int retryAfter;
    private long lastMod;
    private String notificationClassName;
    private String extras;
    private String cookies;
    private String userAgent;
    private String referer;
    private long totalBytes;
    private long currentBytes;
    private String eTag;
    private int uid;
    private int mediaScanned;
    private boolean deleted;
    private String mediaProviderUri;
    private int allowedNetworkTypes;
    private boolean allowRoaming;
    private boolean allowMetered;
    private int bypassRecommendedSizeLimit;
    private long batchId;

    /**
     * Result of last {DownloadThread} started by
     * {@link #isReadyToDownload(CollatedDownloadInfo)} && {@link #startDownloadIfNotActive(ExecutorService, StorageManager, DownloadNotifier)}.
     */
    private Future<?> submittedThread;

    private final List<Pair<String, String>> requestHeaders = new ArrayList<>();
    private final Context context;
    private final SystemFacade systemFacade;
    private final DownloadClientReadyChecker downloadClientReadyChecker;
    private final RandomNumberGenerator randomNumberGenerator;
    private final ContentValues downloadStatusContentValues;

    DownloadInfo(
            Context context,
            SystemFacade systemFacade,
            RandomNumberGenerator randomNumberGenerator,
            DownloadClientReadyChecker downloadClientReadyChecker,
            ContentValues downloadStatusContentValues) {
        this.context = context;
        this.systemFacade = systemFacade;
        this.randomNumberGenerator = randomNumberGenerator;
        this.downloadClientReadyChecker = downloadClientReadyChecker;
        this.downloadStatusContentValues = downloadStatusContentValues;
    }


    public long getId() {
        return id;
    }

    public String getUri() {
        return uri;
    }

    boolean isNoIntegrity() {
        return noIntegrity;
    }

    String getHint() {
        return hint;
    }

    String getFileName() {
        return fileName;
    }

    void setFileName(String fileName) {
        this.fileName = fileName;
    }

    String getMimeType() {
        return mimeType;
    }

    int getDestination() {
        return destination;
    }

    int getControl() {
        return control;
    }

    int getStatus() {
        return status;
    }

    void setStatus(int status) {
        this.status = status;
    }

    int getNumFailed() {
        return numFailed;
    }

    String getNotificationClassName() {
        return notificationClassName;
    }

    String getUserAgent() {
        return userAgent;
    }

    long getTotalBytes() {
        return totalBytes;
    }

    void setTotalBytes(long totalBytes) {
        this.totalBytes = totalBytes;
    }

    long getCurrentBytes() {
        return currentBytes;
    }

    String getETag() {
        return eTag;
    }

    boolean isDeleted() {
        return deleted;
    }

    String getMediaProviderUri() {
        return mediaProviderUri;
    }

    long getBatchId() {
        return batchId;
    }

    public Collection<Pair<String, String>> getHeaders() {
        return Collections.unmodifiableList(requestHeaders);
    }

    public void broadcastIntentDownloadComplete(int finalStatus) {
        Intent intent = new Intent(DownloadManager.ACTION_DOWNLOAD_COMPLETE);
        intent.setPackage(getPackageName());
        intent.putExtra(DownloadManager.EXTRA_DOWNLOAD_ID, getId());
        intent.putExtra(DownloadManager.EXTRA_DOWNLOAD_STATUS, finalStatus);
        intent.setData(getMyDownloadsUri());
        if (extras != null) {
            intent.putExtra(EXTRA_EXTRA, extras);
        }
        context.sendBroadcast(intent);
    }

    private String getPackageName() {
        return context.getApplicationContext().getPackageName();
    }

    public void broadcastIntentDownloadFailedInsufficientSpace() {
        Intent intent = new Intent(DownloadManager.ACTION_DOWNLOAD_INSUFFICIENT_SPACE);
        intent.setPackage(getPackageName());
        intent.putExtra(DownloadManager.EXTRA_DOWNLOAD_ID, getId());
        intent.setData(getMyDownloadsUri());
        if (extras != null) {
            intent.putExtra(EXTRA_EXTRA, extras);
        }
        context.sendBroadcast(intent);
    }

    /**
     * Returns the time when a download should be restarted.
     */
    private long restartTime(long now) {
        if (getNumFailed() == 0) {
            return now;
        }
        if (retryAfter > 0) {
            return lastMod + retryAfter;
        }
        return lastMod + Constants.RETRY_FIRST_DELAY * (1000 + randomNumberGenerator.generate()) * (1 << (getNumFailed() - 1));
    }

    /**
     * Returns whether this download should be enqueued.
     */
    private boolean isDownloadManagerReadyToDownload() {
        if (getControl() == Downloads.Impl.CONTROL_PAUSED) {
            // the download is paused, so it's not going to start
            return false;
        }
        switch (getStatus()) {
            case 0: // status hasn't been initialized yet, this is a new download
            case Downloads.Impl.STATUS_PENDING: // download is explicit marked as ready to start
            case Downloads.Impl.STATUS_RUNNING: // download interrupted (process killed etc) while
                // running, without a chance to update the database
                return true;

            case Downloads.Impl.STATUS_WAITING_FOR_NETWORK:
            case Downloads.Impl.STATUS_QUEUED_FOR_WIFI:
                return checkCanUseNetwork() == NetworkState.OK;

            case Downloads.Impl.STATUS_WAITING_TO_RETRY:
                // download was waiting for a delayed restart
                final long now = systemFacade.currentTimeMillis();
                return restartTime(now) <= now;
            case Downloads.Impl.STATUS_DEVICE_NOT_FOUND_ERROR:
                // is the media mounted?
                return Environment.getExternalStorageState().equals(Environment.MEDIA_MOUNTED);
            case Downloads.Impl.STATUS_INSUFFICIENT_SPACE_ERROR:
                // avoids repetition of retrying download
                return false;
        }
        return false;
    }

    /**
     * Returns whether this download is allowed to use the network.
     */
    public NetworkState checkCanUseNetwork() {
        final NetworkInfo info = systemFacade.getActiveNetworkInfo();
        if (info == null || !info.isConnected()) {
            return NetworkState.NO_CONNECTION;
        }
        if (NetworkInfo.DetailedState.BLOCKED.equals(info.getDetailedState())) {
            return NetworkState.BLOCKED;
        }
        if (systemFacade.isNetworkRoaming() && !isRoamingAllowed()) {
            return NetworkState.CANNOT_USE_ROAMING;
        }
        if (systemFacade.isActiveNetworkMetered() && !allowMetered) {
            return NetworkState.TYPE_DISALLOWED_BY_REQUESTOR;
        }
        return checkIsNetworkTypeAllowed(info.getType());
    }

    private boolean isRoamingAllowed() {
        return allowRoaming;
    }

    /**
     * Check if this download can proceed over the given network type.
     *
     * @param networkType a constant from ConnectivityManager.TYPE_*.
     * @return one of the NETWORK_* constants
     */
    private NetworkState checkIsNetworkTypeAllowed(int networkType) {
        if (getTotalBytes() <= 0) {
            return NetworkState.OK; // we don't know the size yet
        }
        if (networkType == ConnectivityManager.TYPE_WIFI) {
            return NetworkState.OK; // anything goes over wifi
        }
        Long maxBytesOverMobile = systemFacade.getMaxBytesOverMobile();
        if (maxBytesOverMobile != null && getTotalBytes() > maxBytesOverMobile) {
            return NetworkState.UNUSABLE_DUE_TO_SIZE;
        }
        if (bypassRecommendedSizeLimit == 0) {
            Long recommendedMaxBytesOverMobile = systemFacade.getRecommendedMaxBytesOverMobile();
            if (recommendedMaxBytesOverMobile != null
                    && getTotalBytes() > recommendedMaxBytesOverMobile) {
                return NetworkState.RECOMMENDED_UNUSABLE_DUE_TO_SIZE;
            }
        }
        return NetworkState.OK;
    }

    /**
     * Translate a ConnectivityManager.TYPE_* constant to the corresponding
     * DownloadManager.Request.NETWORK_* bit flag.
     */
    private int translateNetworkTypeToApiFlag(int networkType) {
        switch (networkType) {
            case ConnectivityManager.TYPE_MOBILE:
                return Request.NETWORK_MOBILE;

            case ConnectivityManager.TYPE_WIFI:
                return Request.NETWORK_WIFI;

            case ConnectivityManager.TYPE_BLUETOOTH:
                return Request.NETWORK_BLUETOOTH;

            default:
                return 0;
        }
    }

    /**
     * Check if the download's size prohibits it from running over the current network.
     *
     * @return one of the NETWORK_* constants
     */
    private NetworkState checkSizeAllowedForNetwork(int networkType) {
        if (getTotalBytes() <= 0) {
            return NetworkState.OK; // we don't know the size yet
        }
        if (networkType == ConnectivityManager.TYPE_WIFI) {
            return NetworkState.OK; // anything goes over wifi
        }
        Long maxBytesOverMobile = systemFacade.getMaxBytesOverMobile();
        if (maxBytesOverMobile != null && getTotalBytes() > maxBytesOverMobile) {
            return NetworkState.UNUSABLE_DUE_TO_SIZE;
        }
        if (bypassRecommendedSizeLimit == 0) {
            Long recommendedMaxBytesOverMobile = systemFacade.getRecommendedMaxBytesOverMobile();
            if (recommendedMaxBytesOverMobile != null
                    && getTotalBytes() > recommendedMaxBytesOverMobile) {
                return NetworkState.RECOMMENDED_UNUSABLE_DUE_TO_SIZE;
            }
        }
        return NetworkState.OK;
    }

    /**
     * If download is ready to start, and isn't already pending or executing,
     * create a {DownloadThread} and enqueue it into given
     * {@link Executor}.
     *
     * @param collatedDownloadInfo
     * @return If actively downloading.
     */
    public boolean isReadyToDownload(CollatedDownloadInfo collatedDownloadInfo) {
        synchronized (this) {
            return isClientReadyToDownload(collatedDownloadInfo) && isDownloadManagerReadyToDownload();
        }
    }

    public boolean startDownloadIfNotActive(ExecutorService executor, StorageManager storageManager, DownloadNotifier downloadNotifier) {
        synchronized (this) {
            boolean isActive;
<<<<<<< HEAD
            if (submittedThread == null) {
                ContentResolver contentResolver = context.getContentResolver();
                BatchStatusRepository batchStatusRepository = new BatchStatusRepository(contentResolver);
                DownloadThread downloadThread = new DownloadThread(context, systemFacade, this, storageManager, downloadNotifier, batchStatusRepository);
                submittedThread = executor.submit(downloadThread);
=======
            if (mSubmittedTask == null) {
                BatchCompletionBroadcaster batchCompletionBroadcaster = BatchCompletionBroadcaster.newInstance(mContext);
                ContentResolver contentResolver = mContext.getContentResolver();
                BatchStatusRepository batchStatusRepository = new BatchStatusRepository(contentResolver);
                DownloadThread downloadThread = new DownloadThread(mContext, mSystemFacade, this, mStorageManager, mNotifier,
                        batchCompletionBroadcaster, batchStatusRepository);
                mSubmittedTask = executor.submit(downloadThread);
>>>>>>> 00d168ea
                isActive = true;
            } else {
                isActive = !submittedThread.isDone();
            }
            return isActive;
        }
    }

    public boolean isActive() {
        return submittedThread != null && !submittedThread.isDone();
    }

    public void updateStatus(int status) {
        this.setStatus(status);
        downloadStatusContentValues.clear();
        downloadStatusContentValues.put(Downloads.Impl.COLUMN_STATUS, this.getStatus());
        context.getContentResolver().update(getAllDownloadsUri(), downloadStatusContentValues, null, null);
    }

    private boolean isClientReadyToDownload(CollatedDownloadInfo collatedDownloadInfo) {
        return downloadClientReadyChecker.isAllowedToDownload(collatedDownloadInfo);
    }

    /**
     * If download is ready to be scanned, enqueue it into the given
     * {@link DownloadScanner}.
     *
     * @return If actively scanning.
     */
    public boolean startScanIfReady(DownloadScanner scanner) {
        synchronized (this) {
            final boolean isReady = shouldScanFile();
            if (isReady) {
                scanner.requestScan(this);
            }
            return isReady;
        }
    }

    public boolean isOnCache() {
        return (getDestination() == Downloads.Impl.DESTINATION_CACHE_PARTITION
                || getDestination() == Downloads.Impl.DESTINATION_SYSTEMCACHE_PARTITION
                || getDestination() == Downloads.Impl.DESTINATION_CACHE_PARTITION_NOROAMING
                || getDestination() == Downloads.Impl.DESTINATION_CACHE_PARTITION_PURGEABLE);
    }

    private Uri getMyDownloadsUri() {
        return ContentUris.withAppendedId(Downloads.Impl.CONTENT_URI, getId());
    }

    public Uri getAllDownloadsUri() {
        return ContentUris.withAppendedId(Downloads.Impl.ALL_DOWNLOADS_CONTENT_URI, getId());
    }

    /**
     * Return time when this download will be ready for its next action, in
     * milliseconds after given time.
     *
     * @return If {@code 0}, download is ready to proceed immediately. If
     * {@link Long#MAX_VALUE}, then download has no future actions.
     */
    public long nextActionMillis(long now) {
        if (Downloads.Impl.isStatusCompleted(getStatus())) {
            return Long.MAX_VALUE;
        }
        if (getStatus() != Downloads.Impl.STATUS_WAITING_TO_RETRY) {
            return 0;
        }
        long when = restartTime(now);
        if (when <= now) {
            return 0;
        }
        return when - now;
    }

    /**
     * Returns whether a file should be scanned
     */
    private boolean shouldScanFile() {
        return (mediaScanned == 0)
                && (getDestination() == Downloads.Impl.DESTINATION_EXTERNAL ||
                getDestination() == Downloads.Impl.DESTINATION_FILE_URI ||
                getDestination() == Downloads.Impl.DESTINATION_NON_DOWNLOADMANAGER_DOWNLOAD)
                && Downloads.Impl.isStatusSuccess(getStatus())
                && scannable;
    }

    void notifyPauseDueToSize(boolean isWifiRequired) {
        Intent intent = new Intent(Intent.ACTION_VIEW);
        intent.setData(getAllDownloadsUri());
        intent.setClassName(SizeLimitActivity.class.getPackage().getName(), SizeLimitActivity.class.getName());
        intent.setFlags(Intent.FLAG_ACTIVITY_NEW_TASK);
        intent.putExtra(EXTRA_IS_WIFI_REQUIRED, isWifiRequired);
        context.startActivity(intent);
    }

    /**
     * Query and return status of requested download.
     */
    public static int queryDownloadStatus(ContentResolver resolver, long id) {
        final Cursor cursor = resolver.query(
                ContentUris.withAppendedId(Downloads.Impl.ALL_DOWNLOADS_CONTENT_URI, id),
                new String[]{Downloads.Impl.COLUMN_STATUS}, null, null, null);
        try {
            if (cursor.moveToFirst()) {
                return cursor.getInt(0);
            } else {
                // TODO: increase strictness of value returned for unknown
                // downloads; this is safe default for now.
                return Downloads.Impl.STATUS_PENDING;
            }
        } finally {
            cursor.close();
        }
    }

    public boolean hasTotalBytes() {
        return getTotalBytes() != UNKNOWN_BYTES;
    }

    private void addHeader(String header, String value) {
        requestHeaders.add(Pair.create(header, value));
    }

    private void clearHeaders() {
        requestHeaders.clear();
    }

    public static class Reader {
        private final ContentResolver resolver;
        private final Cursor cursor;

        public Reader(ContentResolver resolver, Cursor cursor) {
            this.resolver = resolver;
            this.cursor = cursor;
        }

        public DownloadInfo newDownloadInfo(
                Context context,
                SystemFacade systemFacade,
                DownloadClientReadyChecker downloadClientReadyChecker) {
            RandomNumberGenerator randomNumberGenerator = new RandomNumberGenerator();
            ContentValues contentValues = new ContentValues();
            DownloadInfo info = new DownloadInfo(
                    context,
                    systemFacade,
                    randomNumberGenerator,
                    downloadClientReadyChecker,
                    contentValues);
            updateFromDatabase(info);
            readRequestHeaders(info);

            return info;
        }

        public void updateFromDatabase(DownloadInfo info) {
            info.id = getLong(Downloads.Impl._ID);
            info.uri = getString(Downloads.Impl.COLUMN_URI);
            info.scannable = getInt(Downloads.Impl.COLUMN_MEDIA_SCANNED) == 1;
            info.noIntegrity = getInt(Downloads.Impl.COLUMN_NO_INTEGRITY) == 1;
            info.hint = getString(Downloads.Impl.COLUMN_FILE_NAME_HINT);
            info.fileName = getString(Downloads.Impl._DATA);
            info.mimeType = getString(Downloads.Impl.COLUMN_MIME_TYPE);
            info.destination = getInt(Downloads.Impl.COLUMN_DESTINATION);
            info.status = getInt(Downloads.Impl.COLUMN_STATUS);
            info.numFailed = getInt(Downloads.Impl.COLUMN_FAILED_CONNECTIONS);
            int retryRedirect = getInt(Constants.RETRY_AFTER_X_REDIRECT_COUNT);
            info.retryAfter = retryRedirect & 0xfffffff;
            info.lastMod = getLong(Downloads.Impl.COLUMN_LAST_MODIFICATION);
            info.notificationClassName = getString(Downloads.Impl.COLUMN_NOTIFICATION_CLASS);
            info.extras = getString(Downloads.Impl.COLUMN_NOTIFICATION_EXTRAS);
            info.cookies = getString(Downloads.Impl.COLUMN_COOKIE_DATA);
            info.userAgent = getString(Downloads.Impl.COLUMN_USER_AGENT);
            info.referer = getString(Downloads.Impl.COLUMN_REFERER);
            info.totalBytes = getLong(Downloads.Impl.COLUMN_TOTAL_BYTES);
            info.currentBytes = getLong(Downloads.Impl.COLUMN_CURRENT_BYTES);
            info.eTag = getString(Constants.ETAG);
            info.uid = getInt(Constants.UID);
            info.mediaScanned = getInt(Constants.MEDIA_SCANNED);
            info.deleted = getInt(Downloads.Impl.COLUMN_DELETED) == 1;
            info.mediaProviderUri = getString(Downloads.Impl.COLUMN_MEDIAPROVIDER_URI);
            info.allowedNetworkTypes = getInt(Downloads.Impl.COLUMN_ALLOWED_NETWORK_TYPES);
            info.allowRoaming = getInt(Downloads.Impl.COLUMN_ALLOW_ROAMING) != 0;
            info.allowMetered = getInt(Downloads.Impl.COLUMN_ALLOW_METERED) != 0;
            info.bypassRecommendedSizeLimit = getInt(Downloads.Impl.COLUMN_BYPASS_RECOMMENDED_SIZE_LIMIT);
            info.batchId = getLong(Downloads.Impl.COLUMN_BATCH_ID);

            synchronized (this) {
                info.control = getInt(Downloads.Impl.COLUMN_CONTROL);
            }
        }

        private void readRequestHeaders(DownloadInfo info) {
            info.clearHeaders();
            Uri headerUri = Uri.withAppendedPath(info.getAllDownloadsUri(), Downloads.Impl.RequestHeaders.URI_SEGMENT);
            Cursor cursor = resolver.query(headerUri, null, null, null, null);
            try {
                int headerIndex =
                        cursor.getColumnIndexOrThrow(Downloads.Impl.RequestHeaders.COLUMN_HEADER);
                int valueIndex =
                        cursor.getColumnIndexOrThrow(Downloads.Impl.RequestHeaders.COLUMN_VALUE);
                for (cursor.moveToFirst(); !cursor.isAfterLast(); cursor.moveToNext()) {
                    info.addHeader(cursor.getString(headerIndex), cursor.getString(valueIndex));
                }
            } finally {
                cursor.close();
            }

            if (info.cookies != null) {
                info.addHeader("Cookie", info.cookies);
            }
            if (info.referer != null) {
                info.addHeader("Referer", info.referer);
            }
        }

        private String getString(String column) {
            int index = cursor.getColumnIndexOrThrow(column);
            String s = cursor.getString(index);
            return (TextUtils.isEmpty(s)) ? null : s;
        }

        private Integer getInt(String column) {
            return cursor.getInt(cursor.getColumnIndexOrThrow(column));
        }

        private Long getLong(String column) {
            return cursor.getLong(cursor.getColumnIndexOrThrow(column));
        }
    }
}<|MERGE_RESOLUTION|>--- conflicted
+++ resolved
@@ -413,21 +413,13 @@
     public boolean startDownloadIfNotActive(ExecutorService executor, StorageManager storageManager, DownloadNotifier downloadNotifier) {
         synchronized (this) {
             boolean isActive;
-<<<<<<< HEAD
             if (submittedThread == null) {
+                BatchCompletionBroadcaster batchCompletionBroadcaster = BatchCompletionBroadcaster.newInstance(context);
                 ContentResolver contentResolver = context.getContentResolver();
                 BatchStatusRepository batchStatusRepository = new BatchStatusRepository(contentResolver);
-                DownloadThread downloadThread = new DownloadThread(context, systemFacade, this, storageManager, downloadNotifier, batchStatusRepository);
+                DownloadThread downloadThread = new DownloadThread(context, systemFacade, this, storageManager, downloadNotifier,
+                        batchCompletionBroadcaster, batchStatusRepository);
                 submittedThread = executor.submit(downloadThread);
-=======
-            if (mSubmittedTask == null) {
-                BatchCompletionBroadcaster batchCompletionBroadcaster = BatchCompletionBroadcaster.newInstance(mContext);
-                ContentResolver contentResolver = mContext.getContentResolver();
-                BatchStatusRepository batchStatusRepository = new BatchStatusRepository(contentResolver);
-                DownloadThread downloadThread = new DownloadThread(mContext, mSystemFacade, this, mStorageManager, mNotifier,
-                        batchCompletionBroadcaster, batchStatusRepository);
-                mSubmittedTask = executor.submit(downloadThread);
->>>>>>> 00d168ea
                 isActive = true;
             } else {
                 isActive = !submittedThread.isDone();
