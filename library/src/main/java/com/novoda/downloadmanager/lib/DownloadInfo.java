package com.novoda.downloadmanager.lib;

import android.content.ContentResolver;
import android.content.ContentUris;
import android.content.ContentValues;
import android.content.Context;
import android.content.Intent;
import android.database.Cursor;
import android.net.ConnectivityManager;
import android.net.NetworkInfo;
import android.net.Uri;
import android.os.Environment;
import android.text.TextUtils;
import android.util.Pair;

import java.util.ArrayList;
import java.util.Collection;
import java.util.Collections;
import java.util.List;
import java.util.concurrent.Executor;
import java.util.concurrent.ExecutorService;
import java.util.concurrent.Future;

/**
 * Stores information about an individual download.
 */
class DownloadInfo {
    public static final String EXTRA_EXTRA = "com.novoda.download.lib.KEY_INTENT_EXTRA";
    private static final int UNKNOWN_BYTES = -1;

    // TODO: move towards these in-memory objects being sources of truth, and

    // periodically pushing to provider.

    public static class Reader {
        private ContentResolver mResolver;
        private Cursor mCursor;

        public Reader(ContentResolver resolver, Cursor cursor) {
            mResolver = resolver;
            mCursor = cursor;
        }

        public DownloadInfo newDownloadInfo(
                Context context,
                SystemFacade systemFacade,
                StorageManager storageManager,
                DownloadNotifier notifier,
                DownloadClientReadyChecker downloadClientReadyChecker) {
            RandomNumberGenerator randomNumberGenerator = new RandomNumberGenerator();
            ContentValues contentValues = new ContentValues();
            DownloadInfo info = new DownloadInfo(
                    context,
                    systemFacade,
                    storageManager,
                    notifier,
                    randomNumberGenerator,
                    downloadClientReadyChecker,
                    contentValues);
            updateFromDatabase(info);
            readRequestHeaders(info);

            return info;
        }

        public void updateFromDatabase(DownloadInfo info) {
            info.mId = getLong(Downloads.Impl._ID);
            info.mUri = getString(Downloads.Impl.COLUMN_URI);
            info.mScannable = getInt(Downloads.Impl.COLUMN_MEDIA_SCANNED) == 1;
            info.mNoIntegrity = getInt(Downloads.Impl.COLUMN_NO_INTEGRITY) == 1;
            info.mHint = getString(Downloads.Impl.COLUMN_FILE_NAME_HINT);
            info.mFileName = getString(Downloads.Impl._DATA);
            info.mMimeType = getString(Downloads.Impl.COLUMN_MIME_TYPE);
            info.mDestination = getInt(Downloads.Impl.COLUMN_DESTINATION);
            info.mStatus = getInt(Downloads.Impl.COLUMN_STATUS);
            info.mNumFailed = getInt(Downloads.Impl.COLUMN_FAILED_CONNECTIONS);
            int retryRedirect = getInt(Constants.RETRY_AFTER_X_REDIRECT_COUNT);
            info.mRetryAfter = retryRedirect & 0xfffffff;
            info.mLastMod = getLong(Downloads.Impl.COLUMN_LAST_MODIFICATION);
            info.mClass = getString(Downloads.Impl.COLUMN_NOTIFICATION_CLASS);
            info.mExtras = getString(Downloads.Impl.COLUMN_NOTIFICATION_EXTRAS);
            info.mCookies = getString(Downloads.Impl.COLUMN_COOKIE_DATA);
            info.mUserAgent = getString(Downloads.Impl.COLUMN_USER_AGENT);
            info.mReferer = getString(Downloads.Impl.COLUMN_REFERER);
            info.mTotalBytes = getLong(Downloads.Impl.COLUMN_TOTAL_BYTES);
            info.mCurrentBytes = getLong(Downloads.Impl.COLUMN_CURRENT_BYTES);
            info.mETag = getString(Constants.ETAG);
            info.mUid = getInt(Constants.UID);
            info.mMediaScanned = getInt(Constants.MEDIA_SCANNED);
            info.mDeleted = getInt(Downloads.Impl.COLUMN_DELETED) == 1;
            info.mMediaProviderUri = getString(Downloads.Impl.COLUMN_MEDIAPROVIDER_URI);
            info.mAllowedNetworkTypes = getInt(Downloads.Impl.COLUMN_ALLOWED_NETWORK_TYPES);
            info.mAllowRoaming = getInt(Downloads.Impl.COLUMN_ALLOW_ROAMING) != 0;
            info.mAllowMetered = getInt(Downloads.Impl.COLUMN_ALLOW_METERED) != 0;
            info.mBypassRecommendedSizeLimit = getInt(Downloads.Impl.COLUMN_BYPASS_RECOMMENDED_SIZE_LIMIT);
            info.batchId = getLong(Downloads.Impl.COLUMN_BATCH_ID);

            synchronized (this) {
                info.mControl = getInt(Downloads.Impl.COLUMN_CONTROL);
            }
        }

        private void readRequestHeaders(DownloadInfo info) {
            info.mRequestHeaders.clear();
            Uri headerUri = Uri.withAppendedPath(info.getAllDownloadsUri(), Downloads.Impl.RequestHeaders.URI_SEGMENT);
            Cursor cursor = mResolver.query(headerUri, null, null, null, null);
            try {
                int headerIndex =
                        cursor.getColumnIndexOrThrow(Downloads.Impl.RequestHeaders.COLUMN_HEADER);
                int valueIndex =
                        cursor.getColumnIndexOrThrow(Downloads.Impl.RequestHeaders.COLUMN_VALUE);
                for (cursor.moveToFirst(); !cursor.isAfterLast(); cursor.moveToNext()) {
                    addHeader(info, cursor.getString(headerIndex), cursor.getString(valueIndex));
                }
            } finally {
                cursor.close();
            }

            if (info.mCookies != null) {
                addHeader(info, "Cookie", info.mCookies);
            }
            if (info.mReferer != null) {
                addHeader(info, "Referer", info.mReferer);
            }
        }

        private void addHeader(DownloadInfo info, String header, String value) {
            info.mRequestHeaders.add(Pair.create(header, value));
        }

        private String getString(String column) {
            int index = mCursor.getColumnIndexOrThrow(column);
            String s = mCursor.getString(index);
            return (TextUtils.isEmpty(s)) ? null : s;
        }

        private Integer getInt(String column) {
            return mCursor.getInt(mCursor.getColumnIndexOrThrow(column));
        }

        private Long getLong(String column) {
            return mCursor.getLong(mCursor.getColumnIndexOrThrow(column));
        }
    }

    /**
     * Constants used to indicate network state for a specific download, after
     * applying any requested constraints.
     */
    public enum NetworkState {
        /**
         * The network is usable for the given download.
         */
        OK,

        /**
         * There is no network connectivity.
         */
        NO_CONNECTION,

        /**
         * The download exceeds the maximum size for this network.
         */
        UNUSABLE_DUE_TO_SIZE,

        /**
         * The download exceeds the recommended maximum size for this network,
         * the user must confirm for this download to proceed without WiFi.
         */
        RECOMMENDED_UNUSABLE_DUE_TO_SIZE,

        /**
         * The current connection is roaming, and the download can't proceed
         * over a roaming connection.
         */
        CANNOT_USE_ROAMING,

        /**
         * The app requesting the download specific that it can't use the
         * current network connection.
         */
        TYPE_DISALLOWED_BY_REQUESTOR,

        /**
         * Current network is blocked for requesting application.
         */
        BLOCKED;
    }

    /**
     * For intents used to notify the user that a download exceeds a size threshold, if this extra
     * is true, WiFi is required for this download size; otherwise, it is only recommended.
     */
    public static final String EXTRA_IS_WIFI_REQUIRED = "isWifiRequired";

    public long mId;
    public String mUri;
    /**
     * Add to check if scannable i.e. we don't want internal files to be scanned
     */
    public boolean mScannable;
    public boolean mNoIntegrity;
    public String mHint;
    public String mFileName;
    public String mMimeType;
    public int mDestination;
    public int mVisibility;
    public int mControl;
    public int mStatus;
    public int mNumFailed;
    public int mRetryAfter;
    public long mLastMod;
    public String mClass;
    public String mExtras;
    public String mCookies;
    public String mUserAgent;
    public String mReferer;
    public long mTotalBytes;
    public long mCurrentBytes;
    public String mETag;
    public int mUid;
    public int mMediaScanned;
    public boolean mDeleted;
    public String mMediaProviderUri;
    public int mAllowedNetworkTypes;
    public boolean mAllowRoaming;
    public boolean mAllowMetered;
    public int mBypassRecommendedSizeLimit;
    public long batchId;

    private List<Pair<String, String>> mRequestHeaders = new ArrayList<Pair<String, String>>();

    /**
     * Result of last {DownloadThread} started by
     * {@link #isReadyToDownload(DownloadBatch)} && {@link #startDownloadIfNotActive(ExecutorService)}.
     */
    private Future<?> mSubmittedTask;

    private final Context mContext;
    private final SystemFacade mSystemFacade;
    private final StorageManager mStorageManager;
    private final DownloadNotifier mNotifier;
    private final DownloadClientReadyChecker downloadClientReadyChecker;
    private final RandomNumberGenerator randomNumberGenerator;
    private final ContentValues downloadStatusContentValues;

    DownloadInfo(
            Context context,
            SystemFacade systemFacade,
            StorageManager storageManager,
            DownloadNotifier notifier,
            RandomNumberGenerator randomNumberGenerator,
            DownloadClientReadyChecker downloadClientReadyChecker,
            ContentValues downloadStatusContentValues) {
        this.mContext = context;
        this.mSystemFacade = systemFacade;
        this.mStorageManager = storageManager;
        this.mNotifier = notifier;
        this.randomNumberGenerator = randomNumberGenerator;
        this.downloadClientReadyChecker = downloadClientReadyChecker;
        this.downloadStatusContentValues = downloadStatusContentValues;
    }

    public Collection<Pair<String, String>> getHeaders() {
        return Collections.unmodifiableList(mRequestHeaders);
    }

    public void broadcastIntentDownloadComplete(int finalStatus) {
        Intent intent = new Intent(DownloadManager.ACTION_DOWNLOAD_COMPLETE);
        intent.setPackage(getPackageName());
        intent.putExtra(DownloadManager.EXTRA_DOWNLOAD_ID, mId);
        intent.putExtra(DownloadManager.EXTRA_DOWNLOAD_STATUS, finalStatus);
        intent.setData(getMyDownloadsUri());
        if (mExtras != null) {
            intent.putExtra(EXTRA_EXTRA, mExtras);
        }
        mContext.sendBroadcast(intent);
    }

    private String getPackageName() {
        return mContext.getApplicationContext().getPackageName();
    }

    public void broadcastIntentDownloadFailedInsufficientSpace() {
        Intent intent = new Intent(DownloadManager.ACTION_DOWNLOAD_INSUFFICIENT_SPACE);
        intent.setPackage(getPackageName());
        intent.putExtra(DownloadManager.EXTRA_DOWNLOAD_ID, mId);
        intent.setData(getMyDownloadsUri());
        if (mExtras != null) {
            intent.putExtra(EXTRA_EXTRA, mExtras);
        }
        mContext.sendBroadcast(intent);
    }

    /**
     * Returns the time when a download should be restarted.
     */
    public long restartTime(long now) {
        if (mNumFailed == 0) {
            return now;
        }
        if (mRetryAfter > 0) {
            return mLastMod + mRetryAfter;
        }
        return mLastMod + Constants.RETRY_FIRST_DELAY * (1000 + randomNumberGenerator.generate()) * (1 << (mNumFailed - 1));
    }

    /**
     * Returns whether this download should be enqueued.
     */
    private boolean isDownloadManagerReadyToDownload() {
        if (mControl == Downloads.Impl.CONTROL_PAUSED) {
            // the download is paused, so it's not going to start
            return false;
        }
        switch (mStatus) {
            case 0: // status hasn't been initialized yet, this is a new download
            case Downloads.Impl.STATUS_PENDING: // download is explicit marked as ready to start
            case Downloads.Impl.STATUS_RUNNING: // download interrupted (process killed etc) while
                // running, without a chance to update the database
                return true;

            case Downloads.Impl.STATUS_WAITING_FOR_NETWORK:
            case Downloads.Impl.STATUS_QUEUED_FOR_WIFI:
                return checkCanUseNetwork() == NetworkState.OK;

            case Downloads.Impl.STATUS_WAITING_TO_RETRY:
                // download was waiting for a delayed restart
                final long now = mSystemFacade.currentTimeMillis();
                return restartTime(now) <= now;
            case Downloads.Impl.STATUS_DEVICE_NOT_FOUND_ERROR:
                // is the media mounted?
                return Environment.getExternalStorageState().equals(Environment.MEDIA_MOUNTED);
            case Downloads.Impl.STATUS_INSUFFICIENT_SPACE_ERROR:
                // avoids repetition of retrying download
                return false;
        }
        return false;
    }

    /**
     * Returns whether this download is allowed to use the network.
     */
    public NetworkState checkCanUseNetwork() {
        final NetworkInfo info = mSystemFacade.getActiveNetworkInfo();
        if (info == null || !info.isConnected()) {
            return NetworkState.NO_CONNECTION;
        }
        if (NetworkInfo.DetailedState.BLOCKED.equals(info.getDetailedState())) {
            return NetworkState.BLOCKED;
        }
        if (mSystemFacade.isNetworkRoaming() && !isRoamingAllowed()) {
            return NetworkState.CANNOT_USE_ROAMING;
        }
        if (mSystemFacade.isActiveNetworkMetered() && !mAllowMetered) {
            return NetworkState.TYPE_DISALLOWED_BY_REQUESTOR;
        }
        return checkIsNetworkTypeAllowed(info.getType());
    }

    private boolean isRoamingAllowed() {
        return mAllowRoaming;
    }

    /**
     * Check if this download can proceed over the given network type.
     *
     * @param networkType a constant from ConnectivityManager.TYPE_*.
     * @return one of the NETWORK_* constants
     */
    private NetworkState checkIsNetworkTypeAllowed(int networkType) {
        if (mTotalBytes <= 0) {
            return NetworkState.OK; // we don't know the size yet
        }
        if (networkType == ConnectivityManager.TYPE_WIFI) {
            return NetworkState.OK; // anything goes over wifi
        }
        Long maxBytesOverMobile = mSystemFacade.getMaxBytesOverMobile();
        if (maxBytesOverMobile != null && mTotalBytes > maxBytesOverMobile) {
            return NetworkState.UNUSABLE_DUE_TO_SIZE;
        }
        if (mBypassRecommendedSizeLimit == 0) {
            Long recommendedMaxBytesOverMobile = mSystemFacade.getRecommendedMaxBytesOverMobile();
            if (recommendedMaxBytesOverMobile != null
                    && mTotalBytes > recommendedMaxBytesOverMobile) {
                return NetworkState.RECOMMENDED_UNUSABLE_DUE_TO_SIZE;
            }
        }
        return NetworkState.OK;
    }

    /**
     * Translate a ConnectivityManager.TYPE_* constant to the corresponding
     * DownloadManager.Request.NETWORK_* bit flag.
     */
    private int translateNetworkTypeToApiFlag(int networkType) {
        switch (networkType) {
            case ConnectivityManager.TYPE_MOBILE:
                return Request.NETWORK_MOBILE;

            case ConnectivityManager.TYPE_WIFI:
                return Request.NETWORK_WIFI;

            case ConnectivityManager.TYPE_BLUETOOTH:
                return Request.NETWORK_BLUETOOTH;

            default:
                return 0;
        }
    }

    /**
     * Check if the download's size prohibits it from running over the current network.
     *
     * @return one of the NETWORK_* constants
     */
    private NetworkState checkSizeAllowedForNetwork(int networkType) {
        if (mTotalBytes <= 0) {
            return NetworkState.OK; // we don't know the size yet
        }
        if (networkType == ConnectivityManager.TYPE_WIFI) {
            return NetworkState.OK; // anything goes over wifi
        }
        Long maxBytesOverMobile = mSystemFacade.getMaxBytesOverMobile();
        if (maxBytesOverMobile != null && mTotalBytes > maxBytesOverMobile) {
            return NetworkState.UNUSABLE_DUE_TO_SIZE;
        }
        if (mBypassRecommendedSizeLimit == 0) {
            Long recommendedMaxBytesOverMobile = mSystemFacade.getRecommendedMaxBytesOverMobile();
            if (recommendedMaxBytesOverMobile != null
                    && mTotalBytes > recommendedMaxBytesOverMobile) {
                return NetworkState.RECOMMENDED_UNUSABLE_DUE_TO_SIZE;
            }
        }
        return NetworkState.OK;
    }

    /**
     * If download is ready to start, and isn't already pending or executing,
     * create a {DownloadThread} and enqueue it into given
     * {@link Executor}.
     *
<<<<<<< HEAD
     * @param downloadBatch
=======
>>>>>>> 7937eeb8
     * @return If actively downloading.
     */
    public boolean isReadyToDownload(DownloadBatch downloadBatch) {
        synchronized (this) {
<<<<<<< HEAD
            return isClientReadyToDownload(downloadBatch) && isDownloadManagerReadyToDownload();
=======
            // This order MATTERS
            // it means completed downloads will not be accounted for in later downloadInfo queries
            return isDownloadManagerReadyToDownload() && isClientReadyToDownload(collatedDownloadInfo);
>>>>>>> 7937eeb8
        }
    }

    public boolean startDownloadIfNotActive(ExecutorService executor) {
        synchronized (this) {
            boolean isActive;
            if (mSubmittedTask == null) {
                BatchCompletionBroadcaster batchCompletionBroadcaster = BatchCompletionBroadcaster.newInstance(mContext);
                ContentResolver contentResolver = mContext.getContentResolver();
                BatchRepository batchRepository = new BatchRepository(contentResolver);
                DownloadThread downloadThread = new DownloadThread(mContext, mSystemFacade, this, mStorageManager, mNotifier,
                        batchCompletionBroadcaster, batchRepository);
                mSubmittedTask = executor.submit(downloadThread);
                isActive = true;
            } else {
                isActive = !mSubmittedTask.isDone();
            }
            return isActive;
        }
    }

    public boolean isActive() {
        return mSubmittedTask != null && !mSubmittedTask.isDone();
    }

    public void updateStatus(int status) {
        mStatus = status;
        downloadStatusContentValues.clear();
        downloadStatusContentValues.put(Downloads.Impl.COLUMN_STATUS, mStatus);
        mContext.getContentResolver().update(getAllDownloadsUri(), downloadStatusContentValues, null, null);
    }

    private boolean isClientReadyToDownload(DownloadBatch downloadBatch) {
        return downloadClientReadyChecker.isAllowedToDownload(downloadBatch);
    }

    /**
     * If download is ready to be scanned, enqueue it into the given
     * {@link DownloadScanner}.
     *
     * @return If actively scanning.
     */
    public boolean startScanIfReady(DownloadScanner scanner) {
        synchronized (this) {
            final boolean isReady = shouldScanFile();
            if (isReady) {
                scanner.requestScan(this);
            }
            return isReady;
        }
    }

    public boolean isOnCache() {
        return (mDestination == Downloads.Impl.DESTINATION_CACHE_PARTITION
                || mDestination == Downloads.Impl.DESTINATION_SYSTEMCACHE_PARTITION
                || mDestination == Downloads.Impl.DESTINATION_CACHE_PARTITION_NOROAMING
                || mDestination == Downloads.Impl.DESTINATION_CACHE_PARTITION_PURGEABLE);
    }

    public Uri getMyDownloadsUri() {
        return ContentUris.withAppendedId(Downloads.Impl.CONTENT_URI, mId);
    }

    public Uri getAllDownloadsUri() {
        return ContentUris.withAppendedId(Downloads.Impl.ALL_DOWNLOADS_CONTENT_URI, mId);
    }

    /**
     * Return time when this download will be ready for its next action, in
     * milliseconds after given time.
     *
     * @return If {@code 0}, download is ready to proceed immediately. If
     * {@link Long#MAX_VALUE}, then download has no future actions.
     */
    public long nextActionMillis(long now) {
        if (Downloads.Impl.isStatusCompleted(mStatus)) {
            return Long.MAX_VALUE;
        }
        if (mStatus != Downloads.Impl.STATUS_WAITING_TO_RETRY) {
            return 0;
        }
        long when = restartTime(now);
        if (when <= now) {
            return 0;
        }
        return when - now;
    }

    /**
     * Returns whether a file should be scanned
     */
    public boolean shouldScanFile() {
        return (mMediaScanned == 0)
                && (mDestination == Downloads.Impl.DESTINATION_EXTERNAL ||
                mDestination == Downloads.Impl.DESTINATION_FILE_URI ||
                mDestination == Downloads.Impl.DESTINATION_NON_DOWNLOADMANAGER_DOWNLOAD)
                && Downloads.Impl.isStatusSuccess(mStatus)
                && mScannable;
    }

    void notifyPauseDueToSize(boolean isWifiRequired) {
        Intent intent = new Intent(Intent.ACTION_VIEW);
        intent.setData(getAllDownloadsUri());
        intent.setClassName(SizeLimitActivity.class.getPackage().getName(), SizeLimitActivity.class.getName());
        intent.setFlags(Intent.FLAG_ACTIVITY_NEW_TASK);
        intent.putExtra(EXTRA_IS_WIFI_REQUIRED, isWifiRequired);
        mContext.startActivity(intent);
    }

    /**
     * Query and return status of requested download.
     */
    public static int queryDownloadStatus(ContentResolver resolver, long id) {
        final Cursor cursor = resolver.query(
                ContentUris.withAppendedId(Downloads.Impl.ALL_DOWNLOADS_CONTENT_URI, id),
                new String[]{Downloads.Impl.COLUMN_STATUS}, null, null, null);
        try {
            if (cursor.moveToFirst()) {
                return cursor.getInt(0);
            } else {
                // TODO: increase strictness of value returned for unknown
                // downloads; this is safe default for now.
                return Downloads.Impl.STATUS_PENDING;
            }
        } finally {
            cursor.close();
        }
    }

    public boolean hasTotalBytes() {
        return mTotalBytes != UNKNOWN_BYTES;
    }
}<|MERGE_RESOLUTION|>--- conflicted
+++ resolved
@@ -440,21 +440,13 @@
      * create a {DownloadThread} and enqueue it into given
      * {@link Executor}.
      *
-<<<<<<< HEAD
-     * @param downloadBatch
-=======
->>>>>>> 7937eeb8
      * @return If actively downloading.
      */
     public boolean isReadyToDownload(DownloadBatch downloadBatch) {
         synchronized (this) {
-<<<<<<< HEAD
-            return isClientReadyToDownload(downloadBatch) && isDownloadManagerReadyToDownload();
-=======
             // This order MATTERS
             // it means completed downloads will not be accounted for in later downloadInfo queries
-            return isDownloadManagerReadyToDownload() && isClientReadyToDownload(collatedDownloadInfo);
->>>>>>> 7937eeb8
+            return isDownloadManagerReadyToDownload() && isClientReadyToDownload(downloadBatch);
         }
     }
 
