package com.novoda.downloadmanager.lib;

import android.content.ContentResolver;
import android.content.ContentUris;
import android.content.ContentValues;
import android.content.Context;
import android.content.Intent;
import android.database.Cursor;
import android.net.ConnectivityManager;
import android.net.NetworkInfo;
import android.net.Uri;
import android.os.Environment;
import android.text.TextUtils;
import android.util.Pair;

import java.util.ArrayList;
import java.util.Collection;
import java.util.Collections;
import java.util.List;
import java.util.concurrent.Executor;
import java.util.concurrent.ExecutorService;
import java.util.concurrent.Future;

/**
 * Stores information about an individual download.
 */
class DownloadInfo {

    public static final String EXTRA_EXTRA = "com.novoda.download.lib.KEY_INTENT_EXTRA";
    private static final int UNKNOWN_BYTES = -1;

    // TODO: move towards these in-memory objects being sources of truth, and

    // periodically pushing to provider.

    public static class Reader {
        private ContentResolver mResolver;
        private Cursor mCursor;

        public Reader(ContentResolver resolver, Cursor cursor) {
            mResolver = resolver;
            mCursor = cursor;
        }

        public DownloadInfo newDownloadInfo(
                Context context,
                SystemFacade systemFacade,
                StorageManager storageManager,
                DownloadNotifier notifier,
                DownloadClientReadyChecker downloadClientReadyChecker,
                Downloads downloads) {
            RandomNumberGenerator randomNumberGenerator = new RandomNumberGenerator();
            ContentValues contentValues = new ContentValues();
            DownloadInfo info = new DownloadInfo(
                    context,
                    systemFacade,
                    storageManager,
                    notifier,
                    randomNumberGenerator,
                    downloadClientReadyChecker,
                    contentValues, downloads);
            updateFromDatabase(info);
            readRequestHeaders(info);

            return info;
        }

        public void updateFromDatabase(DownloadInfo info) {
            info.mId = getLong(Downloads.Impl._ID);
            info.mUri = getString(Downloads.Impl.COLUMN_URI);
            info.mScannable = getInt(Downloads.Impl.COLUMN_MEDIA_SCANNED) == 1;
            info.mNoIntegrity = getInt(Downloads.Impl.COLUMN_NO_INTEGRITY) == 1;
            info.mHint = getString(Downloads.Impl.COLUMN_FILE_NAME_HINT);
            info.mFileName = getString(Downloads.Impl._DATA);
            info.mMimeType = getString(Downloads.Impl.COLUMN_MIME_TYPE);
            info.mDestination = getInt(Downloads.Impl.COLUMN_DESTINATION);
            info.mStatus = getInt(Downloads.Impl.COLUMN_STATUS);
            info.mNumFailed = getInt(Downloads.Impl.COLUMN_FAILED_CONNECTIONS);
            int retryRedirect = getInt(Constants.RETRY_AFTER_X_REDIRECT_COUNT);
            info.mRetryAfter = retryRedirect & 0xfffffff;
            info.mLastMod = getLong(Downloads.Impl.COLUMN_LAST_MODIFICATION);
            info.mClass = getString(Downloads.Impl.COLUMN_NOTIFICATION_CLASS);
            info.mExtras = getString(Downloads.Impl.COLUMN_NOTIFICATION_EXTRAS);
            info.mCookies = getString(Downloads.Impl.COLUMN_COOKIE_DATA);
            info.mUserAgent = getString(Downloads.Impl.COLUMN_USER_AGENT);
            info.mReferer = getString(Downloads.Impl.COLUMN_REFERER);
            info.mTotalBytes = getLong(Downloads.Impl.COLUMN_TOTAL_BYTES);
            info.mCurrentBytes = getLong(Downloads.Impl.COLUMN_CURRENT_BYTES);
            info.mETag = getString(Constants.ETAG);
            info.mUid = getInt(Constants.UID);
            info.mMediaScanned = getInt(Constants.MEDIA_SCANNED);
            info.mDeleted = getInt(Downloads.Impl.COLUMN_DELETED) == 1;
            info.mMediaProviderUri = getString(Downloads.Impl.COLUMN_MEDIAPROVIDER_URI);
            info.mAllowedNetworkTypes = getInt(Downloads.Impl.COLUMN_ALLOWED_NETWORK_TYPES);
            info.mAllowRoaming = getInt(Downloads.Impl.COLUMN_ALLOW_ROAMING) != 0;
            info.mAllowMetered = getInt(Downloads.Impl.COLUMN_ALLOW_METERED) != 0;
            info.mBypassRecommendedSizeLimit = getInt(Downloads.Impl.COLUMN_BYPASS_RECOMMENDED_SIZE_LIMIT);
            info.batchId = getLong(Downloads.Impl.COLUMN_BATCH_ID);

            synchronized (this) {
                info.mControl = getInt(Downloads.Impl.COLUMN_CONTROL);
            }
        }

        private void readRequestHeaders(DownloadInfo info) {
            info.mRequestHeaders.clear();
            Uri headerUri = Uri.withAppendedPath(info.getAllDownloadsUri(), Downloads.Impl.RequestHeaders.URI_SEGMENT);
            Cursor cursor = mResolver.query(headerUri, null, null, null, null);
            try {
                int headerIndex =
                        cursor.getColumnIndexOrThrow(Downloads.Impl.RequestHeaders.COLUMN_HEADER);
                int valueIndex =
                        cursor.getColumnIndexOrThrow(Downloads.Impl.RequestHeaders.COLUMN_VALUE);
                for (cursor.moveToFirst(); !cursor.isAfterLast(); cursor.moveToNext()) {
                    addHeader(info, cursor.getString(headerIndex), cursor.getString(valueIndex));
                }
            } finally {
                cursor.close();
            }

            if (info.mCookies != null) {
                addHeader(info, "Cookie", info.mCookies);
            }
            if (info.mReferer != null) {
                addHeader(info, "Referer", info.mReferer);
            }
        }

        private void addHeader(DownloadInfo info, String header, String value) {
            info.mRequestHeaders.add(Pair.create(header, value));
        }

        private String getString(String column) {
            int index = mCursor.getColumnIndexOrThrow(column);
            String s = mCursor.getString(index);
            return (TextUtils.isEmpty(s)) ? null : s;
        }

        private Integer getInt(String column) {
            return mCursor.getInt(mCursor.getColumnIndexOrThrow(column));
        }

        private Long getLong(String column) {
            return mCursor.getLong(mCursor.getColumnIndexOrThrow(column));
        }
    }

    /**
     * Constants used to indicate network state for a specific download, after
     * applying any requested constraints.
     */
    public enum NetworkState {
        /**
         * The network is usable for the given download.
         */
        OK,

        /**
         * There is no network connectivity.
         */
        NO_CONNECTION,

        /**
         * The download exceeds the maximum size for this network.
         */
        UNUSABLE_DUE_TO_SIZE,

        /**
         * The download exceeds the recommended maximum size for this network,
         * the user must confirm for this download to proceed without WiFi.
         */
        RECOMMENDED_UNUSABLE_DUE_TO_SIZE,

        /**
         * The current connection is roaming, and the download can't proceed
         * over a roaming connection.
         */
        CANNOT_USE_ROAMING,

        /**
         * The app requesting the download specific that it can't use the
         * current network connection.
         */
        TYPE_DISALLOWED_BY_REQUESTOR,

        /**
         * Current network is blocked for requesting application.
         */
        BLOCKED;
    }

    /**
     * For intents used to notify the user that a download exceeds a size threshold, if this extra
     * is true, WiFi is required for this download size; otherwise, it is only recommended.
     */
    public static final String EXTRA_IS_WIFI_REQUIRED = "isWifiRequired";

    public long mId;
    public String mUri;
    /**
     * Add to check if scannable i.e. we don't want internal files to be scanned
     */
    public boolean mScannable;
    public boolean mNoIntegrity;
    public String mHint;
    public String mFileName;
    public String mMimeType;
    public int mDestination;
    public int mVisibility;
    public int mControl;
    public int mStatus;
    public int mNumFailed;
    public int mRetryAfter;
    public long mLastMod;
    public String mClass;
    public String mExtras;
    public String mCookies;
    public String mUserAgent;
    public String mReferer;
    public long mTotalBytes;
    public long mCurrentBytes;
    public String mETag;
    public int mUid;
    public int mMediaScanned;
    public boolean mDeleted;
    public String mMediaProviderUri;
    public int mAllowedNetworkTypes;
    public boolean mAllowRoaming;
    public boolean mAllowMetered;
    public int mBypassRecommendedSizeLimit;
    private long batchId;
<<<<<<< HEAD

    public long getBatchId() {
        return batchId;
    }
=======
>>>>>>> 8776ac10

    private List<Pair<String, String>> mRequestHeaders = new ArrayList<Pair<String, String>>();

    /**
     * Result of last {DownloadThread} started by
     * {@link #isReadyToDownload(DownloadBatch)} && {@link #startDownloadIfNotActive(ExecutorService)}.
     */
    private Future<?> mSubmittedTask;

    private final Context mContext;
    private final SystemFacade mSystemFacade;
    private final StorageManager mStorageManager;
    private final DownloadNotifier mNotifier;
    private final DownloadClientReadyChecker downloadClientReadyChecker;
    private final RandomNumberGenerator randomNumberGenerator;
    private final ContentValues downloadStatusContentValues;
    private final Downloads downloads;

    DownloadInfo(
            Context context,
            SystemFacade systemFacade,
            StorageManager storageManager,
            DownloadNotifier notifier,
            RandomNumberGenerator randomNumberGenerator,
            DownloadClientReadyChecker downloadClientReadyChecker,
            ContentValues downloadStatusContentValues,
            Downloads downloads) {
        this.mContext = context;
        this.mSystemFacade = systemFacade;
        this.mStorageManager = storageManager;
        this.mNotifier = notifier;
        this.randomNumberGenerator = randomNumberGenerator;
        this.downloadClientReadyChecker = downloadClientReadyChecker;
        this.downloadStatusContentValues = downloadStatusContentValues;
        this.downloads = downloads;
    }

    public long getBatchId() {
        return batchId;
    }

    public Collection<Pair<String, String>> getHeaders() {
        return Collections.unmodifiableList(mRequestHeaders);
    }

    public void broadcastIntentDownloadComplete(int finalStatus) {
        Intent intent = new Intent(DownloadManager.ACTION_DOWNLOAD_COMPLETE);
        intent.setPackage(getPackageName());
        intent.putExtra(DownloadManager.EXTRA_DOWNLOAD_ID, mId);
        intent.putExtra(DownloadManager.EXTRA_DOWNLOAD_STATUS, finalStatus);
        intent.setData(getMyDownloadsUri());
        if (mExtras != null) {
            intent.putExtra(EXTRA_EXTRA, mExtras);
        }
        mContext.sendBroadcast(intent);
    }

    private String getPackageName() {
        return mContext.getApplicationContext().getPackageName();
    }

    public void broadcastIntentDownloadFailedInsufficientSpace() {
        Intent intent = new Intent(DownloadManager.ACTION_DOWNLOAD_INSUFFICIENT_SPACE);
        intent.setPackage(getPackageName());
        intent.putExtra(DownloadManager.EXTRA_DOWNLOAD_ID, mId);
        intent.setData(getMyDownloadsUri());
        if (mExtras != null) {
            intent.putExtra(EXTRA_EXTRA, mExtras);
        }
        mContext.sendBroadcast(intent);
    }

    /**
     * Returns the time when a download should be restarted.
     */
    public long restartTime(long now) {
        if (mNumFailed == 0) {
            return now;
        }
        if (mRetryAfter > 0) {
            return mLastMod + mRetryAfter;
        }
        return mLastMod + Constants.RETRY_FIRST_DELAY * (1000 + randomNumberGenerator.generate()) * (1 << (mNumFailed - 1));
    }

    /**
     * Returns whether this download should be enqueued.
     */
    private boolean isDownloadManagerReadyToDownload() {
        if (mControl == Downloads.Impl.CONTROL_PAUSED) {
            // the download is paused, so it's not going to start
            return false;
        }
        switch (mStatus) {
            case 0: // status hasn't been initialized yet, this is a new download
            case Downloads.Impl.STATUS_PENDING: // download is explicit marked as ready to start
            case Downloads.Impl.STATUS_RUNNING: // download interrupted (process killed etc) while
                // running, without a chance to update the database
                return true;

            case Downloads.Impl.STATUS_WAITING_FOR_NETWORK:
            case Downloads.Impl.STATUS_QUEUED_FOR_WIFI:
                return checkCanUseNetwork() == NetworkState.OK;

            case Downloads.Impl.STATUS_WAITING_TO_RETRY:
                // download was waiting for a delayed restart
                final long now = mSystemFacade.currentTimeMillis();
                return restartTime(now) <= now;
            case Downloads.Impl.STATUS_DEVICE_NOT_FOUND_ERROR:
                // is the media mounted?
                return Environment.getExternalStorageState().equals(Environment.MEDIA_MOUNTED);
            case Downloads.Impl.STATUS_INSUFFICIENT_SPACE_ERROR:
                // avoids repetition of retrying download
                return false;
        }
        return false;
    }

    /**
     * Returns whether this download is allowed to use the network.
     */
    public NetworkState checkCanUseNetwork() {
        final NetworkInfo info = mSystemFacade.getActiveNetworkInfo();
        if (info == null || !info.isConnected()) {
            return NetworkState.NO_CONNECTION;
        }
        if (NetworkInfo.DetailedState.BLOCKED.equals(info.getDetailedState())) {
            return NetworkState.BLOCKED;
        }
        if (mSystemFacade.isNetworkRoaming() && !isRoamingAllowed()) {
            return NetworkState.CANNOT_USE_ROAMING;
        }
        if (mSystemFacade.isActiveNetworkMetered() && !mAllowMetered) {
            return NetworkState.TYPE_DISALLOWED_BY_REQUESTOR;
        }
        return checkIsNetworkTypeAllowed(info.getType());
    }

    private boolean isRoamingAllowed() {
        return mAllowRoaming;
    }

    /**
     * Check if this download can proceed over the given network type.
     *
     * @param networkType a constant from ConnectivityManager.TYPE_*.
     * @return one of the NETWORK_* constants
     */
    private NetworkState checkIsNetworkTypeAllowed(int networkType) {
        if (mTotalBytes <= 0) {
            return NetworkState.OK; // we don't know the size yet
        }
        if (networkType == ConnectivityManager.TYPE_WIFI) {
            return NetworkState.OK; // anything goes over wifi
        }
        Long maxBytesOverMobile = mSystemFacade.getMaxBytesOverMobile();
        if (maxBytesOverMobile != null && mTotalBytes > maxBytesOverMobile) {
            return NetworkState.UNUSABLE_DUE_TO_SIZE;
        }
        if (mBypassRecommendedSizeLimit == 0) {
            Long recommendedMaxBytesOverMobile = mSystemFacade.getRecommendedMaxBytesOverMobile();
            if (recommendedMaxBytesOverMobile != null
                    && mTotalBytes > recommendedMaxBytesOverMobile) {
                return NetworkState.RECOMMENDED_UNUSABLE_DUE_TO_SIZE;
            }
        }
        return NetworkState.OK;
    }

    /**
     * Translate a ConnectivityManager.TYPE_* constant to the corresponding
     * DownloadManager.Request.NETWORK_* bit flag.
     */
    private int translateNetworkTypeToApiFlag(int networkType) {
        switch (networkType) {
            case ConnectivityManager.TYPE_MOBILE:
                return Request.NETWORK_MOBILE;

            case ConnectivityManager.TYPE_WIFI:
                return Request.NETWORK_WIFI;

            case ConnectivityManager.TYPE_BLUETOOTH:
                return Request.NETWORK_BLUETOOTH;

            default:
                return 0;
        }
    }

    /**
     * Check if the download's size prohibits it from running over the current network.
     *
     * @return one of the NETWORK_* constants
     */
    private NetworkState checkSizeAllowedForNetwork(int networkType) {
        if (mTotalBytes <= 0) {
            return NetworkState.OK; // we don't know the size yet
        }
        if (networkType == ConnectivityManager.TYPE_WIFI) {
            return NetworkState.OK; // anything goes over wifi
        }
        Long maxBytesOverMobile = mSystemFacade.getMaxBytesOverMobile();
        if (maxBytesOverMobile != null && mTotalBytes > maxBytesOverMobile) {
            return NetworkState.UNUSABLE_DUE_TO_SIZE;
        }
        if (mBypassRecommendedSizeLimit == 0) {
            Long recommendedMaxBytesOverMobile = mSystemFacade.getRecommendedMaxBytesOverMobile();
            if (recommendedMaxBytesOverMobile != null
                    && mTotalBytes > recommendedMaxBytesOverMobile) {
                return NetworkState.RECOMMENDED_UNUSABLE_DUE_TO_SIZE;
            }
        }
        return NetworkState.OK;
    }

    /**
     * If download is ready to start, and isn't already pending or executing,
     * create a {DownloadThread} and enqueue it into given
     * {@link Executor}.
     *
     * @return If actively downloading.
     */
    public boolean isReadyToDownload(DownloadBatch downloadBatch) {
        synchronized (this) {
            // This order MATTERS
            // it means completed downloads will not be accounted for in later downloadInfo queries
            return isDownloadManagerReadyToDownload() && isClientReadyToDownload(downloadBatch);
        }
    }

    public boolean startDownloadIfNotActive(ExecutorService executor) {
        synchronized (this) {
            boolean isActive;
            if (mSubmittedTask == null || mSubmittedTask.isDone()) {
                BatchCompletionBroadcaster batchCompletionBroadcaster = BatchCompletionBroadcaster.newInstance(mContext);
                ContentResolver contentResolver = mContext.getContentResolver();
<<<<<<< HEAD
                BatchRepository batchRepository = new BatchRepository(contentResolver, new DownloadDeleter(contentResolver), downloads);
=======
                BatchRepository batchRepository = BatchRepository.newInstance(contentResolver, new DownloadDeleter(contentResolver));
>>>>>>> 8776ac10
                DownloadThread downloadThread = new DownloadThread(mContext, mSystemFacade, this, mStorageManager, mNotifier,
                        batchCompletionBroadcaster, batchRepository, downloads);
                mSubmittedTask = executor.submit(downloadThread);
                isActive = true;
            } else {
                isActive = !mSubmittedTask.isDone();
            }
            return isActive;
        }
    }

    public boolean isActive() {
        return mSubmittedTask != null && !mSubmittedTask.isDone();
    }

    public void updateStatus(int status) {
        mStatus = status;
        downloadStatusContentValues.clear();
        downloadStatusContentValues.put(Downloads.Impl.COLUMN_STATUS, mStatus);
        mContext.getContentResolver().update(getAllDownloadsUri(), downloadStatusContentValues, null, null);
    }

    private boolean isClientReadyToDownload(DownloadBatch downloadBatch) {
        return downloadClientReadyChecker.isAllowedToDownload(downloadBatch);
    }

    /**
     * If download is ready to be scanned, enqueue it into the given
     * {@link DownloadScanner}.
     *
     * @return If actively scanning.
     */
    public boolean startScanIfReady(DownloadScanner scanner) {
        synchronized (this) {
            final boolean isReady = shouldScanFile();
            if (isReady) {
                scanner.requestScan(this);
            }
            return isReady;
        }
    }

    public boolean isOnCache() {
        return (mDestination == Downloads.Impl.DESTINATION_CACHE_PARTITION
                || mDestination == Downloads.Impl.DESTINATION_SYSTEMCACHE_PARTITION
                || mDestination == Downloads.Impl.DESTINATION_CACHE_PARTITION_NOROAMING
                || mDestination == Downloads.Impl.DESTINATION_CACHE_PARTITION_PURGEABLE);
    }

    public Uri getMyDownloadsUri() {
        return ContentUris.withAppendedId(downloads.getContentUri(), mId);
    }

    public Uri getAllDownloadsUri() {
        return ContentUris.withAppendedId(downloads.getAllDownloadsContentUri(), mId);
    }

    /**
     * Return time when this download will be ready for its next action, in
     * milliseconds after given time.
     *
     * @return If {@code 0}, download is ready to proceed immediately. If
     * {@link Long#MAX_VALUE}, then download has no future actions.
     */
    public long nextActionMillis(long now) {
        if (Downloads.Impl.isStatusCompleted(mStatus)) {
            return Long.MAX_VALUE;
        }
        if (mStatus != Downloads.Impl.STATUS_WAITING_TO_RETRY) {
            return 0;
        }
        long when = restartTime(now);
        if (when <= now) {
            return 0;
        }
        return when - now;
    }

    /**
     * Returns whether a file should be scanned
     */
    public boolean shouldScanFile() {
        return (mMediaScanned == 0)
                && (mDestination == Downloads.Impl.DESTINATION_EXTERNAL ||
                mDestination == Downloads.Impl.DESTINATION_FILE_URI ||
                mDestination == Downloads.Impl.DESTINATION_NON_DOWNLOADMANAGER_DOWNLOAD)
                && Downloads.Impl.isStatusSuccess(mStatus)
                && mScannable;
    }

    void notifyPauseDueToSize(boolean isWifiRequired) {
        Intent intent = new Intent(Intent.ACTION_VIEW);
        intent.setData(getAllDownloadsUri());
        intent.setClassName(SizeLimitActivity.class.getPackage().getName(), SizeLimitActivity.class.getName());
        intent.setFlags(Intent.FLAG_ACTIVITY_NEW_TASK);
        intent.putExtra(EXTRA_IS_WIFI_REQUIRED, isWifiRequired);
        mContext.startActivity(intent);
    }

    /**
     * Query and return status of requested download.
     */
    public static int queryDownloadStatus(ContentResolver resolver, long id, Downloads downloads) {
        final Cursor cursor = resolver.query(
                ContentUris.withAppendedId(downloads.getAllDownloadsContentUri(), id),
                new String[]{Downloads.Impl.COLUMN_STATUS}, null, null, null);
        try {
            if (cursor.moveToFirst()) {
                return cursor.getInt(0);
            } else {
                // TODO: increase strictness of value returned for unknown
                // downloads; this is safe default for now.
                return Downloads.Impl.STATUS_PENDING;
            }
        } finally {
            cursor.close();
        }
    }

    public boolean hasTotalBytes() {
        return mTotalBytes != UNKNOWN_BYTES;
    }
}<|MERGE_RESOLUTION|>--- conflicted
+++ resolved
@@ -58,7 +58,8 @@
                     notifier,
                     randomNumberGenerator,
                     downloadClientReadyChecker,
-                    contentValues, downloads);
+                    contentValues,
+                    downloads);
             updateFromDatabase(info);
             readRequestHeaders(info);
 
@@ -229,13 +230,6 @@
     public boolean mAllowMetered;
     public int mBypassRecommendedSizeLimit;
     private long batchId;
-<<<<<<< HEAD
-
-    public long getBatchId() {
-        return batchId;
-    }
-=======
->>>>>>> 8776ac10
 
     private List<Pair<String, String>> mRequestHeaders = new ArrayList<Pair<String, String>>();
 
@@ -472,11 +466,7 @@
             if (mSubmittedTask == null || mSubmittedTask.isDone()) {
                 BatchCompletionBroadcaster batchCompletionBroadcaster = BatchCompletionBroadcaster.newInstance(mContext);
                 ContentResolver contentResolver = mContext.getContentResolver();
-<<<<<<< HEAD
-                BatchRepository batchRepository = new BatchRepository(contentResolver, new DownloadDeleter(contentResolver), downloads);
-=======
                 BatchRepository batchRepository = BatchRepository.newInstance(contentResolver, new DownloadDeleter(contentResolver));
->>>>>>> 8776ac10
                 DownloadThread downloadThread = new DownloadThread(mContext, mSystemFacade, this, mStorageManager, mNotifier,
                         batchCompletionBroadcaster, batchRepository, downloads);
                 mSubmittedTask = executor.submit(downloadThread);
