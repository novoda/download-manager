package com.novoda.downloadmanager.lib;

import android.content.ContentResolver;
import android.content.ContentUris;
import android.content.ContentValues;
import android.content.Context;
import android.content.Intent;
import android.database.Cursor;
import android.net.ConnectivityManager;
import android.net.NetworkInfo;
import android.net.Uri;
import android.os.Environment;
import android.text.TextUtils;
import android.util.Pair;

import java.util.ArrayList;
import java.util.Collection;
import java.util.Collections;
import java.util.List;
import java.util.concurrent.Executor;
import java.util.concurrent.ExecutorService;
import java.util.concurrent.Future;

/**
 * Stores information about an individual download.
 */
class DownloadInfo {
    private static final String EXTRA_EXTRA = "com.novoda.download.lib.KEY_INTENT_EXTRA";
    private static final int UNKNOWN_BYTES = -1;

    // TODO: move towards these in-memory objects being sources of truth, and periodically pushing to provider.

    /**
     * Constants used to indicate network state for a specific download, after
     * applying any requested constraints.
     */
    public enum NetworkState {
        /**
         * The network is usable for the given download.
         */
        OK,

        /**
         * There is no network connectivity.
         */
        NO_CONNECTION,

        /**
         * The download exceeds the maximum size for this network.
         */
        UNUSABLE_DUE_TO_SIZE,

        /**
         * The download exceeds the recommended maximum size for this network,
         * the user must confirm for this download to proceed without WiFi.
         */
        RECOMMENDED_UNUSABLE_DUE_TO_SIZE,

        /**
         * The current connection is roaming, and the download can't proceed
         * over a roaming connection.
         */
        CANNOT_USE_ROAMING,

        /**
         * The app requesting the download specific that it can't use the
         * current network connection.
         */
        TYPE_DISALLOWED_BY_REQUESTOR,

        /**
         * Current network is blocked for requesting application.
         */
        BLOCKED
    }

    /**
     * For intents used to notify the user that a download exceeds a size threshold, if this extra
     * is true, WiFi is required for this download size; otherwise, it is only recommended.
     */
    public static final String EXTRA_IS_WIFI_REQUIRED = "isWifiRequired";

    private long id;
    private String uri;
    private boolean scannable;
    private boolean noIntegrity;
    private String hint;
    private String fileName;
    private String mimeType;
    private int destination;
    private int control;
    private int status;
    private int numFailed;
    private int retryAfter;
    private long lastMod;
    private String notificationClassName;
    private String extras;
    private String cookies;
    private String userAgent;
    private String referer;
    private long totalBytes;
    private long currentBytes;
    private String eTag;
    private int uid;
    private int mediaScanned;
    private boolean deleted;
    private String mediaProviderUri;
    private int allowedNetworkTypes;
    private boolean allowRoaming;
    private boolean allowMetered;
    private int bypassRecommendedSizeLimit;
    private long batchId;

    /**
     * Result of last {DownloadThread} started by
     * {@link #isReadyToDownload(CollatedDownloadInfo)} && {@link #startDownloadIfNotActive(ExecutorService, StorageManager, DownloadNotifier)}.
     */
    private Future<?> submittedThread;

    private final List<Pair<String, String>> requestHeaders = new ArrayList<>();
    private final Context context;
    private final SystemFacade systemFacade;
    private final DownloadClientReadyChecker downloadClientReadyChecker;
    private final RandomNumberGenerator randomNumberGenerator;
    private final ContentValues downloadStatusContentValues;

    DownloadInfo(
            Context context,
            SystemFacade systemFacade,
            RandomNumberGenerator randomNumberGenerator,
            DownloadClientReadyChecker downloadClientReadyChecker,
            ContentValues downloadStatusContentValues) {
        this.context = context;
        this.systemFacade = systemFacade;
        this.randomNumberGenerator = randomNumberGenerator;
        this.downloadClientReadyChecker = downloadClientReadyChecker;
        this.downloadStatusContentValues = downloadStatusContentValues;
    }


    public long getId() {
        return id;
    }

    public String getUri() {
        return uri;
    }

    boolean isNoIntegrity() {
        return noIntegrity;
    }

    String getHint() {
        return hint;
    }

    String getFileName() {
        return fileName;
    }

    void setFileName(String fileName) {
        this.fileName = fileName;
    }

    String getMimeType() {
        return mimeType;
    }

    int getDestination() {
        return destination;
    }

    int getControl() {
        return control;
    }

    int getStatus() {
        return status;
    }

    void setStatus(int status) {
        this.status = status;
    }

    int getNumFailed() {
        return numFailed;
    }

    String getNotificationClassName() {
        return notificationClassName;
    }

    String getUserAgent() {
        return userAgent;
    }

    long getTotalBytes() {
        return totalBytes;
    }

    void setTotalBytes(long totalBytes) {
        this.totalBytes = totalBytes;
    }

    long getCurrentBytes() {
        return currentBytes;
    }

    String getETag() {
        return eTag;
    }

    boolean isDeleted() {
        return deleted;
    }

    String getMediaProviderUri() {
        return mediaProviderUri;
    }

    long getBatchId() {
        return batchId;
    }

    public Collection<Pair<String, String>> getHeaders() {
        return Collections.unmodifiableList(requestHeaders);
    }

    public void broadcastIntentDownloadComplete(int finalStatus) {
        Intent intent = new Intent(DownloadManager.ACTION_DOWNLOAD_COMPLETE);
        intent.setPackage(getPackageName());
        intent.putExtra(DownloadManager.EXTRA_DOWNLOAD_ID, getId());
        intent.putExtra(DownloadManager.EXTRA_DOWNLOAD_STATUS, finalStatus);
        intent.setData(getMyDownloadsUri());
        if (extras != null) {
            intent.putExtra(EXTRA_EXTRA, extras);
        }
        context.sendBroadcast(intent);
    }

    private String getPackageName() {
        return context.getApplicationContext().getPackageName();
    }

    public void broadcastIntentDownloadFailedInsufficientSpace() {
        Intent intent = new Intent(DownloadManager.ACTION_DOWNLOAD_INSUFFICIENT_SPACE);
        intent.setPackage(getPackageName());
        intent.putExtra(DownloadManager.EXTRA_DOWNLOAD_ID, getId());
        intent.setData(getMyDownloadsUri());
        if (extras != null) {
            intent.putExtra(EXTRA_EXTRA, extras);
        }
        context.sendBroadcast(intent);
    }

    /**
     * Returns the time when a download should be restarted.
     */
    private long restartTime(long now) {
        if (getNumFailed() == 0) {
            return now;
        }
        if (retryAfter > 0) {
            return lastMod + retryAfter;
        }
        return lastMod + Constants.RETRY_FIRST_DELAY * (1000 + randomNumberGenerator.generate()) * (1 << (getNumFailed() - 1));
    }

    /**
     * Returns whether this download should be enqueued.
     */
    private boolean isDownloadManagerReadyToDownload() {
        if (getControl() == Downloads.Impl.CONTROL_PAUSED) {
            // the download is paused, so it's not going to start
            return false;
        }
        switch (getStatus()) {
            case 0: // status hasn't been initialized yet, this is a new download
            case Downloads.Impl.STATUS_PENDING: // download is explicit marked as ready to start
            case Downloads.Impl.STATUS_RUNNING: // download interrupted (process killed etc) while
                // running, without a chance to update the database
                return true;

            case Downloads.Impl.STATUS_WAITING_FOR_NETWORK:
            case Downloads.Impl.STATUS_QUEUED_FOR_WIFI:
                return checkCanUseNetwork() == NetworkState.OK;

            case Downloads.Impl.STATUS_WAITING_TO_RETRY:
                // download was waiting for a delayed restart
                final long now = systemFacade.currentTimeMillis();
                return restartTime(now) <= now;
            case Downloads.Impl.STATUS_DEVICE_NOT_FOUND_ERROR:
                // is the media mounted?
                return Environment.getExternalStorageState().equals(Environment.MEDIA_MOUNTED);
            case Downloads.Impl.STATUS_INSUFFICIENT_SPACE_ERROR:
                // avoids repetition of retrying download
                return false;
        }
        return false;
    }

    /**
     * Returns whether this download is allowed to use the network.
     */
    public NetworkState checkCanUseNetwork() {
        final NetworkInfo info = systemFacade.getActiveNetworkInfo();
        if (info == null || !info.isConnected()) {
            return NetworkState.NO_CONNECTION;
        }
        if (NetworkInfo.DetailedState.BLOCKED.equals(info.getDetailedState())) {
            return NetworkState.BLOCKED;
        }
        if (systemFacade.isNetworkRoaming() && !isRoamingAllowed()) {
            return NetworkState.CANNOT_USE_ROAMING;
        }
        if (systemFacade.isActiveNetworkMetered() && !allowMetered) {
            return NetworkState.TYPE_DISALLOWED_BY_REQUESTOR;
        }
        return checkIsNetworkTypeAllowed(info.getType());
    }

    private boolean isRoamingAllowed() {
        return allowRoaming;
    }

    /**
     * Check if this download can proceed over the given network type.
     *
     * @param networkType a constant from ConnectivityManager.TYPE_*.
     * @return one of the NETWORK_* constants
     */
    private NetworkState checkIsNetworkTypeAllowed(int networkType) {
        if (getTotalBytes() <= 0) {
            return NetworkState.OK; // we don't know the size yet
        }
        if (networkType == ConnectivityManager.TYPE_WIFI) {
            return NetworkState.OK; // anything goes over wifi
        }
        Long maxBytesOverMobile = systemFacade.getMaxBytesOverMobile();
        if (maxBytesOverMobile != null && getTotalBytes() > maxBytesOverMobile) {
            return NetworkState.UNUSABLE_DUE_TO_SIZE;
        }
        if (bypassRecommendedSizeLimit == 0) {
            Long recommendedMaxBytesOverMobile = systemFacade.getRecommendedMaxBytesOverMobile();
            if (recommendedMaxBytesOverMobile != null
                    && getTotalBytes() > recommendedMaxBytesOverMobile) {
                return NetworkState.RECOMMENDED_UNUSABLE_DUE_TO_SIZE;
            }
        }
        return NetworkState.OK;
    }

    /**
     * Translate a ConnectivityManager.TYPE_* constant to the corresponding
     * DownloadManager.Request.NETWORK_* bit flag.
     */
    private int translateNetworkTypeToApiFlag(int networkType) {
        switch (networkType) {
            case ConnectivityManager.TYPE_MOBILE:
                return Request.NETWORK_MOBILE;

            case ConnectivityManager.TYPE_WIFI:
                return Request.NETWORK_WIFI;

            case ConnectivityManager.TYPE_BLUETOOTH:
                return Request.NETWORK_BLUETOOTH;

            default:
                return 0;
        }
    }

    /**
     * Check if the download's size prohibits it from running over the current network.
     *
     * @return one of the NETWORK_* constants
     */
    private NetworkState checkSizeAllowedForNetwork(int networkType) {
        if (getTotalBytes() <= 0) {
            return NetworkState.OK; // we don't know the size yet
        }
        if (networkType == ConnectivityManager.TYPE_WIFI) {
            return NetworkState.OK; // anything goes over wifi
        }
        Long maxBytesOverMobile = systemFacade.getMaxBytesOverMobile();
        if (maxBytesOverMobile != null && getTotalBytes() > maxBytesOverMobile) {
            return NetworkState.UNUSABLE_DUE_TO_SIZE;
        }
        if (bypassRecommendedSizeLimit == 0) {
            Long recommendedMaxBytesOverMobile = systemFacade.getRecommendedMaxBytesOverMobile();
            if (recommendedMaxBytesOverMobile != null
                    && getTotalBytes() > recommendedMaxBytesOverMobile) {
                return NetworkState.RECOMMENDED_UNUSABLE_DUE_TO_SIZE;
            }
        }
        return NetworkState.OK;
    }

    /**
     * If download is ready to start, and isn't already pending or executing,
     * create a {DownloadThread} and enqueue it into given
     * {@link Executor}.
     *
     * @return If actively downloading.
     */
    public boolean isReadyToDownload(CollatedDownloadInfo collatedDownloadInfo) {
        synchronized (this) {
            // This order MATTERS
            // it means completed downloads will not be accounted for in later downloadInfo queries
            return isDownloadManagerReadyToDownload() && isClientReadyToDownload(collatedDownloadInfo);
        }
    }

    public boolean startDownloadIfNotActive(ExecutorService executor, StorageManager storageManager, DownloadNotifier downloadNotifier) {
        synchronized (this) {
            boolean isActive;
<<<<<<< HEAD
            if (submittedThread == null) {
                BatchCompletionBroadcaster batchCompletionBroadcaster = BatchCompletionBroadcaster.newInstance(context);
                ContentResolver contentResolver = context.getContentResolver();
=======
            if (mSubmittedTask == null || mSubmittedTask.isDone()) {
                BatchCompletionBroadcaster batchCompletionBroadcaster = BatchCompletionBroadcaster.newInstance(mContext);
                ContentResolver contentResolver = mContext.getContentResolver();
>>>>>>> a516f842
                BatchStatusRepository batchStatusRepository = new BatchStatusRepository(contentResolver);
                DownloadThread downloadThread = new DownloadThread(context, systemFacade, this, storageManager, downloadNotifier,
                        batchCompletionBroadcaster, batchStatusRepository);
                submittedThread = executor.submit(downloadThread);
                isActive = true;
            } else {
                isActive = !submittedThread.isDone();
            }
            return isActive;
        }
    }

    public boolean isActive() {
        return submittedThread != null && !submittedThread.isDone();
    }

    public void updateStatus(int status) {
        this.setStatus(status);
        downloadStatusContentValues.clear();
        downloadStatusContentValues.put(Downloads.Impl.COLUMN_STATUS, this.getStatus());
        context.getContentResolver().update(getAllDownloadsUri(), downloadStatusContentValues, null, null);
    }

    private boolean isClientReadyToDownload(CollatedDownloadInfo collatedDownloadInfo) {
        return downloadClientReadyChecker.isAllowedToDownload(collatedDownloadInfo);
    }

    /**
     * If download is ready to be scanned, enqueue it into the given
     * {@link DownloadScanner}.
     *
     * @return If actively scanning.
     */
    public boolean startScanIfReady(DownloadScanner scanner) {
        synchronized (this) {
            final boolean isReady = shouldScanFile();
            if (isReady) {
                scanner.requestScan(this);
            }
            return isReady;
        }
    }

    public boolean isOnCache() {
        return (getDestination() == Downloads.Impl.DESTINATION_CACHE_PARTITION
                || getDestination() == Downloads.Impl.DESTINATION_SYSTEMCACHE_PARTITION
                || getDestination() == Downloads.Impl.DESTINATION_CACHE_PARTITION_NOROAMING
                || getDestination() == Downloads.Impl.DESTINATION_CACHE_PARTITION_PURGEABLE);
    }

    private Uri getMyDownloadsUri() {
        return ContentUris.withAppendedId(Downloads.Impl.CONTENT_URI, getId());
    }

    public Uri getAllDownloadsUri() {
        return ContentUris.withAppendedId(Downloads.Impl.ALL_DOWNLOADS_CONTENT_URI, getId());
    }

    /**
     * Return time when this download will be ready for its next action, in
     * milliseconds after given time.
     *
     * @return If {@code 0}, download is ready to proceed immediately. If
     * {@link Long#MAX_VALUE}, then download has no future actions.
     */
    public long nextActionMillis(long now) {
        if (Downloads.Impl.isStatusCompleted(getStatus())) {
            return Long.MAX_VALUE;
        }
        if (getStatus() != Downloads.Impl.STATUS_WAITING_TO_RETRY) {
            return 0;
        }
        long when = restartTime(now);
        if (when <= now) {
            return 0;
        }
        return when - now;
    }

    /**
     * Returns whether a file should be scanned
     */
    private boolean shouldScanFile() {
        return (mediaScanned == 0)
                && (getDestination() == Downloads.Impl.DESTINATION_EXTERNAL ||
                getDestination() == Downloads.Impl.DESTINATION_FILE_URI ||
                getDestination() == Downloads.Impl.DESTINATION_NON_DOWNLOADMANAGER_DOWNLOAD)
                && Downloads.Impl.isStatusSuccess(getStatus())
                && scannable;
    }

    void notifyPauseDueToSize(boolean isWifiRequired) {
        Intent intent = new Intent(Intent.ACTION_VIEW);
        intent.setData(getAllDownloadsUri());
        intent.setClassName(SizeLimitActivity.class.getPackage().getName(), SizeLimitActivity.class.getName());
        intent.setFlags(Intent.FLAG_ACTIVITY_NEW_TASK);
        intent.putExtra(EXTRA_IS_WIFI_REQUIRED, isWifiRequired);
        context.startActivity(intent);
    }

    /**
     * Query and return status of requested download.
     */
    public static int queryDownloadStatus(ContentResolver resolver, long id) {
        final Cursor cursor = resolver.query(
                ContentUris.withAppendedId(Downloads.Impl.ALL_DOWNLOADS_CONTENT_URI, id),
                new String[]{Downloads.Impl.COLUMN_STATUS}, null, null, null);
        try {
            if (cursor.moveToFirst()) {
                return cursor.getInt(0);
            } else {
                // TODO: increase strictness of value returned for unknown
                // downloads; this is safe default for now.
                return Downloads.Impl.STATUS_PENDING;
            }
        } finally {
            cursor.close();
        }
    }

    public boolean hasTotalBytes() {
        return getTotalBytes() != UNKNOWN_BYTES;
    }

    private void addHeader(String header, String value) {
        requestHeaders.add(Pair.create(header, value));
    }

    private void clearHeaders() {
        requestHeaders.clear();
    }

    public static class Reader {
        private final ContentResolver resolver;
        private final Cursor cursor;

        public Reader(ContentResolver resolver, Cursor cursor) {
            this.resolver = resolver;
            this.cursor = cursor;
        }

        public DownloadInfo newDownloadInfo(
                Context context,
                SystemFacade systemFacade,
                DownloadClientReadyChecker downloadClientReadyChecker) {
            RandomNumberGenerator randomNumberGenerator = new RandomNumberGenerator();
            ContentValues contentValues = new ContentValues();
            DownloadInfo info = new DownloadInfo(
                    context,
                    systemFacade,
                    randomNumberGenerator,
                    downloadClientReadyChecker,
                    contentValues);
            updateFromDatabase(info);
            readRequestHeaders(info);

            return info;
        }

        public void updateFromDatabase(DownloadInfo info) {
            info.id = getLong(Downloads.Impl._ID);
            info.uri = getString(Downloads.Impl.COLUMN_URI);
            info.scannable = getInt(Downloads.Impl.COLUMN_MEDIA_SCANNED) == 1;
            info.noIntegrity = getInt(Downloads.Impl.COLUMN_NO_INTEGRITY) == 1;
            info.hint = getString(Downloads.Impl.COLUMN_FILE_NAME_HINT);
            info.fileName = getString(Downloads.Impl._DATA);
            info.mimeType = getString(Downloads.Impl.COLUMN_MIME_TYPE);
            info.destination = getInt(Downloads.Impl.COLUMN_DESTINATION);
            info.status = getInt(Downloads.Impl.COLUMN_STATUS);
            info.numFailed = getInt(Downloads.Impl.COLUMN_FAILED_CONNECTIONS);
            int retryRedirect = getInt(Constants.RETRY_AFTER_X_REDIRECT_COUNT);
            info.retryAfter = retryRedirect & 0xfffffff;
            info.lastMod = getLong(Downloads.Impl.COLUMN_LAST_MODIFICATION);
            info.notificationClassName = getString(Downloads.Impl.COLUMN_NOTIFICATION_CLASS);
            info.extras = getString(Downloads.Impl.COLUMN_NOTIFICATION_EXTRAS);
            info.cookies = getString(Downloads.Impl.COLUMN_COOKIE_DATA);
            info.userAgent = getString(Downloads.Impl.COLUMN_USER_AGENT);
            info.referer = getString(Downloads.Impl.COLUMN_REFERER);
            info.totalBytes = getLong(Downloads.Impl.COLUMN_TOTAL_BYTES);
            info.currentBytes = getLong(Downloads.Impl.COLUMN_CURRENT_BYTES);
            info.eTag = getString(Constants.ETAG);
            info.uid = getInt(Constants.UID);
            info.mediaScanned = getInt(Constants.MEDIA_SCANNED);
            info.deleted = getInt(Downloads.Impl.COLUMN_DELETED) == 1;
            info.mediaProviderUri = getString(Downloads.Impl.COLUMN_MEDIAPROVIDER_URI);
            info.allowedNetworkTypes = getInt(Downloads.Impl.COLUMN_ALLOWED_NETWORK_TYPES);
            info.allowRoaming = getInt(Downloads.Impl.COLUMN_ALLOW_ROAMING) != 0;
            info.allowMetered = getInt(Downloads.Impl.COLUMN_ALLOW_METERED) != 0;
            info.bypassRecommendedSizeLimit = getInt(Downloads.Impl.COLUMN_BYPASS_RECOMMENDED_SIZE_LIMIT);
            info.batchId = getLong(Downloads.Impl.COLUMN_BATCH_ID);

            synchronized (this) {
                info.control = getInt(Downloads.Impl.COLUMN_CONTROL);
            }
        }

        private void readRequestHeaders(DownloadInfo info) {
            info.clearHeaders();
            Uri headerUri = Uri.withAppendedPath(info.getAllDownloadsUri(), Downloads.Impl.RequestHeaders.URI_SEGMENT);
            Cursor cursor = resolver.query(headerUri, null, null, null, null);
            try {
                int headerIndex =
                        cursor.getColumnIndexOrThrow(Downloads.Impl.RequestHeaders.COLUMN_HEADER);
                int valueIndex =
                        cursor.getColumnIndexOrThrow(Downloads.Impl.RequestHeaders.COLUMN_VALUE);
                for (cursor.moveToFirst(); !cursor.isAfterLast(); cursor.moveToNext()) {
                    info.addHeader(cursor.getString(headerIndex), cursor.getString(valueIndex));
                }
            } finally {
                cursor.close();
            }

            if (info.cookies != null) {
                info.addHeader("Cookie", info.cookies);
            }
            if (info.referer != null) {
                info.addHeader("Referer", info.referer);
            }
        }

        private String getString(String column) {
            int index = cursor.getColumnIndexOrThrow(column);
            String s = cursor.getString(index);
            return (TextUtils.isEmpty(s)) ? null : s;
        }

        private Integer getInt(String column) {
            return cursor.getInt(cursor.getColumnIndexOrThrow(column));
        }

        private Long getLong(String column) {
            return cursor.getLong(cursor.getColumnIndexOrThrow(column));
        }
    }
}<|MERGE_RESOLUTION|>--- conflicted
+++ resolved
@@ -414,15 +414,9 @@
     public boolean startDownloadIfNotActive(ExecutorService executor, StorageManager storageManager, DownloadNotifier downloadNotifier) {
         synchronized (this) {
             boolean isActive;
-<<<<<<< HEAD
-            if (submittedThread == null) {
+            if (submittedThread == null || submittedThread.isDone()) {
                 BatchCompletionBroadcaster batchCompletionBroadcaster = BatchCompletionBroadcaster.newInstance(context);
                 ContentResolver contentResolver = context.getContentResolver();
-=======
-            if (mSubmittedTask == null || mSubmittedTask.isDone()) {
-                BatchCompletionBroadcaster batchCompletionBroadcaster = BatchCompletionBroadcaster.newInstance(mContext);
-                ContentResolver contentResolver = mContext.getContentResolver();
->>>>>>> a516f842
                 BatchStatusRepository batchStatusRepository = new BatchStatusRepository(contentResolver);
                 DownloadThread downloadThread = new DownloadThread(context, systemFacade, this, storageManager, downloadNotifier,
                         batchCompletionBroadcaster, batchStatusRepository);
