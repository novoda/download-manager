--- conflicted
+++ resolved
@@ -126,37 +126,23 @@
     private final SystemFacade systemFacade;
     private final RandomNumberGenerator randomNumberGenerator;
     private final ContentValues downloadStatusContentValues;
-    private final PublicFacingDownloadMarshaller downloadMarshaller;
-<<<<<<< HEAD
     private final DownloadReadyChecker downloadReadyChecker;
-=======
     private final DownloadsUriProvider downloadsUriProvider;
->>>>>>> 0b443dd3
 
     FileDownloadInfo(
             Context context,
             SystemFacade systemFacade,
             RandomNumberGenerator randomNumberGenerator,
-<<<<<<< HEAD
             ContentValues downloadStatusContentValues,
             PublicFacingDownloadMarshaller downloadMarshaller,
-            DownloadReadyChecker downloadReadyChecker) {
-=======
-            DownloadClientReadyChecker downloadClientReadyChecker,
-            ContentValues downloadStatusContentValues, 
-            PublicFacingDownloadMarshaller downloadMarshaller,
+            DownloadReadyChecker downloadReadyChecker,
             DownloadsUriProvider downloadsUriProvider) {
->>>>>>> 0b443dd3
         this.context = context;
         this.systemFacade = systemFacade;
         this.randomNumberGenerator = randomNumberGenerator;
         this.downloadStatusContentValues = downloadStatusContentValues;
-        this.downloadMarshaller = downloadMarshaller;
-<<<<<<< HEAD
         this.downloadReadyChecker = downloadReadyChecker;
-=======
         this.downloadsUriProvider = downloadsUriProvider;
->>>>>>> 0b443dd3
     }
 
     public long getId() {
@@ -289,71 +275,31 @@
     }
 
     /**
-<<<<<<< HEAD
-=======
-     * Returns whether this download should be enqueued.
-     */
-    private boolean isDownloadManagerReadyToDownload() {
-        if (control == DownloadsControl.CONTROL_PAUSED) {
-            // the download is paused, so it's not going to start
-            return false;
-        }
-        switch (status) {
-            case 0: // status hasn't been initialized yet, this is a new download
-            case DownloadStatus.PENDING: // download is explicit marked as ready to start
-            case DownloadStatus.RUNNING: // download interrupted (process killed etc) while
-                // running, without a chance to update the database
-                return true;
-
-            case DownloadStatus.WAITING_FOR_NETWORK:
-            case DownloadStatus.QUEUED_FOR_WIFI:
-                return checkCanUseNetwork() == NetworkState.OK;
-
-            case DownloadStatus.WAITING_TO_RETRY:
-                // download was waiting for a delayed restart
-                final long now = systemFacade.currentTimeMillis();
-                return restartTime(now) <= now;
-            case DownloadStatus.DEVICE_NOT_FOUND_ERROR:
-                // is the media mounted?
-                return Environment.getExternalStorageState().equals(Environment.MEDIA_MOUNTED);
-            case DownloadStatus.INSUFFICIENT_SPACE_ERROR:
-                // avoids repetition of retrying download
-                return false;
-        }
-        return false;
-    }
-
-    /**
-     * Returns whether this download is allowed to use the network.
-     */
-    public NetworkState checkCanUseNetwork() {
-        final NetworkInfo info = systemFacade.getActiveNetworkInfo();
-        if (info == null || !info.isConnected()) {
-            return NetworkState.NO_CONNECTION;
-        }
-        if (NetworkInfo.DetailedState.BLOCKED.equals(info.getDetailedState())) {
-            return NetworkState.BLOCKED;
-        }
-        if (systemFacade.isNetworkRoaming() && !isRoamingAllowed()) {
-            return NetworkState.CANNOT_USE_ROAMING;
-        }
-        if (systemFacade.isActiveNetworkMetered() && !allowMetered) {
-            return NetworkState.TYPE_DISALLOWED_BY_REQUESTOR;
-        }
-        return checkIsNetworkTypeAllowed(info.getType());
-    }
-
-    private boolean isRoamingAllowed() {
-        return allowRoaming;
-    }
-
-    /**
-     * Check if this download can proceed over the given network type.
+     * Translate a ConnectivityManager.TYPE_* constant to the corresponding
+     * DownloadManager.Request.NETWORK_* bit flag.
+     */
+    private int translateNetworkTypeToApiFlag(int networkType) {
+        switch (networkType) {
+            case ConnectivityManager.TYPE_MOBILE:
+                return Request.NETWORK_MOBILE;
+
+            case ConnectivityManager.TYPE_WIFI:
+                return Request.NETWORK_WIFI;
+
+            case ConnectivityManager.TYPE_BLUETOOTH:
+                return Request.NETWORK_BLUETOOTH;
+
+            default:
+                return 0;
+        }
+    }
+
+    /**
+     * Check if the download's size prohibits it from running over the current network.
      *
-     * @param networkType a constant from ConnectivityManager.TYPE_*.
      * @return one of the NETWORK_* constants
      */
-    private NetworkState checkIsNetworkTypeAllowed(int networkType) {
+    private NetworkState checkSizeAllowedForNetwork(int networkType) {
         if (totalBytes <= 0) {
             return NetworkState.OK; // we don't know the size yet
         }
@@ -374,83 +320,10 @@
         return NetworkState.OK;
     }
 
-    /**
->>>>>>> 0b443dd3
-     * Translate a ConnectivityManager.TYPE_* constant to the corresponding
-     * DownloadManager.Request.NETWORK_* bit flag.
-     */
-    private int translateNetworkTypeToApiFlag(int networkType) {
-        switch (networkType) {
-            case ConnectivityManager.TYPE_MOBILE:
-                return Request.NETWORK_MOBILE;
-
-            case ConnectivityManager.TYPE_WIFI:
-                return Request.NETWORK_WIFI;
-
-            case ConnectivityManager.TYPE_BLUETOOTH:
-                return Request.NETWORK_BLUETOOTH;
-
-            default:
-                return 0;
-        }
-    }
-
-    /**
-     * Check if the download's size prohibits it from running over the current network.
-     *
-     * @return one of the NETWORK_* constants
-     */
-    private NetworkState checkSizeAllowedForNetwork(int networkType) {
-        if (totalBytes <= 0) {
-            return NetworkState.OK; // we don't know the size yet
-        }
-        if (networkType == ConnectivityManager.TYPE_WIFI) {
-            return NetworkState.OK; // anything goes over wifi
-        }
-        Long maxBytesOverMobile = systemFacade.getMaxBytesOverMobile();
-        if (maxBytesOverMobile != null && totalBytes > maxBytesOverMobile) {
-            return NetworkState.UNUSABLE_DUE_TO_SIZE;
-        }
-        if (bypassRecommendedSizeLimit == 0) {
-            Long recommendedMaxBytesOverMobile = systemFacade.getRecommendedMaxBytesOverMobile();
-            if (recommendedMaxBytesOverMobile != null
-                    && totalBytes > recommendedMaxBytesOverMobile) {
-                return NetworkState.RECOMMENDED_UNUSABLE_DUE_TO_SIZE;
-            }
-        }
-        return NetworkState.OK;
-    }
-
-<<<<<<< HEAD
-    public void startDownload(ExecutorService executor, StorageManager storageManager, DownloadNotifier downloadNotifier
-            , DownloadsRepository downloadsRepository) {
-        String applicationPackageName = context.getApplicationContext().getPackageName();
-        BatchCompletionBroadcaster batchCompletionBroadcaster = new BatchCompletionBroadcaster(context, applicationPackageName);
-        ContentResolver contentResolver = context.getContentResolver();
-        BatchRepository batchRepository = BatchRepository.newInstance(contentResolver, new DownloadDeleter(contentResolver));
-
-        DownloadThread downloadThread = new DownloadThread(context, systemFacade, this, storageManager, downloadNotifier,
-                batchCompletionBroadcaster, batchRepository, downloadsRepository, new NetworkChecker(systemFacade), downloadReadyChecker);
-=======
-    /**
-     * If download is ready to start, and isn't already pending or executing,
-     * create a {DownloadThread} and enqueue it into given
-     * {@link Executor}.
-     *
-     * @return If actively downloading.
-     */
-    public boolean isReadyToDownload(DownloadBatch downloadBatch) {
-        synchronized (this) {
-            // This order MATTERS
-            // it means completed downloads will not be accounted for in later downloadInfo queries
-            return isDownloadManagerReadyToDownload() && isClientReadyToDownload(downloadBatch);
-        }
-    }
-
     public void startDownload(
-            ExecutorService executor, 
-            StorageManager storageManager, 
-            DownloadNotifier downloadNotifier, 
+            ExecutorService executor,
+            StorageManager storageManager,
+            DownloadNotifier downloadNotifier,
             DownloadsRepository downloadsRepository) {
         String applicationPackageName = context.getApplicationContext().getPackageName();
         BatchCompletionBroadcaster batchCompletionBroadcaster = new BatchCompletionBroadcaster(context, applicationPackageName);
@@ -458,8 +331,7 @@
         BatchRepository batchRepository = new BatchRepository(contentResolver, new DownloadDeleter(contentResolver), downloadsUriProvider);
         DownloadThread downloadThread = new DownloadThread(
                 context, systemFacade, this, storageManager, downloadNotifier,
-                batchCompletionBroadcaster, batchRepository, downloadsUriProvider, downloadsRepository);
->>>>>>> 0b443dd3
+                batchCompletionBroadcaster, batchRepository, downloadsUriProvider, downloadsRepository, new NetworkChecker(systemFacade), downloadReadyChecker);
         executor.submit(downloadThread);
     }
 
@@ -497,7 +369,7 @@
                 || destination == DownloadsDestination.DESTINATION_CACHE_PARTITION_PURGEABLE);
     }
 
-    public Uri getMyDownloadsUri() {
+    private Uri getMyDownloadsUri() {
         return ContentUris.withAppendedId(downloadsUriProvider.getContentUri(), id);
     }
 
@@ -506,30 +378,6 @@
     }
 
     /**
-<<<<<<< HEAD
-=======
-     * Return time when this download will be ready for its next action, in
-     * milliseconds after given time.
-     *
-     * @return If {@code 0}, download is ready to proceed immediately. If
-     * {@link Long#MAX_VALUE}, then download has no future actions.
-     */
-    public long nextActionMillis(long now) {
-        if (DownloadStatus.isCompleted(status)) {
-            return Long.MAX_VALUE;
-        }
-        if (status != DownloadStatus.WAITING_TO_RETRY) {
-            return 0;
-        }
-        long when = restartTime(now);
-        if (when <= now) {
-            return 0;
-        }
-        return when - now;
-    }
-
-    /**
->>>>>>> 0b443dd3
      * Returns whether a file should be scanned
      */
     private boolean shouldScanFile() {
@@ -598,12 +446,8 @@
         public FileDownloadInfo newDownloadInfo(
                 Context context,
                 SystemFacade systemFacade,
-<<<<<<< HEAD
-                DownloadReadyChecker downloadReadyChecker) {
-=======
-                DownloadClientReadyChecker downloadClientReadyChecker,
+                DownloadReadyChecker downloadReadyChecker,
                 DownloadsUriProvider downloadsUriProvider) {
->>>>>>> 0b443dd3
             RandomNumberGenerator randomNumberGenerator = new RandomNumberGenerator();
             ContentValues contentValues = new ContentValues();
             PublicFacingDownloadMarshaller downloadMarshaller = new PublicFacingDownloadMarshaller();
@@ -611,16 +455,10 @@
                     context,
                     systemFacade,
                     randomNumberGenerator,
-<<<<<<< HEAD
                     contentValues,
                     downloadMarshaller,
-                    downloadReadyChecker);
-=======
-                    downloadClientReadyChecker,
-                    contentValues, 
-                    downloadMarshaller,
+                    downloadReadyChecker,
                     downloadsUriProvider);
->>>>>>> 0b443dd3
             updateFromDatabase(info);
             readRequestHeaders(info);
 
