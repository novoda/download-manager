--- conflicted
+++ resolved
@@ -411,39 +411,23 @@
         }
     }
 
-<<<<<<< HEAD
-    public boolean startDownloadIfNotActive(ExecutorService executor, StorageManager storageManager, DownloadNotifier downloadNotifier) {
-        synchronized (this) {
-            boolean isActive;
-            if (submittedThread == null || submittedThread.isDone()) {
-                String applicationPackageName = context.getApplicationContext().getPackageName();
-                BatchCompletionBroadcaster batchCompletionBroadcaster = new BatchCompletionBroadcaster(context, applicationPackageName);
-                ContentResolver contentResolver = context.getContentResolver();
-                BatchRepository batchRepository = new BatchRepository(contentResolver, new DownloadDeleter(contentResolver), downloadsUriProvider);
-                DownloadThread downloadThread = new DownloadThread(context, systemFacade, this, storageManager, downloadNotifier,
-                        batchCompletionBroadcaster, batchRepository, downloadsUriProvider);
-                submittedThread = executor.submit(downloadThread);
-                isActive = true;
-            } else {
-                isActive = !submittedThread.isDone();
-            }
-            return isActive;
-        }
-=======
-    public void startDownload(ExecutorService executor, StorageManager storageManager, DownloadNotifier downloadNotifier
-            , DownloadsRepository downloadsRepository) {
+    public void startDownload(
+            ExecutorService executor, 
+            StorageManager storageManager, 
+            DownloadNotifier downloadNotifier, 
+            DownloadsRepository downloadsRepository) {
         String applicationPackageName = context.getApplicationContext().getPackageName();
         BatchCompletionBroadcaster batchCompletionBroadcaster = new BatchCompletionBroadcaster(context, applicationPackageName);
         ContentResolver contentResolver = context.getContentResolver();
-        BatchRepository batchRepository = BatchRepository.newInstance(contentResolver, new DownloadDeleter(contentResolver));
-        DownloadThread downloadThread = new DownloadThread(context, systemFacade, this, storageManager, downloadNotifier,
-                batchCompletionBroadcaster, batchRepository, downloadsRepository);
+        BatchRepository batchRepository = new BatchRepository(contentResolver, new DownloadDeleter(contentResolver), downloadsUriProvider);
+        DownloadThread downloadThread = new DownloadThread(
+                context, systemFacade, this, storageManager, downloadNotifier,
+                batchCompletionBroadcaster, batchRepository, downloadsUriProvider, downloadsRepository);
         executor.submit(downloadThread);
->>>>>>> a3258cc1
     }
 
     public boolean isSubmittedOrRunning() {
-        return Downloads.Impl.isStatusSubmitted(status) || Downloads.Impl.isStatusRunning(status);
+        return DownloadsStatus.isStatusSubmitted(status) || DownloadsStatus.isStatusRunning(status);
     }
 
     public void updateStatus(int status) {
