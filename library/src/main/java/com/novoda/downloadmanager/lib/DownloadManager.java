/*
 * Copyright (C) 2010 The Android Open Source Project
 *
 * Licensed under the Apache License, Version 2.0 (the "License");
 * you may not use this file except in compliance with the License.
 * You may obtain a copy of the License at
 *
 *      http://www.apache.org/licenses/LICENSE-2.0
 *
 * Unless required by applicable law or agreed to in writing, software
 * distributed under the License is distributed on an "AS IS" BASIS,
 * WITHOUT WARRANTIES OR CONDITIONS OF ANY KIND, either express or implied.
 * See the License for the specific language governing permissions and
 * limitations under the License.
 */

package com.novoda.downloadmanager.lib;

import android.annotation.TargetApi;
import android.content.ContentResolver;
import android.content.ContentUris;
import android.content.ContentValues;
import android.content.Context;
import android.database.Cursor;
import android.database.CursorWrapper;
import android.net.Uri;
import android.os.Build;
import android.os.ParcelFileDescriptor;
import android.provider.Settings;
import android.provider.Settings.SettingNotFoundException;
import android.text.TextUtils;

import com.novoda.notils.logger.simple.Log;

import java.io.File;
import java.io.FileNotFoundException;
import java.net.URI;

/**
 * The download manager is a system service that handles long-running HTTP downloads. Clients may
 * request that a URI be downloaded to a particular destination file. The download manager will
 * conduct the download in the background, taking care of HTTP interactions and retrying downloads
 * after failures or across connectivity changes and system reboots.
 * <p/>
 * Instances of this class should be obtained through
 * {@link android.content.Context#getSystemService(String)} by passing
 * {@link android.content.Context#DOWNLOAD_SERVICE}.
 * <p/>
 * Apps that request downloads through this API should register a broadcast receiver for
 * {@link #ACTION_NOTIFICATION_CLICKED} to appropriately handle when the user clicks on a running
 * download in a notification or from the downloads UI.
 * <p/>
 * Note that the application must have the {@link android.Manifest.permission#INTERNET}
 * permission to use this class.
 */
public class DownloadManager {

    /**
<<<<<<< HEAD
     * This is the uri for the underlying table
     * use this at your own risk as many of the constants defined here will not return you what you expect for raw cursor data
     */
    public static final Uri CONTENT_URI = Downloads.Impl.CONTENT_URI;

    public static final Uri BATCH_CONTENT_URI = Downloads.Impl.BATCH_CONTENT_URI;

    /**
=======
>>>>>>> 2cfe1977
     * An identifier for a particular download, unique across the system.  Clients use this ID to
     * make subsequent calls related to the download.
     */
    public static final String COLUMN_ID = DownloadContract.Downloads._ID;

    /**
     * The client-supplied title for this download.  This will be displayed in system notifications.
     * Defaults to the empty string.
     */
    public static final String COLUMN_TITLE = DownloadContract.Batches.COLUMN_TITLE;

    /**
     * The client-supplied description of this download.  This will be displayed in system
     * notifications.  Defaults to the empty string.
     */
    public static final String COLUMN_DESCRIPTION = DownloadContract.Batches.COLUMN_DESCRIPTION;

    /**
     * The ID of the batch that contains this download.
     */
    public static final String COLUMN_BATCH_ID = DownloadContract.Downloads.COLUMN_BATCH_ID;

    /**
     * The total size in bytes of the batch.
     */
    public static final String COLUMN_BATCH_TOTAL_SIZE_BYTES = Downloads.Impl.Batches.COLUMN_TOTAL_BYTES;

    /**
     * The current size in bytes of the batch.
     */
    public static final String COLUMN_BATCH_CURRENT_SIZE_BYTES = Downloads.Impl.Batches.COLUMN_CURRENT_BYTES;

    /**
     * The extra supplied information for this download.
     */
    public static final String COLUMN_NOTIFICATION_EXTRAS = DownloadContract.Downloads.COLUMN_NOTIFICATION_EXTRAS;

    /**
     * The status of the batch that contains this download.
     */
    public static final String COLUMN_BATCH_STATUS = DownloadContract.Batches.COLUMN_STATUS;

    /**
     * URI to be downloaded.
     */
    public static final String COLUMN_URI = DownloadContract.Downloads.COLUMN_URI;

    /**
     * Internet Media Type of the downloaded file.  If no value is provided upon creation, this will
     * initially be null and will be filled in based on the server's response once the download has
     * started.
     *
     * @see <a href="http://www.ietf.org/rfc/rfc1590.txt">RFC 1590, defining Media Types</a>
     */
    public static final String COLUMN_MEDIA_TYPE = "media_type";

    /**
     * Total size of the download in bytes.  This will initially be -1 and will be filled in once
     * the download starts.
     */
    public static final String COLUMN_TOTAL_SIZE_BYTES = "total_size";

    /**
     * Uri where downloaded file will be stored.  If a destination is supplied by client, that URI
     * will be used here.  Otherwise, the value will initially be null and will be filled in with a
     * generated URI once the download has started.
     */
    public static final String COLUMN_LOCAL_URI = "local_uri";

    /**
     * The pathname of the file where the download is stored.
     */
    public static final String COLUMN_LOCAL_FILENAME = "local_filename";

    /**
     * Current status of the download, as one of the STATUS_* constants.
     */
    public static final String COLUMN_STATUS = DownloadContract.Downloads.COLUMN_STATUS;

    /**
     * Provides more detail on the status of the download.  Its meaning depends on the value of
     * {@link #COLUMN_STATUS}.
     * <p/>
     * When {@link #COLUMN_STATUS} is {@link #STATUS_FAILED}, this indicates the type of error that
     * occurred.  If an HTTP error occurred, this will hold the HTTP status code as defined in RFC
     * 2616.  Otherwise, it will hold one of the ERROR_* constants.
     * <p/>
     * When {@link #COLUMN_STATUS} is {@link #STATUS_PAUSED}, this indicates why the download is
     * paused.  It will hold one of the PAUSED_* constants.
     * <p/>
     * If {@link #COLUMN_STATUS} is neither {@link #STATUS_FAILED} nor {@link #STATUS_PAUSED}, this
     * column's value is undefined.
     *
     * @see <a href="http://www.w3.org/Protocols/rfc2616/rfc2616-sec6.html#sec6.1.1">RFC 2616
     * status codes</a>
     */
    public static final String COLUMN_REASON = "reason";

    /**
     * Number of bytes download so far.
     */
    public static final String COLUMN_BYTES_DOWNLOADED_SO_FAR = "bytes_so_far";

    /**
     * Timestamp when the download was last modified, in {@link System#currentTimeMillis
     * System.currentTimeMillis()} (wall clock time in UTC).
     */
    public static final String COLUMN_LAST_MODIFIED_TIMESTAMP = "last_modified_timestamp";

    /**
     * The URI to the corresponding entry in MediaProvider for this downloaded entry. It is
     * used to delete the entries from MediaProvider database when it is deleted from the
     * downloaded list.
     */
    public static final String COLUMN_MEDIAPROVIDER_URI = DownloadContract.Downloads.COLUMN_MEDIAPROVIDER_URI;

    /**
     * Value of {@link #COLUMN_STATUS} when the download is waiting to start.
     */
    public static final int STATUS_PENDING = 1 << 0;

    /**
     * Value of {@link #COLUMN_STATUS} when the download is currently running.
     */
    public static final int STATUS_RUNNING = 1 << 1;

    /**
     * Value of {@link #COLUMN_STATUS} when the download is waiting to retry or resume.
     */
    public static final int STATUS_PAUSED = 1 << 2;

    /**
     * Value of {@link #COLUMN_STATUS} when the download has successfully completed.
     */
    public static final int STATUS_SUCCESSFUL = 1 << 3;

    /**
     * Value of {@link #COLUMN_STATUS} when the download has failed (and will not be retried).
     */
    public static final int STATUS_FAILED = 1 << 4;

    /**
     * Value of COLUMN_ERROR_CODE when the download has completed with an error that doesn't fit
     * under any other error code.
     */
    public static final int ERROR_UNKNOWN = 1000;

    /**
     * Value of {@link #COLUMN_REASON} when a storage issue arises which doesn't fit under any
     * other error code. Use the more specific {@link #ERROR_INSUFFICIENT_SPACE} and
     * {@link #ERROR_DEVICE_NOT_FOUND} when appropriate.
     */
    public static final int ERROR_FILE_ERROR = 1001;

    /**
     * Value of {@link #COLUMN_REASON} when an HTTP code was received that download manager
     * can't handle.
     */
    public static final int ERROR_UNHANDLED_HTTP_CODE = 1002;

    /**
     * Value of {@link #COLUMN_REASON} when an error receiving or processing data occurred at
     * the HTTP level.
     */
    public static final int ERROR_HTTP_DATA_ERROR = 1004;

    /**
     * Value of {@link #COLUMN_REASON} when there were too many redirects.
     */
    public static final int ERROR_TOO_MANY_REDIRECTS = 1005;

    /**
     * Value of {@link #COLUMN_REASON} when there was insufficient storage space. Typically,
     * this is because the SD card is full.
     */
    public static final int ERROR_INSUFFICIENT_SPACE = 1006;

    /**
     * Value of {@link #COLUMN_REASON} when no external storage device was found. Typically,
     * this is because the SD card is not mounted.
     */
    public static final int ERROR_DEVICE_NOT_FOUND = 1007;

    /**
     * Value of {@link #COLUMN_REASON} when some possibly transient error occurred but we can't
     * resume the download.
     */
    public static final int ERROR_CANNOT_RESUME = 1008;

    /**
     * Value of {@link #COLUMN_REASON} when the requested destination file already exists (the
     * download manager will not overwrite an existing file).
     */
    public static final int ERROR_FILE_ALREADY_EXISTS = 1009;

    /**
     * Value of {@link #COLUMN_REASON} when the download is paused because some network error
     * occurred and the download manager is waiting before retrying the request.
     */
    public static final int PAUSED_WAITING_TO_RETRY = 1;

    /**
     * Value of {@link #COLUMN_REASON} when the download is waiting for network connectivity to
     * proceed.
     */
    public static final int PAUSED_WAITING_FOR_NETWORK = 2;

    /**
     * Value of {@link #COLUMN_REASON} when the download exceeds a size limit for downloads over
     * the mobile network and the download manager is waiting for a Wi-Fi connection to proceed.
     */
    public static final int PAUSED_QUEUED_FOR_WIFI = 3;

    /**
     * Value of {@link #COLUMN_REASON} when the download is paused for some other reason.
     */
    public static final int PAUSED_UNKNOWN = 4;

    /**
     * Broadcast intent action sent by the download manager when a download completes. The
     * download's ID is specified in the intent's data.
     */
    public static final String ACTION_DOWNLOAD_COMPLETE = "com.novoda.downloadmanager.DOWNLOAD_COMPLETE";

    /**
     * Broadcast intent action sent by the download manager when a batch completes. The
     * batch's ID is specified in the intent's data.
     */
    public static final String ACTION_BATCH_COMPLETE = BatchCompletionBroadcaster.ACTION_BATCH_COMPLETE;

    /**
     * Broadcast intent action sent by the download manager when a download wasn't started due to insufficient space
     */
    public static final String ACTION_DOWNLOAD_INSUFFICIENT_SPACE = "com.novoda.downloadmanager.DOWNLOAD_INSUFFICIENT_SPACE";

    /**
     * Broadcast intent action sent by the download manager when the user clicks on a running
     * download, either from a system notification. The download's content: uri is specified
     * in the intent's data if the click is associated with a single download,
     * or {@link DownloadsUriProvider#getContentUri()} if the notification is associated with
     * multiple downloads.
     */
    public static final String ACTION_NOTIFICATION_CLICKED = "com.novoda.downloadmaanger.DOWNLOAD_NOTIFICATION_CLICKED";

    /**
     * Intent extra included with {@link #ACTION_DOWNLOAD_COMPLETE} intents, indicating the ID (as a
     * long) of the download that just completed.
     */
    public static final String EXTRA_DOWNLOAD_ID = "extra_download_id";

    /**
     * Intent extra included with {@link #ACTION_BATCH_COMPLETE} intents, indicating the ID (as a
     * long) of the batch that just completed.
     */
    public static final String EXTRA_BATCH_ID = BatchCompletionBroadcaster.EXTRA_BATCH_ID;

    /**
     * Intent extra included with {@link #ACTION_DOWNLOAD_COMPLETE} intents, indicating the status code of the download that just completed.
     */
    public static final String EXTRA_DOWNLOAD_STATUS = "extra_download_status";

    /**
     * When clicks on multiple notifications are received, the following
     * provides an array of download ids corresponding to the download notification that was
     * clicked. It can be retrieved by the receiver of this
     * Intent using {@link android.content.Intent#getLongArrayExtra(String)}.
     */
    public static final String EXTRA_NOTIFICATION_CLICK_DOWNLOAD_IDS = "extra_click_download_ids";

    /**
     * columns to request from DownloadProvider.
     */
    public static final String[] UNDERLYING_COLUMNS = new String[]{
            DownloadContract.Downloads._ID,
            DownloadContract.Downloads.COLUMN_DATA + " AS " + COLUMN_LOCAL_FILENAME,
            DownloadContract.Downloads.COLUMN_MEDIAPROVIDER_URI,
            DownloadContract.Downloads.COLUMN_DESTINATION,
            DownloadContract.Downloads.COLUMN_URI,
            DownloadContract.Downloads.COLUMN_STATUS,
            DownloadContract.Downloads.COLUMN_DELETED,
            DownloadContract.Downloads.COLUMN_FILE_NAME_HINT,
            DownloadContract.Downloads.COLUMN_MIME_TYPE + " AS " + COLUMN_MEDIA_TYPE,
            DownloadContract.Downloads.COLUMN_TOTAL_BYTES + " AS " + COLUMN_TOTAL_SIZE_BYTES,
            DownloadContract.Downloads.COLUMN_LAST_MODIFICATION + " AS " + COLUMN_LAST_MODIFIED_TIMESTAMP,
            DownloadContract.Downloads.COLUMN_CURRENT_BYTES + " AS " + COLUMN_BYTES_DOWNLOADED_SO_FAR,
            DownloadContract.Downloads.COLUMN_BATCH_ID,
            DownloadContract.Batches.COLUMN_TITLE,
            DownloadContract.Batches.COLUMN_DESCRIPTION,
            DownloadContract.Batches.COLUMN_BIG_PICTURE,
            DownloadContract.Batches.COLUMN_VISIBILITY,
            DownloadContract.Batches.COLUMN_STATUS,
        /* add the following 'computed' columns to the cursor.
         * they are not 'returned' by the database, but their inclusion
         * eliminates need to have lot of methods in CursorTranslator
         */
            "'placeholder' AS " + COLUMN_LOCAL_URI,
            "'placeholder' AS " + COLUMN_REASON
    };

    private final ContentResolver contentResolver;
    private final DownloadsUriProvider downloadsUriProvider;

    private Uri baseUri;

    public DownloadManager(Context context, ContentResolver resolver) {
        this(context, resolver, DownloadsUriProvider.getInstance(), false);
    }

    public DownloadManager(Context context, ContentResolver contentResolver, boolean verboseLogging) {
        this(context, contentResolver, DownloadsUriProvider.getInstance(), verboseLogging);
    }

    DownloadManager(Context context, ContentResolver resolver, DownloadsUriProvider downloadsUriProvider) {
        this(context, resolver, downloadsUriProvider, false);
    }

    DownloadManager(Context context,
                    ContentResolver contentResolver,
                    DownloadsUriProvider downloadsUriProvider, boolean verboseLogging) {
        this.contentResolver = contentResolver;
        this.downloadsUriProvider = downloadsUriProvider;
        this.baseUri = downloadsUriProvider.getContentUri();
        GlobalState.setContext(context);
        GlobalState.setVerboseLogging(verboseLogging);
    }

    /**
     * Makes this object access the download provider through /all_downloads URIs rather than
     * /my_downloads URIs, for clients that have permission to do so.
     */
    void setAccessAllDownloads(boolean accessAllDownloads) {
        if (accessAllDownloads) {
            baseUri = downloadsUriProvider.getAllDownloadsUri();
        } else {
            baseUri = downloadsUriProvider.getContentUri();
        }
    }

    /**
     * Enqueue a new download.  The download will start automatically once the download manager is
     * ready to execute it and connectivity is available.
     *
     * @param request the parameters specifying this download
     * @return an ID for the download, unique across the system.  This ID is used to make future
     * calls related to this download.
     */
    public long enqueue(Request request) {
        RequestBatch batch = request.asBatch();
        long batchId = insert(batch);
        request.setBatchId(batchId);
        return insert(request);
    }

    private long insert(Request request) {
        ContentValues values = request.toContentValues();
        Uri downloadUri = contentResolver.insert(downloadsUriProvider.getContentUri(), values);
        return ContentUris.parseId(downloadUri);
    }

    public void pauseBatch(long id) {
        ContentValues values = new ContentValues();
<<<<<<< HEAD
        values.put(Downloads.Impl.COLUMN_CONTROL, Downloads.Impl.CONTROL_PAUSED);
        contentResolver.update(Downloads.Impl.ALL_DOWNLOADS_CONTENT_URI, values, COLUMN_BATCH_ID + "=?", new String[]{String.valueOf(id)});
=======
        values.put(DownloadContract.Downloads.COLUMN_CONTROL, DownloadsControl.CONTROL_PAUSED);
        contentResolver.update(downloadsUriProvider.getAllDownloadsUri(), values, COLUMN_BATCH_ID + "=?", new String[] { String.valueOf(id) });
>>>>>>> 2cfe1977
    }

    public void resumeBatch(long id) {
        ContentValues values = new ContentValues();
<<<<<<< HEAD
        values.put(Downloads.Impl.COLUMN_CONTROL, Downloads.Impl.CONTROL_RUN);
        values.put(Downloads.Impl.COLUMN_STATUS, Downloads.Impl.STATUS_PENDING);
        contentResolver.update(Downloads.Impl.ALL_DOWNLOADS_CONTENT_URI, values, COLUMN_BATCH_ID + "=?", new String[]{String.valueOf(id)});
=======
        values.put(DownloadContract.Downloads.COLUMN_CONTROL, DownloadsControl.CONTROL_RUN);
        values.put(DownloadContract.Downloads.COLUMN_STATUS, DownloadStatus.PENDING);
        contentResolver.update(downloadsUriProvider.getAllDownloadsUri(), values, COLUMN_BATCH_ID + "=?", new String[] { String.valueOf(id) });
>>>>>>> 2cfe1977
    }

    public void removeDownload(URI uri) {
        Cursor cursor = null;
        try {
            cursor = contentResolver.query(downloadsUriProvider.getContentUri(), new String[]{"_id"}, DownloadContract.Downloads.COLUMN_FILE_NAME_HINT + "=?", new String[]{uri.toString()}, null);
            if (cursor.moveToFirst()) {
                long id = cursor.getLong(cursor.getColumnIndexOrThrow("_id"));
                removeDownloads(id);
                return;
            }
            Log.e("Didn't delete anything for uri: " + uri);
        } finally {
            if (cursor != null) {
                cursor.close();
            }
        }
    }

    /**
     * Cancel downloads and remove them from the download manager.  Each download will be stopped if
     * it was running, and it will no longer be accessible through the download manager.
     * If there is a downloaded file, partial or complete, it is deleted.
     *
     * @param ids the IDs of the downloads to remove
     * @return the number of downloads actually removed
     */
    public int removeDownloads(long... ids) {
        if (ids == null || ids.length == 0) {
            throw new IllegalArgumentException("called with nothing to remove. input param 'ids' can't be null");
        }
        ContentValues values = new ContentValues();
        values.put(DownloadContract.Downloads.COLUMN_DELETED, 1);
        // if only one id is passed in, then include it in the uri itself.
        // this will eliminate a full database scan in the download service.
        if (ids.length == 1) {
            return contentResolver.update(ContentUris.withAppendedId(baseUri, ids[0]), values, null, null);
        }
        return contentResolver.update(baseUri, values, getWhereClauseForIds(ids), longArrayToStringArray(ids));
    }

    /**
     * Cancel batch downloads and remove them from the download manager.  Each download will be stopped if
     * it was running, and it will no longer be accessible through the download manager.
     * If there are any downloaded files, partial or complete, they will be deleted.
     *
     * @param ids the IDs of the batches to remove
     * @return the number of batches actually removed
     */
    public int removeBatches(long... ids) {
        if (ids == null || ids.length == 0) {
            throw new IllegalArgumentException("called with nothing to remove. input param 'ids' can't be null");
        }
        ContentValues values = new ContentValues();
        values.put(DownloadContract.Batches.COLUMN_DELETED, 1);
        // if only one id is passed in, then include it in the uri itself.
        // this will eliminate a full database scan in the download service.
        if (ids.length == 1) {
            return contentResolver.update(ContentUris.withAppendedId(downloadsUriProvider.getBatchesUri(), ids[0]), values, null, null);
        }
        return contentResolver.update(downloadsUriProvider.getBatchesUri(), values, getWhereClauseForIds(ids), longArrayToStringArray(ids));
    }

    /**
     * Query the download manager about downloads that have been requested.
     *
     * @param query parameters specifying filters for this query
     * @return a Cursor over the result set of downloads, with columns consisting of all the
     * COLUMN_* constants.
     */
    public Cursor query(Query query) {
        Cursor underlyingCursor = query.runQuery(contentResolver, UNDERLYING_COLUMNS, downloadsUriProvider.getDownloadsByBatchUri());
        if (underlyingCursor == null) {
            return null;
        }
        return new CursorTranslator(underlyingCursor, downloadsUriProvider.getDownloadsByBatchUri());
    }

    public Cursor query(BatchQuery query) {
        BatchRepository batchRepository = BatchRepository.newInstance(contentResolver, new DownloadDeleter(contentResolver));
        Cursor cursor = batchRepository.retrieveFor(query);
        if (cursor == null) {
            return null;
        }

        return new CursorTranslator(cursor, Downloads.Impl.BATCH_CONTENT_URI);
    }

    /**
     * Open a downloaded file for reading.  The download must have completed.
     *
     * @param id the ID of the download
     * @return a read-only {@link ParcelFileDescriptor}
     * @throws FileNotFoundException if the destination file does not already exist
     */
    public ParcelFileDescriptor openDownloadedFile(long id) throws FileNotFoundException {
        return contentResolver.openFileDescriptor(getDownloadUri(id), "r");
    }

    /**
     * Returns {@link Uri} for the given downloaded file id, if the file is
     * downloaded successfully. otherwise, null is returned.
     * <p/>
     * If the specified downloaded file is in external storage (for example, /sdcard dir),
     * then it is assumed to be safe for anyone to read and the returned {@link Uri} corresponds
     * to the filepath on sdcard.
     *
     * @param id the id of the downloaded file.
     * @return the {@link Uri} for the given downloaded file id, if download was successful. null
     * otherwise.
     */
    public Uri getUriForDownloadedFile(long id) {
        // to check if the file is in cache, get its destination from the database
        Query query = new Query().setFilterById(id);
        Cursor cursor = null;
        try {
            cursor = query(query);
            if (cursor == null) {
                return null;
            }
            if (cursor.moveToFirst()) {
                int status = cursor.getInt(cursor.getColumnIndexOrThrow(COLUMN_STATUS));
                if (DownloadManager.STATUS_SUCCESSFUL == status) {
                    int indx = cursor.getColumnIndexOrThrow(
                            DownloadContract.Downloads.COLUMN_DESTINATION);
                    int destination = cursor.getInt(indx);
                    // TODO: if we ever add API to DownloadManager to let the caller specify
                    // non-external storage for a downloaded file, then the following code
                    // should also check for that destination.
                    if (destination == DownloadsDestination.DESTINATION_CACHE_PARTITION ||
                            destination == DownloadsDestination.DESTINATION_SYSTEMCACHE_PARTITION ||
                            destination == DownloadsDestination.DESTINATION_CACHE_PARTITION_NOROAMING ||
                            destination == DownloadsDestination.DESTINATION_CACHE_PARTITION_PURGEABLE) {
                        // return private uri
                        return ContentUris.withAppendedId(downloadsUriProvider.getContentUri(), id);
                    } else {
                        // return public uri
                        String path = cursor.getString(
                                cursor.getColumnIndexOrThrow(COLUMN_LOCAL_FILENAME));
                        return Uri.fromFile(new File(path));
                    }
                }
            }
        } finally {
            if (cursor != null) {
                cursor.close();
            }
        }
        // downloaded file not found or its status is not 'successfully completed'
        return null;
    }

    /**
     * Returns {@link Uri} for the given downloaded file id, if the file is
     * downloaded successfully. otherwise, null is returned.
     * <p/>
     * If the specified downloaded file is in external storage (for example, /sdcard dir),
     * then it is assumed to be safe for anyone to read and the returned {@link Uri} corresponds
     * to the filepath on sdcard.
     *
     * @param id the id of the downloaded file.
     * @return the {@link Uri} for the given downloaded file id, if download was successful. null
     * otherwise.
     */
    public String getMimeTypeForDownloadedFile(long id) {
        Query query = new Query().setFilterById(id);
        Cursor cursor = null;
        try {
            cursor = query(query);
            if (cursor == null) {
                return null;
            }
            if (cursor.moveToFirst()) {
                return cursor.getString(cursor.getColumnIndexOrThrow(COLUMN_MEDIA_TYPE));
            }
        } finally {
            if (cursor != null) {
                cursor.close();
            }
        }
        // downloaded file not found or its status is not 'successfully completed'
        return null;
    }

    /**
     * Restart the given downloads, which must have already completed (successfully or not).  This
     * method will only work when called from within the download manager's process.
     *
     * @param ids the IDs of the downloads
     */
    public void restartDownload(long... ids) {
        Cursor cursor = query(new Query().setFilterById(ids));
        try {
            for (cursor.moveToFirst(); !cursor.isAfterLast(); cursor.moveToNext()) {
                int status = cursor.getInt(cursor.getColumnIndex(COLUMN_STATUS));
                if (status != STATUS_SUCCESSFUL && status != STATUS_FAILED) {
                    throw new IllegalArgumentException(
                            "Cannot restart incomplete download: "
                                    + cursor.getLong(cursor.getColumnIndex(COLUMN_ID)));
                }
            }
        } finally {
            cursor.close();
        }

        ContentValues values = new ContentValues();
        values.put(DownloadContract.Downloads.COLUMN_CURRENT_BYTES, 0);
        values.put(DownloadContract.Downloads.COLUMN_TOTAL_BYTES, -1);
        values.putNull(DownloadContract.Downloads.COLUMN_DATA);
        values.put(DownloadContract.Downloads.COLUMN_STATUS, DownloadStatus.PENDING);
        values.put(DownloadContract.Downloads.COLUMN_FAILED_CONNECTIONS, 0);
        contentResolver.update(baseUri, values, getWhereClauseForIds(ids), longArrayToStringArray(ids));
    }

    /**
     * Returns maximum size, in bytes, of downloads that may go over a mobile connection; or null if
     * there's no limit
     *
     * @param context the {@link Context} to use for accessing the {@link ContentResolver}
     * @return maximum size, in bytes, of downloads that may go over a mobile connection; or null if
     * there's no limit
     */
    @TargetApi(Build.VERSION_CODES.JELLY_BEAN_MR1)
    public static Long getMaxBytesOverMobile(Context context) {
        try {
            //Settings.Global.DOWNLOAD_MAX_BYTES_OVER_MOBILE
            return Settings.Global.getLong(context.getContentResolver(), "download_manager_max_bytes_over_mobile");
        } catch (SettingNotFoundException exc) {
            return null;
        }
    }

    /**
     * Returns recommended maximum size, in bytes, of downloads that may go over a mobile
     * connection; or null if there's no recommended limit.  The user will have the option to bypass
     * this limit.
     *
     * @param context the {@link Context} to use for accessing the {@link ContentResolver}
     * @return recommended maximum size, in bytes, of downloads that may go over a mobile
     * connection; or null if there's no recommended limit.
     */
    @TargetApi(Build.VERSION_CODES.JELLY_BEAN_MR1)
    public static Long getRecommendedMaxBytesOverMobile(Context context) {
        try {
            //Settings.Global.DOWNLOAD_RECOMMENDED_MAX_BYTES_OVER_MOBILE
            return Settings.Global.getLong(context.getContentResolver(), "download_manager_recommended_max_bytes_over_mobile");
        } catch (SettingNotFoundException exc) {
            return null;
        }
    }

    /**
     * Adds a file to the downloads database system, so it could appear in Downloads App
     * (and thus become eligible for management by the Downloads App).
     * <p/>
     * It is helpful to make the file scannable by MediaScanner by setting the param
     * isMediaScannerScannable to true. It makes the file visible in media managing
     * applications such as Gallery App, which could be a useful purpose of using this API.
     *
     * @param title                   the title that would appear for this file in Downloads App.
     * @param description             the description that would appear for this file in Downloads App.
     * @param isMediaScannerScannable true if the file is to be scanned by MediaScanner. Files
     *                                scanned by MediaScanner appear in the applications used to view media (for example,
     *                                Gallery app).
     * @param mimeType                mimetype of the file.
     * @param path                    absolute pathname to the file. The file should be world-readable, so that it can
     *                                be managed by the Downloads App and any other app that is used to read it (for example,
     *                                Gallery app to display the file, if the file contents represent a video/image).
     * @param length                  length of the downloaded file
     * @param showNotification        true if a notification is to be sent, false otherwise
     * @return an ID for the download entry added to the downloads app, unique across the system
     * This ID is used to make future calls related to this download.
     */
    // TODO: Add batch to request
    public long addCompletedDownload(String title, String description,
                                     boolean isMediaScannerScannable, String mimeType, String path, long length,
                                     boolean showNotification) {
        // make sure the input args are non-null/non-zero
        validateArgumentIsNonEmpty("title", title);
        validateArgumentIsNonEmpty("description", description);
        validateArgumentIsNonEmpty("path", path);
        validateArgumentIsNonEmpty("mimeType", mimeType);
        if (length < 0) {
            throw new IllegalArgumentException(" invalid value for param: totalBytes");
        }

        // if there is already an entry with the given path name in downloads.db, return its id
        Request request = new Request(NON_DOWNLOADMANAGER_DOWNLOAD)
                .setTitle(title)
                .setDescription(description)
                .setMimeType(mimeType)
                .setNotificationVisibility((showNotification) ? NotificationVisibility.ONLY_WHEN_COMPLETE : NotificationVisibility.HIDDEN);

        ContentValues values = request.toContentValues();
        values.put(DownloadContract.Downloads.COLUMN_DESTINATION, DownloadsDestination.DESTINATION_NON_DOWNLOADMANAGER_DOWNLOAD);
        values.put(DownloadContract.Downloads.COLUMN_DATA, path);
        values.put(DownloadContract.Downloads.COLUMN_STATUS, DownloadStatus.SUCCESS);
        values.put(DownloadContract.Downloads.COLUMN_TOTAL_BYTES, length);
        values.put(DownloadContract.Downloads.COLUMN_MEDIA_SCANNED, (isMediaScannerScannable) ? Request.SCANNABLE_VALUE_YES : Request.SCANNABLE_VALUE_NO);
        Uri downloadUri = contentResolver.insert(downloadsUriProvider.getContentUri(), values);
        if (downloadUri == null) {
            return -1;
        }
        return ContentUris.parseId(downloadUri);
    }

    private static final String NON_DOWNLOADMANAGER_DOWNLOAD =
            "non-dwnldmngr-download-dont-retry2download";

    private static void validateArgumentIsNonEmpty(String paramName, String val) {
        if (TextUtils.isEmpty(val)) {
            throw new IllegalArgumentException(paramName + " can't be null");
        }
    }

    /**
     * Get the DownloadProvider URI for the download with the given ID.
     */
    private Uri getDownloadUri(long id) {
        return ContentUris.withAppendedId(baseUri, id);
    }

    /**
     * This is the uri for the underlying table
     * use this at your own risk as many of the constants defined here will not return you what you expect for raw cursor data
     */
    public Uri getContentUri() {
        return downloadsUriProvider.getContentUri();
    }

    /**
     * Get a parameterized SQL WHERE clause to select a bunch of IDs.
     */
    static String getWhereClauseForIds(long[] ids) {
        StringBuilder whereClause = new StringBuilder();
        whereClause.append("(");
        for (int i = 0; i < ids.length; i++) {
            if (i > 0) {
                whereClause.append("OR ");
            }
            whereClause.append(DownloadContract.Downloads._ID);
            whereClause.append(" = ? ");
        }
        whereClause.append(")");
        return whereClause.toString();
    }

    /**
     * Get the selection args for a clause returned by {@link #getWhereClauseForIds(long[])}.
     */
    private static String[] longArrayToStringArray(long[] ids) {
        String[] whereArgs = new String[ids.length];
        for (int i = 0; i < ids.length; i++) {
            whereArgs[i] = Long.toString(ids[i]);
        }
        return whereArgs;
    }

    /**
     * Enqueue a new download batch.
     *
     * @param batch the parameters specifying this batch
     * @return an ID for the batch, unique across the system.  This ID is used to make future
     * calls related to this batch.
     */
    public long enqueue(RequestBatch batch) {
        long batchId = insert(batch);
        for (Request request : batch.getRequests()) {
            request.setBatchId(batchId);
            insert(request);
        }
        return batchId;
    }

    private long insert(RequestBatch batch) {
        ContentValues values = batch.toContentValues();
        values.put(DownloadContract.Batches.COLUMN_STATUS, DownloadStatus.PENDING);
        Uri batchUri = contentResolver.insert(downloadsUriProvider.getBatchesUri(), values);
        return ContentUris.parseId(batchUri);
    }

    /**
     * This class wraps a cursor returned by DownloadProvider -- the "underlying cursor" -- and
     * presents a different set of columns, those defined in the DownloadManager.COLUMN_* constants.
     * Some columns correspond directly to underlying values while others are computed from
     * underlying data.
     */
    private static class CursorTranslator extends CursorWrapper {
        private final Uri baseUri;

        public CursorTranslator(Cursor cursor, Uri baseUri) {
            super(cursor);
            this.baseUri = baseUri;
        }

        @Override
        public int getInt(int columnIndex) {
            return (int) getLong(columnIndex);
        }

        @Override
        public long getLong(int columnIndex) {
            String columnName = getColumnName(columnIndex);
            switch (columnName) {
                case COLUMN_REASON:
                    return getReason(super.getInt(getColumnIndex(DownloadContract.Downloads.COLUMN_STATUS)));
                case COLUMN_STATUS:
                    return translateStatus(super.getInt(getColumnIndex(DownloadContract.Downloads.COLUMN_STATUS)));
                case COLUMN_BATCH_STATUS:
                    return translateStatus(super.getInt(getColumnIndex(DownloadContract.Batches.COLUMN_STATUS)));
                default:
                    return super.getLong(columnIndex);
            }
        }

        @Override
        public String getString(int columnIndex) {
            return getColumnName(columnIndex).equals(COLUMN_LOCAL_URI) ? getLocalUri() : super.getString(columnIndex);
        }

        private String getLocalUri() {
            long destinationType = getLong(getColumnIndex(DownloadContract.Downloads.COLUMN_DESTINATION));
            if (destinationType == DownloadsDestination.DESTINATION_FILE_URI
                    || destinationType == DownloadsDestination.DESTINATION_EXTERNAL
                    || destinationType == DownloadsDestination.DESTINATION_NON_DOWNLOADMANAGER_DOWNLOAD) {
                String localPath = getString(getColumnIndex(COLUMN_LOCAL_FILENAME));
                if (localPath == null) {
                    return null;
                }
                return Uri.fromFile(new File(localPath)).toString();
            }

            // return content URI for cache download
            long downloadId = getLong(getColumnIndex(DownloadContract.Downloads._ID));
            return ContentUris.withAppendedId(baseUri, downloadId).toString();
        }

        private long getReason(int status) {
            switch (translateStatus(status)) {
                case STATUS_FAILED:
                    return getErrorCode(status);

                case STATUS_PAUSED:
                    return getPausedReason(status);

                default:
                    return 0; // arbitrary value when status is not an error
            }
        }

        private long getPausedReason(int status) {
            switch (status) {
                case DownloadStatus.WAITING_TO_RETRY:
                    return PAUSED_WAITING_TO_RETRY;

                case DownloadStatus.WAITING_FOR_NETWORK:
                    return PAUSED_WAITING_FOR_NETWORK;

                case DownloadStatus.QUEUED_FOR_WIFI:
                    return PAUSED_QUEUED_FOR_WIFI;

                default:
                    return PAUSED_UNKNOWN;
            }
        }

        private long getErrorCode(int status) {
            if ((400 <= status && status < DownloadStatus.MIN_ARTIFICIAL_ERROR_STATUS)
                    || (500 <= status && status < 600)) {
                // HTTP status code
                return status;
            }

            switch (status) {
                case DownloadStatus.FILE_ERROR:
                    return ERROR_FILE_ERROR;

                case DownloadStatus.UNHANDLED_HTTP_CODE:
                case DownloadStatus.UNHANDLED_REDIRECT:
                    return ERROR_UNHANDLED_HTTP_CODE;

                case DownloadStatus.HTTP_DATA_ERROR:
                    return ERROR_HTTP_DATA_ERROR;

                case DownloadStatus.TOO_MANY_REDIRECTS:
                    return ERROR_TOO_MANY_REDIRECTS;

                case DownloadStatus.INSUFFICIENT_SPACE_ERROR:
                    return ERROR_INSUFFICIENT_SPACE;

                case DownloadStatus.DEVICE_NOT_FOUND_ERROR:
                    return ERROR_DEVICE_NOT_FOUND;

                case DownloadStatus.CANNOT_RESUME:
                    return ERROR_CANNOT_RESUME;

                case DownloadStatus.FILE_ALREADY_EXISTS_ERROR:
                    return ERROR_FILE_ALREADY_EXISTS;

                default:
                    return ERROR_UNKNOWN;
            }
        }

        private int translateStatus(int status) {
            switch (status) {
                case DownloadStatus.PENDING:
                    return STATUS_PENDING;

                case DownloadStatus.RUNNING:
                    return STATUS_RUNNING;

                case DownloadStatus.PAUSED_BY_APP:
                case DownloadStatus.WAITING_TO_RETRY:
                case DownloadStatus.WAITING_FOR_NETWORK:
                case DownloadStatus.QUEUED_FOR_WIFI:
                    return STATUS_PAUSED;

                case DownloadStatus.SUCCESS:
                    return STATUS_SUCCESSFUL;

                default:
                    return STATUS_FAILED;
            }
        }
    }
}<|MERGE_RESOLUTION|>--- conflicted
+++ resolved
@@ -56,17 +56,6 @@
 public class DownloadManager {
 
     /**
-<<<<<<< HEAD
-     * This is the uri for the underlying table
-     * use this at your own risk as many of the constants defined here will not return you what you expect for raw cursor data
-     */
-    public static final Uri CONTENT_URI = Downloads.Impl.CONTENT_URI;
-
-    public static final Uri BATCH_CONTENT_URI = Downloads.Impl.BATCH_CONTENT_URI;
-
-    /**
-=======
->>>>>>> 2cfe1977
      * An identifier for a particular download, unique across the system.  Clients use this ID to
      * make subsequent calls related to the download.
      */
@@ -92,12 +81,12 @@
     /**
      * The total size in bytes of the batch.
      */
-    public static final String COLUMN_BATCH_TOTAL_SIZE_BYTES = Downloads.Impl.Batches.COLUMN_TOTAL_BYTES;
+    public static final String COLUMN_BATCH_TOTAL_SIZE_BYTES = DownloadContract.Batches.COLUMN_TOTAL_BYTES;
 
     /**
      * The current size in bytes of the batch.
      */
-    public static final String COLUMN_BATCH_CURRENT_SIZE_BYTES = Downloads.Impl.Batches.COLUMN_CURRENT_BYTES;
+    public static final String COLUMN_BATCH_CURRENT_SIZE_BYTES = DownloadContract.Batches.COLUMN_CURRENT_BYTES;
 
     /**
      * The extra supplied information for this download.
@@ -428,26 +417,15 @@
 
     public void pauseBatch(long id) {
         ContentValues values = new ContentValues();
-<<<<<<< HEAD
-        values.put(Downloads.Impl.COLUMN_CONTROL, Downloads.Impl.CONTROL_PAUSED);
-        contentResolver.update(Downloads.Impl.ALL_DOWNLOADS_CONTENT_URI, values, COLUMN_BATCH_ID + "=?", new String[]{String.valueOf(id)});
-=======
         values.put(DownloadContract.Downloads.COLUMN_CONTROL, DownloadsControl.CONTROL_PAUSED);
         contentResolver.update(downloadsUriProvider.getAllDownloadsUri(), values, COLUMN_BATCH_ID + "=?", new String[] { String.valueOf(id) });
->>>>>>> 2cfe1977
     }
 
     public void resumeBatch(long id) {
         ContentValues values = new ContentValues();
-<<<<<<< HEAD
-        values.put(Downloads.Impl.COLUMN_CONTROL, Downloads.Impl.CONTROL_RUN);
-        values.put(Downloads.Impl.COLUMN_STATUS, Downloads.Impl.STATUS_PENDING);
-        contentResolver.update(Downloads.Impl.ALL_DOWNLOADS_CONTENT_URI, values, COLUMN_BATCH_ID + "=?", new String[]{String.valueOf(id)});
-=======
         values.put(DownloadContract.Downloads.COLUMN_CONTROL, DownloadsControl.CONTROL_RUN);
         values.put(DownloadContract.Downloads.COLUMN_STATUS, DownloadStatus.PENDING);
         contentResolver.update(downloadsUriProvider.getAllDownloadsUri(), values, COLUMN_BATCH_ID + "=?", new String[] { String.valueOf(id) });
->>>>>>> 2cfe1977
     }
 
     public void removeDownload(URI uri) {
@@ -527,13 +505,13 @@
     }
 
     public Cursor query(BatchQuery query) {
-        BatchRepository batchRepository = BatchRepository.newInstance(contentResolver, new DownloadDeleter(contentResolver));
+        BatchRepository batchRepository = new BatchRepository(contentResolver, new DownloadDeleter(contentResolver), downloadsUriProvider);
         Cursor cursor = batchRepository.retrieveFor(query);
         if (cursor == null) {
             return null;
         }
 
-        return new CursorTranslator(cursor, Downloads.Impl.BATCH_CONTENT_URI);
+        return new CursorTranslator(cursor, downloadsUriProvider.getBatchesUri());
     }
 
     /**
