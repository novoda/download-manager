/*
 * Copyright (C) 2010 The Android Open Source Project
 *
 * Licensed under the Apache License, Version 2.0 (the "License");
 * you may not use this file except in compliance with the License.
 * You may obtain a copy of the License at
 *
 *      http://www.apache.org/licenses/LICENSE-2.0
 *
 * Unless required by applicable law or agreed to in writing, software
 * distributed under the License is distributed on an "AS IS" BASIS,
 * WITHOUT WARRANTIES OR CONDITIONS OF ANY KIND, either express or implied.
 * See the License for the specific language governing permissions and
 * limitations under the License.
 */

package com.novoda.downloadmanager.lib;

import android.annotation.TargetApi;
import android.content.ContentResolver;
import android.content.ContentUris;
import android.content.ContentValues;
import android.content.Context;
import android.database.Cursor;
import android.database.CursorWrapper;
import android.net.Uri;
import android.os.Build;
import android.os.ParcelFileDescriptor;
import android.provider.Settings;
import android.provider.Settings.SettingNotFoundException;
import android.text.TextUtils;

import com.novoda.notils.logger.simple.Log;

import java.io.File;
import java.io.FileNotFoundException;
import java.net.URI;

/**
 * The download manager is a system service that handles long-running HTTP downloads. Clients may
 * request that a URI be downloaded to a particular destination file. The download manager will
 * conduct the download in the background, taking care of HTTP interactions and retrying downloads
 * after failures or across connectivity changes and system reboots.
 * <p/>
 * Instances of this class should be obtained through
 * {@link android.content.Context#getSystemService(String)} by passing
 * {@link android.content.Context#DOWNLOAD_SERVICE}.
 * <p/>
 * Apps that request downloads through this API should register a broadcast receiver for
 * {@link #ACTION_NOTIFICATION_CLICKED} to appropriately handle when the user clicks on a running
 * download in a notification or from the downloads UI.
 * <p/>
 * Note that the application must have the {@link android.Manifest.permission#INTERNET}
 * permission to use this class.
 */
public class DownloadManager {

    /**
     * This is the uri for the underlying table
     * use this at your own risk as many of the constants defined here will not return you what you expect for raw cursor data
     */
    public static final Uri CONTENT_URI = Downloads.Impl.CONTENT_URI;

    /**
     * An identifier for a particular download, unique across the system.  Clients use this ID to
     * make subsequent calls related to the download.
     */
    public static final String COLUMN_ID = Downloads.Impl._ID;

    /**
     * The client-supplied title for this download.  This will be displayed in system notifications.
     * Defaults to the empty string.
     */
    public static final String COLUMN_TITLE = Downloads.Impl.Batches.COLUMN_TITLE;

    /**
     * The client-supplied description of this download.  This will be displayed in system
     * notifications.  Defaults to the empty string.
     */
    public static final String COLUMN_DESCRIPTION = Downloads.Impl.Batches.COLUMN_DESCRIPTION;

    /**
     * The ID of the batch that contains this download.
     */
    public static final String COLUMN_BATCH_ID = Downloads.Impl.COLUMN_BATCH_ID;

    /**
     * The extra supplied information for this download.
     */
    public static final String COLUMN_NOTIFICATION_EXTRAS = Downloads.Impl.COLUMN_NOTIFICATION_EXTRAS;

    /**
     * The status of the batch that contains this download.
     */
    public static final String COLUMN_BATCH_STATUS = Downloads.Impl.Batches.COLUMN_STATUS;

    /**
     * URI to be downloaded.
     */
    public static final String COLUMN_URI = Downloads.Impl.COLUMN_URI;

    /**
     * Internet Media Type of the downloaded file.  If no value is provided upon creation, this will
     * initially be null and will be filled in based on the server's response once the download has
     * started.
     *
     * @see <a href="http://www.ietf.org/rfc/rfc1590.txt">RFC 1590, defining Media Types</a>
     */
    public static final String COLUMN_MEDIA_TYPE = "media_type";

    /**
     * Total size of the download in bytes.  This will initially be -1 and will be filled in once
     * the download starts.
     */
    public static final String COLUMN_TOTAL_SIZE_BYTES = "total_size";

    /**
     * Uri where downloaded file will be stored.  If a destination is supplied by client, that URI
     * will be used here.  Otherwise, the value will initially be null and will be filled in with a
     * generated URI once the download has started.
     */
    public static final String COLUMN_LOCAL_URI = "local_uri";

    /**
     * The pathname of the file where the download is stored.
     */
    public static final String COLUMN_LOCAL_FILENAME = "local_filename";

    /**
     * Current status of the download, as one of the STATUS_* constants.
     */
    public static final String COLUMN_STATUS = Downloads.Impl.COLUMN_STATUS;

    /**
     * Provides more detail on the status of the download.  Its meaning depends on the value of
     * {@link #COLUMN_STATUS}.
     * <p/>
     * When {@link #COLUMN_STATUS} is {@link #STATUS_FAILED}, this indicates the type of error that
     * occurred.  If an HTTP error occurred, this will hold the HTTP status code as defined in RFC
     * 2616.  Otherwise, it will hold one of the ERROR_* constants.
     * <p/>
     * When {@link #COLUMN_STATUS} is {@link #STATUS_PAUSED}, this indicates why the download is
     * paused.  It will hold one of the PAUSED_* constants.
     * <p/>
     * If {@link #COLUMN_STATUS} is neither {@link #STATUS_FAILED} nor {@link #STATUS_PAUSED}, this
     * column's value is undefined.
     *
     * @see <a href="http://www.w3.org/Protocols/rfc2616/rfc2616-sec6.html#sec6.1.1">RFC 2616
     * status codes</a>
     */
    public static final String COLUMN_REASON = "reason";

    /**
     * Number of bytes download so far.
     */
    public static final String COLUMN_BYTES_DOWNLOADED_SO_FAR = "bytes_so_far";

    /**
     * Timestamp when the download was last modified, in {@link System#currentTimeMillis
     * System.currentTimeMillis()} (wall clock time in UTC).
     */
    public static final String COLUMN_LAST_MODIFIED_TIMESTAMP = "last_modified_timestamp";

    /**
     * The URI to the corresponding entry in MediaProvider for this downloaded entry. It is
     * used to delete the entries from MediaProvider database when it is deleted from the
     * downloaded list.
     */
    public static final String COLUMN_MEDIAPROVIDER_URI = Downloads.Impl.COLUMN_MEDIAPROVIDER_URI;

    /**
     * Value of {@link #COLUMN_STATUS} when the download is waiting to start.
     */
    public static final int STATUS_PENDING = 1 << 0;

    /**
     * Value of {@link #COLUMN_STATUS} when the download is currently running.
     */
    public static final int STATUS_RUNNING = 1 << 1;

    /**
     * Value of {@link #COLUMN_STATUS} when the download is waiting to retry or resume.
     */
    public static final int STATUS_PAUSED = 1 << 2;

    /**
     * Value of {@link #COLUMN_STATUS} when the download has successfully completed.
     */
    public static final int STATUS_SUCCESSFUL = 1 << 3;

    /**
     * Value of {@link #COLUMN_STATUS} when the download has failed (and will not be retried).
     */
    public static final int STATUS_FAILED = 1 << 4;

    /**
     * Value of COLUMN_ERROR_CODE when the download has completed with an error that doesn't fit
     * under any other error code.
     */
    public static final int ERROR_UNKNOWN = 1000;

    /**
     * Value of {@link #COLUMN_REASON} when a storage issue arises which doesn't fit under any
     * other error code. Use the more specific {@link #ERROR_INSUFFICIENT_SPACE} and
     * {@link #ERROR_DEVICE_NOT_FOUND} when appropriate.
     */
    public static final int ERROR_FILE_ERROR = 1001;

    /**
     * Value of {@link #COLUMN_REASON} when an HTTP code was received that download manager
     * can't handle.
     */
    public static final int ERROR_UNHANDLED_HTTP_CODE = 1002;

    /**
     * Value of {@link #COLUMN_REASON} when an error receiving or processing data occurred at
     * the HTTP level.
     */
    public static final int ERROR_HTTP_DATA_ERROR = 1004;

    /**
     * Value of {@link #COLUMN_REASON} when there were too many redirects.
     */
    public static final int ERROR_TOO_MANY_REDIRECTS = 1005;

    /**
     * Value of {@link #COLUMN_REASON} when there was insufficient storage space. Typically,
     * this is because the SD card is full.
     */
    public static final int ERROR_INSUFFICIENT_SPACE = 1006;

    /**
     * Value of {@link #COLUMN_REASON} when no external storage device was found. Typically,
     * this is because the SD card is not mounted.
     */
    public static final int ERROR_DEVICE_NOT_FOUND = 1007;

    /**
     * Value of {@link #COLUMN_REASON} when some possibly transient error occurred but we can't
     * resume the download.
     */
    public static final int ERROR_CANNOT_RESUME = 1008;

    /**
     * Value of {@link #COLUMN_REASON} when the requested destination file already exists (the
     * download manager will not overwrite an existing file).
     */
    public static final int ERROR_FILE_ALREADY_EXISTS = 1009;

    /**
     * Value of {@link #COLUMN_REASON} when the download is paused because some network error
     * occurred and the download manager is waiting before retrying the request.
     */
    public static final int PAUSED_WAITING_TO_RETRY = 1;

    /**
     * Value of {@link #COLUMN_REASON} when the download is waiting for network connectivity to
     * proceed.
     */
    public static final int PAUSED_WAITING_FOR_NETWORK = 2;

    /**
     * Value of {@link #COLUMN_REASON} when the download exceeds a size limit for downloads over
     * the mobile network and the download manager is waiting for a Wi-Fi connection to proceed.
     */
    public static final int PAUSED_QUEUED_FOR_WIFI = 3;

    /**
     * Value of {@link #COLUMN_REASON} when the download is paused for some other reason.
     */
    public static final int PAUSED_UNKNOWN = 4;

    /**
     * Broadcast intent action sent by the download manager when a download completes. The
     * download's ID is specified in the intent's data.
     */
    public static final String ACTION_DOWNLOAD_COMPLETE = "com.novoda.downloadmanager.DOWNLOAD_COMPLETE";

    /**
     * Broadcast intent action sent by the download manager when a batch completes. The
     * batch's ID is specified in the intent's data.
     */
    public static final String ACTION_BATCH_COMPLETE = BatchCompletionBroadcaster.ACTION_BATCH_COMPLETE;

    /**
     * Broadcast intent action sent by the download manager when a download wasn't started due to insufficient space
     */
    public static final String ACTION_DOWNLOAD_INSUFFICIENT_SPACE = "com.novoda.downloadmanager.DOWNLOAD_INSUFFICIENT_SPACE";

    /**
     * Broadcast intent action sent by the download manager when the user clicks on a running
     * download, either from a system notification. The download's content: uri is specified
     * in the intent's data if the click is associated with a single download,
     * or {@link DownloadManager#CONTENT_URI} if the notification is associated with
     * multiple downloads.
     */
    public static final String ACTION_NOTIFICATION_CLICKED = "com.novoda.downloadmaanger.DOWNLOAD_NOTIFICATION_CLICKED";

    /**
     * Intent extra included with {@link #ACTION_DOWNLOAD_COMPLETE} intents, indicating the ID (as a
     * long) of the download that just completed.
     */
    public static final String EXTRA_DOWNLOAD_ID = "extra_download_id";

    /**
     * Intent extra included with {@link #ACTION_BATCH_COMPLETE} intents, indicating the ID (as a
     * long) of the batch that just completed.
     */
    public static final String EXTRA_BATCH_ID = BatchCompletionBroadcaster.EXTRA_BATCH_ID;

    /**
     * Intent extra included with {@link #ACTION_DOWNLOAD_COMPLETE} intents, indicating the status code of the download that just completed.
     */
    public static final String EXTRA_DOWNLOAD_STATUS = "extra_download_status";

    /**
     * When clicks on multiple notifications are received, the following
     * provides an array of download ids corresponding to the download notification that was
     * clicked. It can be retrieved by the receiver of this
     * Intent using {@link android.content.Intent#getLongArrayExtra(String)}.
     */
    public static final String EXTRA_NOTIFICATION_CLICK_DOWNLOAD_IDS = "extra_click_download_ids";

    /**
     * columns to request from DownloadProvider.
     */
    public static final String[] UNDERLYING_COLUMNS = new String[]{
            Downloads.Impl._ID,
            Downloads.Impl._DATA + " AS " + COLUMN_LOCAL_FILENAME,
            Downloads.Impl.COLUMN_MEDIAPROVIDER_URI,
            Downloads.Impl.COLUMN_DESTINATION,
            Downloads.Impl.COLUMN_URI,
            Downloads.Impl.COLUMN_STATUS,
            Downloads.Impl.COLUMN_DELETED,
            Downloads.Impl.COLUMN_FILE_NAME_HINT,
            Downloads.Impl.COLUMN_MIME_TYPE + " AS " + COLUMN_MEDIA_TYPE,
            Downloads.Impl.COLUMN_TOTAL_BYTES + " AS " + COLUMN_TOTAL_SIZE_BYTES,
            Downloads.Impl.COLUMN_LAST_MODIFICATION + " AS " + COLUMN_LAST_MODIFIED_TIMESTAMP,
            Downloads.Impl.COLUMN_CURRENT_BYTES + " AS " + COLUMN_BYTES_DOWNLOADED_SO_FAR,
            Downloads.Impl.COLUMN_BATCH_ID,
            Downloads.Impl.Batches.COLUMN_TITLE,
            Downloads.Impl.Batches.COLUMN_DESCRIPTION,
            Downloads.Impl.Batches.COLUMN_BIG_PICTURE,
            Downloads.Impl.Batches.COLUMN_VISIBILITY,
            Downloads.Impl.Batches.COLUMN_STATUS,
        /* add the following 'computed' columns to the cursor.
         * they are not 'returned' by the database, but their inclusion
         * eliminates need to have lot of methods in CursorTranslator
         */
            "'placeholder' AS " + COLUMN_LOCAL_URI,
            "'placeholder' AS " + COLUMN_REASON
    };

    private final ContentResolver mResolver;

    private Uri mBaseUri = Downloads.Impl.CONTENT_URI;

    public DownloadManager(Context context,
                           ContentResolver contentResolver,
                           boolean verboseLogging) {
        this.mResolver = contentResolver;
        GlobalState.setContext(context);
        GlobalState.setVerboseLogging(verboseLogging);
    }

    /**
     * Makes this object access the download provider through /all_downloads URIs rather than
     * /my_downloads URIs, for clients that have permission to do so.
     */
    void setAccessAllDownloads(boolean accessAllDownloads) {
        if (accessAllDownloads) {
            mBaseUri = Downloads.Impl.ALL_DOWNLOADS_CONTENT_URI;
        } else {
            mBaseUri = Downloads.Impl.CONTENT_URI;
        }
    }

    /**
     * Enqueue a new download.  The download will start automatically once the download manager is
     * ready to execute it and connectivity is available.
     *
     * @param request the parameters specifying this download
     * @return an ID for the download, unique across the system.  This ID is used to make future
     * calls related to this download.
     */
    public long enqueue(Request request) {
        RequestBatch batch = request.asBatch();
        long batchId = insert(batch);
        request.setBatchId(batchId);
        return insert(request);
    }

    private long insert(Request request) {
        ContentValues values = request.toContentValues();
        Uri downloadUri = mResolver.insert(Downloads.Impl.CONTENT_URI, values);
        return ContentUris.parseId(downloadUri);
    }

<<<<<<< HEAD
    public void markDownloadForDeletion(URI uri) {
=======
    public void pauseBatch(long id) {
        ContentValues values = new ContentValues();
        values.put(Downloads.Impl.COLUMN_CONTROL, Downloads.Impl.CONTROL_PAUSED);
        mResolver.update(Downloads.Impl.ALL_DOWNLOADS_CONTENT_URI, values, COLUMN_BATCH_ID + "=?", new String[] { String.valueOf(id) });
    }

    public void resumeBatch(long id) {
        ContentValues values = new ContentValues();
        values.put(Downloads.Impl.COLUMN_CONTROL, Downloads.Impl.CONTROL_RUN);
        values.put(Downloads.Impl.COLUMN_STATUS, Downloads.Impl.STATUS_PENDING);
        mResolver.update(Downloads.Impl.ALL_DOWNLOADS_CONTENT_URI, values, COLUMN_BATCH_ID + "=?", new String[] { String.valueOf(id) });
    }

    public void markDeleted(URI uri) {
>>>>>>> a516f842
        Cursor cursor = null;
        try {
            cursor = mResolver.query(Downloads.Impl.CONTENT_URI, new String[]{"_id"}, Downloads.Impl.COLUMN_FILE_NAME_HINT + "=?", new String[]{uri.toString()}, null);
            if (cursor.moveToFirst()) {
                long id = cursor.getLong(cursor.getColumnIndexOrThrow("_id"));
                markDownloadRowsForDeletion(id);
                return;
            }
            Log.e("Didn't delete anything for uri: " + uri);
        } finally {
            if (cursor != null) {
                cursor.close();
            }
        }
    }

    /**
     * Marks the specified download as 'to be deleted'. This is done when a completed download
     * is to be removed but the row was stored without enough info to delete the corresponding
     * metadata from Mediaprovider database. Actual cleanup of this row is done in DownloadService.
     *
     * @param ids the IDs of the downloads to be marked 'deleted'
     * @return the number of downloads actually updated
     */
    public int markDownloadRowsForDeletion(long... ids) {
        if (ids == null || ids.length == 0) {
            throw new IllegalArgumentException("called with nothing to remove. input param 'ids' can't be null");
        }
        ContentValues values = new ContentValues();
        values.put(Downloads.Impl.COLUMN_DELETED, 1);
        // if only one id is passed in, then include it in the uri itself.
        // this will eliminate a full database scan in the download service.
        if (ids.length == 1) {
            return mResolver.update(ContentUris.withAppendedId(mBaseUri, ids[0]), values, null, null);
        }
        return mResolver.update(mBaseUri, values, getWhereClauseForIds(ids), longArrayToStringArray(ids));
    }

    /**
     * Cancel downloads and remove them from the download manager.  Each download will be stopped if
     * it was running, and it will no longer be accessible through the download manager.
     * If there is a downloaded file, partial or complete, it is deleted.
     *
     * @param ids the IDs of the downloads to remove
     * @return the number of downloads actually removed
     */
    public int removeDownloads(long... ids) {
        return markDownloadRowsForDeletion(ids);
    }

    /**
     * Marks the specified batch as 'to be deleted'. Actual cleanup of this row is done in DownloadService.
     *
     * @param ids the IDs of the batches to be marked 'deleted'
     * @return the number of batches actually updated
     */
    public int markBatchRowsForDeletion(long... ids) {
        if (ids == null || ids.length == 0) {
            throw new IllegalArgumentException("called with nothing to remove. input param 'ids' can't be null");
        }
        ContentValues values = new ContentValues();
        values.put(Downloads.Impl.Batches.COLUMN_DELETED, 1);
        // if only one id is passed in, then include it in the uri itself.
        // this will eliminate a full database scan in the download service.
        if (ids.length == 1) {
            return mResolver.update(ContentUris.withAppendedId(Downloads.Impl.BATCH_CONTENT_URI, ids[0]), values, null, null);
        }
        return mResolver.update(Downloads.Impl.BATCH_CONTENT_URI, values, getWhereClauseForIds(ids), longArrayToStringArray(ids));
    }

    /**
     * Cancel batch downloads and remove them from the download manager.  Each download will be stopped if
     * it was running, and it will no longer be accessible through the download manager.
     * If there are any downloaded files, partial or complete, they will be deleted.
     *
     * @param ids the IDs of the batches to remove
     * @return the number of batches actually removed
     */
    public int removeBatches(long... ids) {
        return markBatchRowsForDeletion(ids);
    }

    /**
     * Query the download manager about downloads that have been requested.
     *
     * @param query parameters specifying filters for this query
     * @return a Cursor over the result set of downloads, with columns consisting of all the
     * COLUMN_* constants.
     */
    public Cursor query(Query query) {
        Cursor underlyingCursor = query.runQuery(mResolver, UNDERLYING_COLUMNS, Downloads.Impl.DOWNLOADS_BY_BATCH_URI);
        if (underlyingCursor == null) {
            return null;
        }
        return new CursorTranslator(underlyingCursor, Downloads.Impl.DOWNLOADS_BY_BATCH_URI);
    }

    /**
     * Open a downloaded file for reading.  The download must have completed.
     *
     * @param id the ID of the download
     * @return a read-only {@link ParcelFileDescriptor}
     * @throws FileNotFoundException if the destination file does not already exist
     */
    public ParcelFileDescriptor openDownloadedFile(long id) throws FileNotFoundException {
        return mResolver.openFileDescriptor(getDownloadUri(id), "r");
    }

    /**
     * Returns {@link Uri} for the given downloaded file id, if the file is
     * downloaded successfully. otherwise, null is returned.
     * <p/>
     * If the specified downloaded file is in external storage (for example, /sdcard dir),
     * then it is assumed to be safe for anyone to read and the returned {@link Uri} corresponds
     * to the filepath on sdcard.
     *
     * @param id the id of the downloaded file.
     * @return the {@link Uri} for the given downloaded file id, if download was successful. null
     * otherwise.
     */
    public Uri getUriForDownloadedFile(long id) {
        // to check if the file is in cache, get its destination from the database
        Query query = new Query().setFilterById(id);
        Cursor cursor = null;
        try {
            cursor = query(query);
            if (cursor == null) {
                return null;
            }
            if (cursor.moveToFirst()) {
                int status = cursor.getInt(cursor.getColumnIndexOrThrow(COLUMN_STATUS));
                if (DownloadManager.STATUS_SUCCESSFUL == status) {
                    int indx = cursor.getColumnIndexOrThrow(
                            Downloads.Impl.COLUMN_DESTINATION);
                    int destination = cursor.getInt(indx);
                    // TODO: if we ever add API to DownloadManager to let the caller specify
                    // non-external storage for a downloaded file, then the following code
                    // should also check for that destination.
                    if (destination == Downloads.Impl.DESTINATION_CACHE_PARTITION ||
                            destination == Downloads.Impl.DESTINATION_SYSTEMCACHE_PARTITION ||
                            destination == Downloads.Impl.DESTINATION_CACHE_PARTITION_NOROAMING ||
                            destination == Downloads.Impl.DESTINATION_CACHE_PARTITION_PURGEABLE) {
                        // return private uri
                        return ContentUris.withAppendedId(Downloads.Impl.CONTENT_URI, id);
                    } else {
                        // return public uri
                        String path = cursor.getString(
                                cursor.getColumnIndexOrThrow(COLUMN_LOCAL_FILENAME));
                        return Uri.fromFile(new File(path));
                    }
                }
            }
        } finally {
            if (cursor != null) {
                cursor.close();
            }
        }
        // downloaded file not found or its status is not 'successfully completed'
        return null;
    }

    /**
     * Returns {@link Uri} for the given downloaded file id, if the file is
     * downloaded successfully. otherwise, null is returned.
     * <p/>
     * If the specified downloaded file is in external storage (for example, /sdcard dir),
     * then it is assumed to be safe for anyone to read and the returned {@link Uri} corresponds
     * to the filepath on sdcard.
     *
     * @param id the id of the downloaded file.
     * @return the {@link Uri} for the given downloaded file id, if download was successful. null
     * otherwise.
     */
    public String getMimeTypeForDownloadedFile(long id) {
        Query query = new Query().setFilterById(id);
        Cursor cursor = null;
        try {
            cursor = query(query);
            if (cursor == null) {
                return null;
            }
            while (cursor.moveToFirst()) {
                return cursor.getString(cursor.getColumnIndexOrThrow(COLUMN_MEDIA_TYPE));
            }
        } finally {
            if (cursor != null) {
                cursor.close();
            }
        }
        // downloaded file not found or its status is not 'successfully completed'
        return null;
    }

    /**
     * Restart the given downloads, which must have already completed (successfully or not).  This
     * method will only work when called from within the download manager's process.
     *
     * @param ids the IDs of the downloads
     */
    public void restartDownload(long... ids) {
        Cursor cursor = query(new Query().setFilterById(ids));
        try {
            for (cursor.moveToFirst(); !cursor.isAfterLast(); cursor.moveToNext()) {
                int status = cursor.getInt(cursor.getColumnIndex(COLUMN_STATUS));
                if (status != STATUS_SUCCESSFUL && status != STATUS_FAILED) {
                    throw new IllegalArgumentException(
                            "Cannot restart incomplete download: "
                                    + cursor.getLong(cursor.getColumnIndex(COLUMN_ID)));
                }
            }
        } finally {
            cursor.close();
        }

        ContentValues values = new ContentValues();
        values.put(Downloads.Impl.COLUMN_CURRENT_BYTES, 0);
        values.put(Downloads.Impl.COLUMN_TOTAL_BYTES, -1);
        values.putNull(Downloads.Impl._DATA);
        values.put(Downloads.Impl.COLUMN_STATUS, Downloads.Impl.STATUS_PENDING);
        values.put(Downloads.Impl.COLUMN_FAILED_CONNECTIONS, 0);
        mResolver.update(mBaseUri, values, getWhereClauseForIds(ids), longArrayToStringArray(ids));
    }

    /**
     * Returns maximum size, in bytes, of downloads that may go over a mobile connection; or null if
     * there's no limit
     *
     * @param context the {@link Context} to use for accessing the {@link ContentResolver}
     * @return maximum size, in bytes, of downloads that may go over a mobile connection; or null if
     * there's no limit
     */
    @TargetApi(Build.VERSION_CODES.JELLY_BEAN_MR1)
    public static Long getMaxBytesOverMobile(Context context) {
        try {
            //Settings.Global.DOWNLOAD_MAX_BYTES_OVER_MOBILE
            return Settings.Global.getLong(context.getContentResolver(), "download_manager_max_bytes_over_mobile");
        } catch (SettingNotFoundException exc) {
            return null;
        }
    }

    /**
     * Returns recommended maximum size, in bytes, of downloads that may go over a mobile
     * connection; or null if there's no recommended limit.  The user will have the option to bypass
     * this limit.
     *
     * @param context the {@link Context} to use for accessing the {@link ContentResolver}
     * @return recommended maximum size, in bytes, of downloads that may go over a mobile
     * connection; or null if there's no recommended limit.
     */
    @TargetApi(Build.VERSION_CODES.JELLY_BEAN_MR1)
    public static Long getRecommendedMaxBytesOverMobile(Context context) {
        try {
            //Settings.Global.DOWNLOAD_RECOMMENDED_MAX_BYTES_OVER_MOBILE
            return Settings.Global.getLong(context.getContentResolver(), "download_manager_recommended_max_bytes_over_mobile");
        } catch (SettingNotFoundException exc) {
            return null;
        }
    }

    /**
     * Adds a file to the downloads database system, so it could appear in Downloads App
     * (and thus become eligible for management by the Downloads App).
     * <p/>
     * It is helpful to make the file scannable by MediaScanner by setting the param
     * isMediaScannerScannable to true. It makes the file visible in media managing
     * applications such as Gallery App, which could be a useful purpose of using this API.
     *
     * @param title                   the title that would appear for this file in Downloads App.
     * @param description             the description that would appear for this file in Downloads App.
     * @param isMediaScannerScannable true if the file is to be scanned by MediaScanner. Files
     *                                scanned by MediaScanner appear in the applications used to view media (for example,
     *                                Gallery app).
     * @param mimeType                mimetype of the file.
     * @param path                    absolute pathname to the file. The file should be world-readable, so that it can
     *                                be managed by the Downloads App and any other app that is used to read it (for example,
     *                                Gallery app to display the file, if the file contents represent a video/image).
     * @param length                  length of the downloaded file
     * @param showNotification        true if a notification is to be sent, false otherwise
     * @return an ID for the download entry added to the downloads app, unique across the system
     * This ID is used to make future calls related to this download.
     */
    // TODO: Add batch to request
    public long addCompletedDownload(String title, String description,
                                     boolean isMediaScannerScannable, String mimeType, String path, long length,
                                     boolean showNotification) {
        // make sure the input args are non-null/non-zero
        validateArgumentIsNonEmpty("title", title);
        validateArgumentIsNonEmpty("description", description);
        validateArgumentIsNonEmpty("path", path);
        validateArgumentIsNonEmpty("mimeType", mimeType);
        if (length < 0) {
            throw new IllegalArgumentException(" invalid value for param: totalBytes");
        }

        // if there is already an entry with the given path name in downloads.db, return its id
        Request request = new Request(NON_DOWNLOADMANAGER_DOWNLOAD)
                .setTitle(title)
                .setDescription(description)
                .setMimeType(mimeType)
                .setNotificationVisibility((showNotification) ? NotificationVisibility.ONLY_WHEN_COMPLETE : NotificationVisibility.HIDDEN);

        ContentValues values = request.toContentValues();
        values.put(Downloads.Impl.COLUMN_DESTINATION, Downloads.Impl.DESTINATION_NON_DOWNLOADMANAGER_DOWNLOAD);
        values.put(Downloads.Impl._DATA, path);
        values.put(Downloads.Impl.COLUMN_STATUS, Downloads.Impl.STATUS_SUCCESS);
        values.put(Downloads.Impl.COLUMN_TOTAL_BYTES, length);
        values.put(Downloads.Impl.COLUMN_MEDIA_SCANNED, (isMediaScannerScannable) ? Request.SCANNABLE_VALUE_YES : Request.SCANNABLE_VALUE_NO);
        Uri downloadUri = mResolver.insert(Downloads.Impl.CONTENT_URI, values);
        if (downloadUri == null) {
            return -1;
        }
        return ContentUris.parseId(downloadUri);
    }

    private static final String NON_DOWNLOADMANAGER_DOWNLOAD =
            "non-dwnldmngr-download-dont-retry2download";

    private static void validateArgumentIsNonEmpty(String paramName, String val) {
        if (TextUtils.isEmpty(val)) {
            throw new IllegalArgumentException(paramName + " can't be null");
        }
    }

    /**
     * Get the DownloadProvider URI for the download with the given ID.
     */
    Uri getDownloadUri(long id) {
        return ContentUris.withAppendedId(mBaseUri, id);
    }

    /**
     * Get a parameterized SQL WHERE clause to select a bunch of IDs.
     */
    static String getWhereClauseForIds(long[] ids) {
        StringBuilder whereClause = new StringBuilder();
        whereClause.append("(");
        for (int i = 0; i < ids.length; i++) {
            if (i > 0) {
                whereClause.append("OR ");
            }
            whereClause.append(Downloads.Impl._ID);
            whereClause.append(" = ? ");
        }
        whereClause.append(")");
        return whereClause.toString();
    }

    /**
     * Get the selection args for a clause returned by {@link #getWhereClauseForIds(long[])}.
     */
    static String[] longArrayToStringArray(long[] ids) {
        String[] whereArgs = new String[ids.length];
        for (int i = 0; i < ids.length; i++) {
            whereArgs[i] = Long.toString(ids[i]);
        }
        return whereArgs;
    }

    /**
     * Enqueue a new download batch.
     *
     * @param batch the parameters specifying this batch
     * @return an ID for the batch, unique across the system.  This ID is used to make future
     * calls related to this batch.
     */
    public long enqueue(RequestBatch batch) {
        long batchId = insert(batch);
        for (Request request : batch.getRequests()) {
            request.setBatchId(batchId);
            insert(request);
        }
        return batchId;
    }

    private long insert(RequestBatch batch) {
        ContentValues values = batch.toContentValues();
        values.put(Downloads.Impl.Batches.COLUMN_STATUS, Downloads.Impl.STATUS_PENDING);
        Uri batchUri = mResolver.insert(Downloads.Impl.BATCH_CONTENT_URI, values);
        return ContentUris.parseId(batchUri);
    }

    /**
     * This class wraps a cursor returned by DownloadProvider -- the "underlying cursor" -- and
     * presents a different set of columns, those defined in the DownloadManager.COLUMN_* constants.
     * Some columns correspond directly to underlying values while others are computed from
     * underlying data.
     */
    private static class CursorTranslator extends CursorWrapper {
        private Uri mBaseUri;

        public CursorTranslator(Cursor cursor, Uri baseUri) {
            super(cursor);
            mBaseUri = baseUri;
        }

        @Override
        public int getInt(int columnIndex) {
            return (int) getLong(columnIndex);
        }

        @Override
        public long getLong(int columnIndex) {
            String columnName = getColumnName(columnIndex);
            switch (columnName) {
                case COLUMN_REASON:
                    return getReason(super.getInt(getColumnIndex(Downloads.Impl.COLUMN_STATUS)));
                case COLUMN_STATUS:
                    return translateStatus(super.getInt(getColumnIndex(Downloads.Impl.COLUMN_STATUS)));
                case COLUMN_BATCH_STATUS:
                    return translateStatus(super.getInt(getColumnIndex(Downloads.Impl.Batches.COLUMN_STATUS)));
                default:
                    return super.getLong(columnIndex);
            }
        }

        @Override
        public String getString(int columnIndex) {
            return getColumnName(columnIndex).equals(COLUMN_LOCAL_URI) ? getLocalUri() : super.getString(columnIndex);
        }

        private String getLocalUri() {
            long destinationType = getLong(getColumnIndex(Downloads.Impl.COLUMN_DESTINATION));
            if (destinationType == Downloads.Impl.DESTINATION_FILE_URI
                    || destinationType == Downloads.Impl.DESTINATION_EXTERNAL
                    || destinationType == Downloads.Impl.DESTINATION_NON_DOWNLOADMANAGER_DOWNLOAD) {
                String localPath = getString(getColumnIndex(COLUMN_LOCAL_FILENAME));
                if (localPath == null) {
                    return null;
                }
                return Uri.fromFile(new File(localPath)).toString();
            }

            // return content URI for cache download
            long downloadId = getLong(getColumnIndex(Downloads.Impl._ID));
            return ContentUris.withAppendedId(mBaseUri, downloadId).toString();
        }

        private long getReason(int status) {
            switch (translateStatus(status)) {
                case STATUS_FAILED:
                    return getErrorCode(status);

                case STATUS_PAUSED:
                    return getPausedReason(status);

                default:
                    return 0; // arbitrary value when status is not an error
            }
        }

        private long getPausedReason(int status) {
            switch (status) {
                case Downloads.Impl.STATUS_WAITING_TO_RETRY:
                    return PAUSED_WAITING_TO_RETRY;

                case Downloads.Impl.STATUS_WAITING_FOR_NETWORK:
                    return PAUSED_WAITING_FOR_NETWORK;

                case Downloads.Impl.STATUS_QUEUED_FOR_WIFI:
                    return PAUSED_QUEUED_FOR_WIFI;

                default:
                    return PAUSED_UNKNOWN;
            }
        }

        private long getErrorCode(int status) {
            if ((400 <= status && status < Downloads.Impl.MIN_ARTIFICIAL_ERROR_STATUS)
                    || (500 <= status && status < 600)) {
                // HTTP status code
                return status;
            }

            switch (status) {
                case Downloads.Impl.STATUS_FILE_ERROR:
                    return ERROR_FILE_ERROR;

                case Downloads.Impl.STATUS_UNHANDLED_HTTP_CODE:
                case Downloads.Impl.STATUS_UNHANDLED_REDIRECT:
                    return ERROR_UNHANDLED_HTTP_CODE;

                case Downloads.Impl.STATUS_HTTP_DATA_ERROR:
                    return ERROR_HTTP_DATA_ERROR;

                case Downloads.Impl.STATUS_TOO_MANY_REDIRECTS:
                    return ERROR_TOO_MANY_REDIRECTS;

                case Downloads.Impl.STATUS_INSUFFICIENT_SPACE_ERROR:
                    return ERROR_INSUFFICIENT_SPACE;

                case Downloads.Impl.STATUS_DEVICE_NOT_FOUND_ERROR:
                    return ERROR_DEVICE_NOT_FOUND;

                case Downloads.Impl.STATUS_CANNOT_RESUME:
                    return ERROR_CANNOT_RESUME;

                case Downloads.Impl.STATUS_FILE_ALREADY_EXISTS_ERROR:
                    return ERROR_FILE_ALREADY_EXISTS;

                default:
                    return ERROR_UNKNOWN;
            }
        }

        private int translateStatus(int status) {
            switch (status) {
                case Downloads.Impl.STATUS_PENDING:
                    return STATUS_PENDING;

                case Downloads.Impl.STATUS_RUNNING:
                    return STATUS_RUNNING;

                case Downloads.Impl.STATUS_PAUSED_BY_APP:
                case Downloads.Impl.STATUS_WAITING_TO_RETRY:
                case Downloads.Impl.STATUS_WAITING_FOR_NETWORK:
                case Downloads.Impl.STATUS_QUEUED_FOR_WIFI:
                    return STATUS_PAUSED;

                case Downloads.Impl.STATUS_SUCCESS:
                    return STATUS_SUCCESSFUL;

                default:
                    return STATUS_FAILED;
            }
        }
    }
}<|MERGE_RESOLUTION|>--- conflicted
+++ resolved
@@ -396,9 +396,6 @@
         return ContentUris.parseId(downloadUri);
     }
 
-<<<<<<< HEAD
-    public void markDownloadForDeletion(URI uri) {
-=======
     public void pauseBatch(long id) {
         ContentValues values = new ContentValues();
         values.put(Downloads.Impl.COLUMN_CONTROL, Downloads.Impl.CONTROL_PAUSED);
@@ -412,8 +409,7 @@
         mResolver.update(Downloads.Impl.ALL_DOWNLOADS_CONTENT_URI, values, COLUMN_BATCH_ID + "=?", new String[] { String.valueOf(id) });
     }
 
-    public void markDeleted(URI uri) {
->>>>>>> a516f842
+    public void markDownloadForDeletion(URI uri) {
         Cursor cursor = null;
         try {
             cursor = mResolver.query(Downloads.Impl.CONTENT_URI, new String[]{"_id"}, Downloads.Impl.COLUMN_FILE_NAME_HINT + "=?", new String[]{uri.toString()}, null);
