--- conflicted
+++ resolved
@@ -719,13 +719,8 @@
     /**
      * Get the DownloadProvider URI for the download with the given ID.
      */
-<<<<<<< HEAD
-    Uri getDownloadUri(long id) {
+    private Uri getDownloadUri(long id) {
         return ContentUris.withAppendedId(baseUri, id);
-=======
-    private Uri getDownloadUri(long id) {
-        return ContentUris.withAppendedId(mBaseUri, id);
->>>>>>> 8eac8276
     }
 
     /**
