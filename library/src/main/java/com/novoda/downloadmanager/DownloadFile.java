package com.novoda.downloadmanager;

import android.support.annotation.WorkerThread;

import com.novoda.downloadmanager.DownloadError.Error;

// This model knows how to interact with low level components.
@SuppressWarnings({"PMD.CyclomaticComplexity", "PMD.StdCyclomaticComplexity", "PMD.ModifiedCyclomaticComplexity"})
class DownloadFile {

    private final DownloadBatchId downloadBatchId;
    private final DownloadFileId downloadFileId;
    private final String url;
    private final InternalDownloadFileStatus downloadFileStatus;
    private final FileName fileName;
    private final FileDownloader fileDownloader;
    private final FileSizeRequester fileSizeRequester;
    private final FilePersistence filePersistence;
    private final DownloadsFilePersistence downloadsFilePersistence;
    private final FilePath filePath;

    private InternalFileSize fileSize;

    // Model that knows how to interact with low-level components.
    @SuppressWarnings({"checkstyle:parameternumber", "PMD.ExcessiveParameterList"})
    DownloadFile(DownloadBatchId downloadBatchId,
                 DownloadFileId downloadFileId,
                 String url,
                 InternalDownloadFileStatus downloadFileStatus,
                 FileName fileName,
                 FilePath filePath,
                 InternalFileSize fileSize,
                 FileDownloader fileDownloader,
                 FileSizeRequester fileSizeRequester,
                 FilePersistence filePersistence,
                 DownloadsFilePersistence downloadsFilePersistence) {
        this.downloadBatchId = downloadBatchId;
        this.downloadFileId = downloadFileId;
        this.url = url;
        this.downloadFileStatus = downloadFileStatus;
        this.fileName = fileName;
        this.filePath = filePath;
        this.fileDownloader = fileDownloader;
        this.fileSizeRequester = fileSizeRequester;
        this.filePersistence = filePersistence;
        this.fileSize = fileSize;
        this.downloadsFilePersistence = downloadsFilePersistence;
    }

    void download(Callback callback) {
        downloadFileStatus.markAsDownloading();

        callback.onUpdate(downloadFileStatus);

        fileSize = requestTotalFileSizeIfNecessary(fileSize);

        if (fileSize.isTotalSizeUnknown()) {
            updateAndFeedbackWithStatus(Error.FILE_TOTAL_SIZE_REQUEST_FAILED, callback);
            return;
        }

        fileSize.setCurrentSize(filePersistence.getCurrentSize(filePath));

        if (downloadFileStatus.isMarkedAsDeleted()) {
            return;
        }

        Logger.v("persist file " + downloadFileId.rawId() + ", with status: " + downloadFileStatus.status());
        if (!persist()) {
            Logger.e("persisting file " + downloadFileId.rawId() + " with status " + downloadFileStatus.status() + " failed");
            return;
        }

        if (fileSize.currentSize() == fileSize.totalSize()) {
            downloadFileStatus.update(fileSize, filePath);
            callback.onUpdate(downloadFileStatus);
            return;
        }

        FilePersistenceResult result = filePersistence.create(filePath, fileSize);
        if (result != FilePersistenceResult.SUCCESS) {
            Error error = convertError(result);
            updateAndFeedbackWithStatus(error, callback);
            return;
        }

        fileDownloader.startDownloading(url, fileSize, new FileDownloader.Callback() {
            @Override
            public void onBytesRead(byte[] buffer, int bytesRead) {
                boolean success = filePersistence.write(buffer, 0, bytesRead);
                if (!success) {
                    updateAndFeedbackWithStatus(Error.FILE_CANNOT_BE_WRITTEN, callback);
                }

                if (downloadFileStatus.isMarkedAsDownloading()) {
                    fileSize.addToCurrentSize(bytesRead);
                    downloadFileStatus.update(fileSize, filePath);
                    callback.onUpdate(downloadFileStatus);
                }
            }

            @Override
            public void onError() {
                updateAndFeedbackWithStatus(Error.NETWORK_ERROR_CANNOT_DOWNLOAD_FILE, callback);
            }

            @Override
            public void onDownloadFinished() {
                filePersistence.close();
                if (downloadFileStatus.isMarkedAsDeleted()) {
                    filePersistence.delete(filePath);
                }
                if (downloadFileStatus.isMarkedAsWaitingForNetwork()) {
                    callback.onUpdate(downloadFileStatus);
                }
            }
        });
    }

    private Error convertError(FilePersistenceResult status) {
        switch (status) {
            case SUCCESS:
                Logger.e("Cannot convert success status to any DownloadError type");
                break;
            case ERROR_UNKNOWN_TOTAL_FILE_SIZE:
                return DownloadError.Error.FILE_TOTAL_SIZE_REQUEST_FAILED;
            case ERROR_INSUFFICIENT_SPACE:
                return DownloadError.Error.FILE_CANNOT_BE_CREATED_LOCALLY_INSUFFICIENT_FREE_SPACE;
            case ERROR_EXTERNAL_STORAGE_NON_WRITABLE:
                return DownloadError.Error.STORAGE_UNAVAILABLE;
            case ERROR_OPENING_FILE:
                return DownloadError.Error.FILE_CANNOT_BE_WRITTEN;
            default:
                Logger.e("Status " + status + " missing to be processed");
                break;

        }

        return DownloadError.Error.UNKNOWN;
    }

    private InternalFileSize requestTotalFileSizeIfNecessary(InternalFileSize fileSize) {
        InternalFileSize updatedFileSize = fileSize.copy();

        if (fileSize.isTotalSizeUnknown()) {
            FileSize requestFileSize = fileSizeRequester.requestFileSize(url);
            if (requestFileSize.isTotalSizeKnown()) {
                updatedFileSize.setTotalSize(requestFileSize.totalSize());
            }
        }

        return updatedFileSize;
    }

    private void updateAndFeedbackWithStatus(Error error, Callback callback) {
        downloadFileStatus.markAsError(error);
        callback.onUpdate(downloadFileStatus);
    }

    void pause() {
        downloadFileStatus.markAsPaused();
        fileDownloader.stopDownloading();
    }

    void resume() {
        downloadFileStatus.markAsQueued();
    }

    void waitForNetwork() {
        downloadFileStatus.waitForNetwork();
        fileDownloader.stopDownloading();
    }

    void delete() {
        if (downloadFileStatus.isMarkedAsDownloading()) {
            downloadFileStatus.markAsDeleted();
            Logger.v("mark file as deleted for batchId: " + downloadBatchId.rawId());
            fileDownloader.stopDownloading();
        } else {
            downloadFileStatus.markAsDeleted();
            Logger.v("mark file as deleted for batchId: " + downloadBatchId.rawId());
            filePersistence.delete(filePath);
        }
    }

    @WorkerThread
    long getTotalSize() {
        if (fileSize.isTotalSizeUnknown()) {
            FileSize requestFileSize = fileSizeRequester.requestFileSize(url);
            fileSize.setTotalSize(requestFileSize.totalSize());
<<<<<<< HEAD
            Logger.v("file getTotalSize for batchId: " + downloadBatchId
                    + ", status: " + fileStatus().status()
                    + ", fileId: " + fileStatus().downloadFileId().rawId());
=======
>>>>>>> abc009d1
            if (fileStatus().status() == DownloadFileStatus.Status.DELETED) {
                Log.e("file getTotalSize return zero because is deleted, " + downloadFileId.rawId()
                        + " from batch " + downloadBatchId.rawId()
                        + " with file status " + fileStatus().status());
                return 0;
            }
            persist();
        }

        return fileSize.totalSize();
    }

    @WorkerThread
    boolean persist() {
        return downloadsFilePersistence.persistSync(
                downloadBatchId,
                fileName,
                filePath,
                fileSize,
                url,
                downloadFileStatus,
                filePersistence.getType()
        );
    }

    long getCurrentDownloadedBytes() {
        return fileSize.currentSize();
    }

    DownloadFileId id() {
        return downloadFileStatus.downloadFileId();
    }

    boolean matches(DownloadFileId downloadFileId) {
        return this.downloadFileId.equals(downloadFileId);
    }

    DownloadFileStatus fileStatus() {
        return downloadFileStatus;
    }

    interface Callback {

        void onUpdate(InternalDownloadFileStatus downloadFileStatus);
    }
}<|MERGE_RESOLUTION|>--- conflicted
+++ resolved
@@ -188,14 +188,8 @@
         if (fileSize.isTotalSizeUnknown()) {
             FileSize requestFileSize = fileSizeRequester.requestFileSize(url);
             fileSize.setTotalSize(requestFileSize.totalSize());
-<<<<<<< HEAD
-            Logger.v("file getTotalSize for batchId: " + downloadBatchId
-                    + ", status: " + fileStatus().status()
-                    + ", fileId: " + fileStatus().downloadFileId().rawId());
-=======
->>>>>>> abc009d1
             if (fileStatus().status() == DownloadFileStatus.Status.DELETED) {
-                Log.e("file getTotalSize return zero because is deleted, " + downloadFileId.rawId()
+                Logger.e("file getTotalSize return zero because is deleted, " + downloadFileId.rawId()
                         + " from batch " + downloadBatchId.rawId()
                         + " with file status " + fileStatus().status());
                 return 0;
