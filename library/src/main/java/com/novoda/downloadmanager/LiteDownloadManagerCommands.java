--- conflicted
+++ resolved
@@ -34,11 +34,6 @@
 
     void updateAllowedConnectionType(ConnectionType allowedConnectionType);
 
-<<<<<<< HEAD
-    File getDownloadsDir();
-
     @WorkerThread
     boolean addCompletedBatch(CompletedDownloadBatch completedDownloadBatch);
-=======
->>>>>>> 3f7ad130
 }