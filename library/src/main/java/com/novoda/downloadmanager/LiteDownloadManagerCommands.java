--- conflicted
+++ resolved
@@ -106,14 +106,6 @@
      */
     void updateAllowedConnectionType(ConnectionType allowedConnectionType);
 
-<<<<<<< HEAD
-    /**
-     * Retrieves the root directory used to store downloads.
-     *
-     * @return a {@link File} representing the root directory for downloads.
-     */
-    File getDownloadsDir();
-
     /**
      * Adds a {@link CompletedDownloadBatch} to the download manager.
      * This call is synchronous, clients should specify their own Threading mechanism.
@@ -121,8 +113,6 @@
      * @param completedDownloadBatch to add to the download manager.
      * @return whether the addition was successful.
      */
-=======
->>>>>>> 17b4e036
     @WorkerThread
     boolean addCompletedBatch(CompletedDownloadBatch completedDownloadBatch);
 }