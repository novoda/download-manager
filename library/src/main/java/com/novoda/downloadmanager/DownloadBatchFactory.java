package com.novoda.downloadmanager;

import java.util.ArrayList;
import java.util.HashMap;
import java.util.List;
import java.util.Map;

final class DownloadBatchFactory {

    private DownloadBatchFactory() {
        // non instantiable factory class
    }

    static DownloadBatch newInstance(Batch batch,
                                     FileOperations fileOperations,
                                     DownloadsBatchPersistence downloadsBatchPersistence,
                                     DownloadsFilePersistence downloadsFilePersistence,
                                     CallbackThrottle callbackThrottle) {
        DownloadBatchTitle downloadBatchTitle = DownloadBatchTitleCreator.createFrom(batch);
<<<<<<< HEAD
        List<String> fileUrls = batch.fileUrls();
=======
        Map<DownloadFileId, String> fileUrls = batch.getFileUrls();
>>>>>>> 6b9b717c
        List<DownloadFile> downloadFiles = new ArrayList<>(fileUrls.size());
        DownloadBatchId downloadBatchId = batch.downloadBatchId();

        for (Map.Entry<DownloadFileId, String> urlByDownloadId : fileUrls.entrySet()) {
            InternalFileSize fileSize = InternalFileSizeCreator.unknownFileSize();
            FilePath filePath = FilePathCreator.unknownFilePath();
            DownloadFileId downloadFileId = urlByDownloadId.getKey();
            InternalDownloadFileStatus downloadFileStatus = new LiteDownloadFileStatus(
<<<<<<< HEAD
                    batch.downloadBatchId(),
=======
                    downloadBatchId,
>>>>>>> 6b9b717c
                    downloadFileId,
                    InternalDownloadFileStatus.Status.QUEUED,
                    fileSize,
                    filePath
            );
            String fileUrl = urlByDownloadId.getValue();
            FileName fileName = LiteFileName.from(batch, fileUrl);

            FilePersistenceCreator filePersistenceCreator = fileOperations.filePersistenceCreator();
            FileDownloader fileDownloader = fileOperations.fileDownloader();
            FileSizeRequester fileSizeRequester = fileOperations.fileSizeRequester();

            FilePersistence filePersistence = filePersistenceCreator.create();
            DownloadFile downloadFile = new DownloadFile(
                    downloadBatchId,
                    downloadFileId,
                    fileUrl,
                    downloadFileStatus,
                    fileName,
                    filePath,
                    fileSize,
                    fileDownloader,
                    fileSizeRequester,
                    filePersistence,
                    downloadsFilePersistence
            );
            downloadFiles.add(downloadFile);
        }

        InternalDownloadBatchStatus liteDownloadBatchStatus = new LiteDownloadBatchStatus(
                downloadBatchId,
                downloadBatchTitle,
                DownloadBatchStatus.Status.QUEUED
        );

        return new DownloadBatch(
                downloadBatchTitle,
                downloadBatchId,
                downloadFiles,
                new HashMap<>(),
                liteDownloadBatchStatus,
                downloadsBatchPersistence,
                callbackThrottle
        );
    }
}<|MERGE_RESOLUTION|>--- conflicted
+++ resolved
@@ -17,11 +17,7 @@
                                      DownloadsFilePersistence downloadsFilePersistence,
                                      CallbackThrottle callbackThrottle) {
         DownloadBatchTitle downloadBatchTitle = DownloadBatchTitleCreator.createFrom(batch);
-<<<<<<< HEAD
-        List<String> fileUrls = batch.fileUrls();
-=======
-        Map<DownloadFileId, String> fileUrls = batch.getFileUrls();
->>>>>>> 6b9b717c
+        Map<DownloadFileId, String> fileUrls = batch.fileUrlsByDownloadFileId();
         List<DownloadFile> downloadFiles = new ArrayList<>(fileUrls.size());
         DownloadBatchId downloadBatchId = batch.downloadBatchId();
 
@@ -30,11 +26,7 @@
             FilePath filePath = FilePathCreator.unknownFilePath();
             DownloadFileId downloadFileId = urlByDownloadId.getKey();
             InternalDownloadFileStatus downloadFileStatus = new LiteDownloadFileStatus(
-<<<<<<< HEAD
-                    batch.downloadBatchId(),
-=======
                     downloadBatchId,
->>>>>>> 6b9b717c
                     downloadFileId,
                     InternalDownloadFileStatus.Status.QUEUED,
                     fileSize,
