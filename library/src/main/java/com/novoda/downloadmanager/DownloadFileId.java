package com.novoda.downloadmanager;

public interface DownloadFileId {

<<<<<<< HEAD
    private final int id;

    static DownloadFileId from(Batch batch) {
        String id = batch.title() + System.nanoTime();
        return new DownloadFileId(id.hashCode());
    }

    static DownloadFileId from(String id) {
        return new DownloadFileId(Integer.parseInt(id));
    }

    private DownloadFileId(int id) {
        this.id = id;
    }

    @Override
    public boolean equals(Object o) {
        if (this == o) {
            return true;
        }
        if (!(o instanceof DownloadFileId)) {
            return false;
        }

        DownloadFileId that = (DownloadFileId) o;

        return id == that.id;

    }

    String toRawId() {
        return String.valueOf(id);
    }

    @Override
    public int hashCode() {
        return id;
    }

    @Override
    public String toString() {
        return "DownloadFileId{"
                + "id=" + id
                + '}';
    }
=======
    String toRawId();
>>>>>>> 6b9b717c
}<|MERGE_RESOLUTION|>--- conflicted
+++ resolved
@@ -2,53 +2,5 @@
 
 public interface DownloadFileId {
 
-<<<<<<< HEAD
-    private final int id;
-
-    static DownloadFileId from(Batch batch) {
-        String id = batch.title() + System.nanoTime();
-        return new DownloadFileId(id.hashCode());
-    }
-
-    static DownloadFileId from(String id) {
-        return new DownloadFileId(Integer.parseInt(id));
-    }
-
-    private DownloadFileId(int id) {
-        this.id = id;
-    }
-
-    @Override
-    public boolean equals(Object o) {
-        if (this == o) {
-            return true;
-        }
-        if (!(o instanceof DownloadFileId)) {
-            return false;
-        }
-
-        DownloadFileId that = (DownloadFileId) o;
-
-        return id == that.id;
-
-    }
-
-    String toRawId() {
-        return String.valueOf(id);
-    }
-
-    @Override
-    public int hashCode() {
-        return id;
-    }
-
-    @Override
-    public String toString() {
-        return "DownloadFileId{"
-                + "id=" + id
-                + '}';
-    }
-=======
     String toRawId();
->>>>>>> 6b9b717c
 }