--- conflicted
+++ resolved
@@ -1,7 +1,6 @@
 buildscript {
     repositories {
         jcenter()
-        mavenLocal()
     }
     dependencies {
         classpath 'com.android.tools.build:gradle:1.2.3'
@@ -53,18 +52,13 @@
     testCompile 'org.mockito:mockito-core:1.10.19'
     testCompile 'org.easytesting:fest-assert-core:2.0M10'
     testCompile 'org.apache.commons:commons-io:1.3.2'
-    compile 'com.facebook.stetho:stetho-okhttp:1.2.0'
 }
 
 publish {
     userOrg = 'novoda'
     groupId = 'com.novoda'
     artifactId = 'download-manager'
-<<<<<<< HEAD
-    publishVersion = '0.2.19'
-=======
     publishVersion = '0.2.20'
->>>>>>> eff08d6d
     description = 'Download manager based on AOSP DM but allowing downloading to internal private storage.'
     website = 'https://github.com/novoda/download-manager'
 }
