apply plugin: 'com.android.library'
apply plugin: 'bintray-release'
apply plugin: 'jacoco'
apply plugin: 'com.novoda.build-properties'

buildProperties {
    cli {
        using(project)
    }
    bintray {
        def bintrayCredentials = {
            boolean isDryRun = cli['dryRun'].or(true).boolean
            return isDryRun ?
                    ['bintrayOrg': 'n/a', 'bintrayRepo': 'n/a', 'bintrayUser': 'n/a', 'bintrayKey': 'n/a'] :
                    new File("${System.getenv('BINTRAY_PROPERTIES')}")
        }
        using(bintrayCredentials()).or(cli)
        description = '''This should contain the following properties:
                       | - bintrayOrg: name of the Bintray organisation to deploy the artifacts to
                       | - bintrayRepo: name of the repo of the organisation to deploy the artifacts to
                       | - bintrayUser: name of the account used to deploy the artifacts
                       | - bintrayKey: API key of the account used to deploy the artifacts
        '''.stripMargin()
    }
    publish {
        def generateVersion = {
            boolean isSnapshot = cli['bintraySnapshot'].or(false).boolean
            return isSnapshot ? "DEVELOP-${System.getenv('BUILD_NUMBER') ?: 'LOCAL'}" : version
        }
        using(['version': "${generateVersion()}"])
                .or(buildProperties.bintray)
    }
}

android {
    compileSdkVersion 28
    buildToolsVersion '28.0.3'

    defaultConfig {
        minSdkVersion 14
        targetSdkVersion 28
        testInstrumentationRunner "android.support.test.runner.AndroidJUnitRunner"
        javaCompileOptions {
            annotationProcessorOptions {
                arguments = ["room.schemaLocation": "$projectDir/roomSchemas".toString()]
            }
        }
    }

    lintOptions {
        lintConfig teamPropsFile('static-analysis/lint-config.xml')
        abortOnError true
        warningsAsErrors true
    }

    buildTypes {
        release {
            minifyEnabled false
            proguardFiles getDefaultProguardFile('proguard-android.txt'), 'proguard-rules.pro'
        }
    }

    compileOptions {
        sourceCompatibility JavaVersion.VERSION_1_8
        targetCompatibility JavaVersion.VERSION_1_8
    }
}

dependencies {
    def roomVersion = "2.2.1"

    annotationProcessor "androidx.room:room-compiler:$roomVersion"
    implementation 'com.novoda:merlin:1.2.1'
<<<<<<< HEAD
    implementation 'com.squareup.okhttp3:okhttp:4.1.0'
    implementation "androidx.work:work-runtime:2.2.0"
    implementation "androidx.room:room-runtime:$roomVersion"
    implementation 'androidx.appcompat:appcompat:1.1.0'
=======
    implementation 'com.facebook.stetho:stetho:1.5.1'
    implementation 'com.squareup.okhttp3:okhttp:4.2.2'
    implementation "androidx.room:room-runtime:$roomVersion"
    implementation 'androidx.appcompat:appcompat:1.1.0'
    implementation 'com.evernote:android-job:1.4.2'
>>>>>>> d3e53aaa
    implementation 'net.sourceforge.findbugs:annotations:1.3.2'
    testImplementation 'junit:junit:4.12'
    testImplementation 'org.mockito:mockito-core:3.1.0'
    testImplementation 'com.google.truth:truth:1.0'
}

publish {
    userOrg = buildProperties.publish['bintrayOrg'].string
    repoName = buildProperties.publish['bintrayRepo'].string
    groupId = 'com.novoda'
    artifactId = 'download-manager'
    version = buildProperties.publish['version'].string
    bintrayUser = buildProperties.publish['bintrayUser'].string
    bintrayKey = buildProperties.publish['bintrayKey'].string
    publishVersion = version
    uploadName = 'download-manager'
    desc = 'A library that handles long-running downloads'
    website = 'https://github.com/novoda/download-manager'
}<|MERGE_RESOLUTION|>--- conflicted
+++ resolved
@@ -71,18 +71,11 @@
 
     annotationProcessor "androidx.room:room-compiler:$roomVersion"
     implementation 'com.novoda:merlin:1.2.1'
-<<<<<<< HEAD
-    implementation 'com.squareup.okhttp3:okhttp:4.1.0'
+    implementation 'com.facebook.stetho:stetho:1.5.1'
+    implementation 'com.squareup.okhttp3:okhttp:4.2.2'
     implementation "androidx.work:work-runtime:2.2.0"
     implementation "androidx.room:room-runtime:$roomVersion"
     implementation 'androidx.appcompat:appcompat:1.1.0'
-=======
-    implementation 'com.facebook.stetho:stetho:1.5.1'
-    implementation 'com.squareup.okhttp3:okhttp:4.2.2'
-    implementation "androidx.room:room-runtime:$roomVersion"
-    implementation 'androidx.appcompat:appcompat:1.1.0'
-    implementation 'com.evernote:android-job:1.4.2'
->>>>>>> d3e53aaa
     implementation 'net.sourceforge.findbugs:annotations:1.3.2'
     testImplementation 'junit:junit:4.12'
     testImplementation 'org.mockito:mockito-core:3.1.0'
