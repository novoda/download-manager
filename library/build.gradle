apply plugin: 'com.android.library'
apply plugin: 'bintray-release'

android {
    compileSdkVersion 27
    buildToolsVersion "27.0.3"

    defaultConfig {
        minSdkVersion 14
        targetSdkVersion 27
        versionCode 1
        versionName "0.1"

        testInstrumentationRunner "android.support.test.runner.AndroidJUnitRunner"
    }

    lintOptions {
        lintConfig teamPropsFile('static-analysis/lint-config.xml')
        abortOnError true
        warningsAsErrors true
    }

    buildTypes {
        release {
            minifyEnabled false
            proguardFiles getDefaultProguardFile('proguard-android.txt'), 'proguard-rules.pro'
        }
    }
    compileOptions {
        sourceCompatibility JavaVersion.VERSION_1_8
        targetCompatibility JavaVersion.VERSION_1_8
    }
}

dependencies {
    annotationProcessor 'android.arch.persistence.room:compiler:1.0.0'
    implementation 'com.novoda:notils:2.2.16'
    implementation 'com.novoda:merlin:1.1.4'
    implementation 'com.facebook.stetho:stetho:1.5.0'
    implementation 'com.android.support:support-v4:27.0.2'
    implementation 'com.squareup.okhttp:okhttp:2.7.5'
    implementation 'android.arch.persistence.room:runtime:1.0.0'
    implementation 'com.evernote:android-job:1.2.0-alpha3'
    testImplementation 'junit:junit:4.12'
    testImplementation 'org.mockito:mockito-core:2.13.0'
    testImplementation 'com.google.truth:truth:0.36'
}

publish {
    repoName = 'maven-private'
    userOrg = 'novoda'
    groupId = 'com.novoda'
    artifactId = 'download-manager'
<<<<<<< HEAD
    publishVersion = 'DANIELE-1'
=======
    publishVersion = 'SNAPSHOT-2.0.5'
>>>>>>> ca00f718
    description = 'Download manager based on AOSP DM but allowing downloading to internal private storage.'
    website = 'https://github.com/novoda/download-manager'
}<|MERGE_RESOLUTION|>--- conflicted
+++ resolved
@@ -51,11 +51,7 @@
     userOrg = 'novoda'
     groupId = 'com.novoda'
     artifactId = 'download-manager'
-<<<<<<< HEAD
-    publishVersion = 'DANIELE-1'
-=======
     publishVersion = 'SNAPSHOT-2.0.5'
->>>>>>> ca00f718
     description = 'Download manager based on AOSP DM but allowing downloading to internal private storage.'
     website = 'https://github.com/novoda/download-manager'
 }