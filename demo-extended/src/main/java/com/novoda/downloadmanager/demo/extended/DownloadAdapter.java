package com.novoda.downloadmanager.demo.extended;

import android.support.annotation.NonNull;
import android.view.View;
import android.view.ViewGroup;
import android.widget.BaseAdapter;
import android.widget.Button;
import android.widget.TextView;

import com.novoda.downloadmanager.demo.R;
import com.novoda.notils.caster.Views;

import java.util.List;

class DownloadAdapter extends BaseAdapter {
    private final List<Download> downloads;
    private final Listener listener;

    public DownloadAdapter(List<Download> downloads, Listener listener) {
        this.downloads = downloads;
        this.listener = listener;
    }

    @Override
    public int getCount() {
        return downloads.size();
    }

    @Override
    public Download getItem(int position) {
        return downloads.get(position);
    }

    @Override
    public long getItemId(int position) {
        return position;
    }

    @Override
    public View getView(int position, View convertView, ViewGroup parent) {
        View view = View.inflate(parent.getContext(), R.layout.list_item_download, null);

        final Download download = getItem(position);
        TextView titleTextView = Views.findById(view, R.id.download_title_text);
        TextView locationTextView = Views.findById(view, R.id.download_location_text);
        Button deleteButton = Views.findById(view, R.id.download_delete_button);

        titleTextView.setText(download.getTitle());
<<<<<<< HEAD
        locationTextView.setText(download.getDownloadStatusText() + " : " + download.getFileName());
        deleteButton.setOnClickListener(new View.OnClickListener() {
            @Override
            public void onClick(@NonNull View v) {
                listener.onDelete(download);
            }
        });
=======
        String text = String.format("%1$s : %2$s\nBatch %3$d", download.getDownloadStatusText(), download.getFileName(), download.getBatchId());
        locationTextView.setText(text);
>>>>>>> a516f842

        return view;
    }

<<<<<<< HEAD
    interface Listener {
        void onDelete(Download download);
=======
    public void updateDownloads(List<Download> downloads) {
        this.downloads.clear();
        this.downloads.addAll(downloads);
        notifyDataSetChanged();
>>>>>>> a516f842
    }
}<|MERGE_RESOLUTION|>--- conflicted
+++ resolved
@@ -46,30 +46,25 @@
         Button deleteButton = Views.findById(view, R.id.download_delete_button);
 
         titleTextView.setText(download.getTitle());
-<<<<<<< HEAD
-        locationTextView.setText(download.getDownloadStatusText() + " : " + download.getFileName());
+        String text = String.format("%1$s : %2$s\nBatch %3$d", download.getDownloadStatusText(), download.getFileName(), download.getBatchId());
+        locationTextView.setText(text);
         deleteButton.setOnClickListener(new View.OnClickListener() {
             @Override
             public void onClick(@NonNull View v) {
                 listener.onDelete(download);
             }
         });
-=======
-        String text = String.format("%1$s : %2$s\nBatch %3$d", download.getDownloadStatusText(), download.getFileName(), download.getBatchId());
-        locationTextView.setText(text);
->>>>>>> a516f842
 
         return view;
     }
 
-<<<<<<< HEAD
-    interface Listener {
-        void onDelete(Download download);
-=======
     public void updateDownloads(List<Download> downloads) {
         this.downloads.clear();
         this.downloads.addAll(downloads);
         notifyDataSetChanged();
->>>>>>> a516f842
+    }
+
+    interface Listener {
+        void onDelete(Download download);
     }
 }