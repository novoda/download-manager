--- conflicted
+++ resolved
@@ -40,7 +40,6 @@
         setContentView(R.layout.activity_pause_resume);
 
         listView = (ListView) findViewById(R.id.main_downloads_list);
-<<<<<<< HEAD
         listView.setOnItemClickListener(new AdapterView.OnItemClickListener() {
             @Override
             public void onItemClick(AdapterView<?> parent, View view, int position, long id) {
@@ -48,25 +47,9 @@
                 Download item = adapter.getItem(position);
                 long batchId = item.getBatchId();
                 if (item.isPaused()) {
-                    pauseBatch(batchId);
+                    downloadManager.resumeBatch(batchId);
                 } else {
-                    resumeBatch(batchId);
-=======
-        listView.setOnItemClickListener(
-                new AdapterView.OnItemClickListener() {
-                    @Override
-                    public void onItemClick(AdapterView<?> parent, View view, int position, long id) {
-                        PauseResumeAdapter adapter = (PauseResumeAdapter) parent.getAdapter();
-                        Download item = adapter.getItem(position);
-                        long batchId = item.getBatchId();
-                        if (item.isPaused()) {
-                            downloadManager.resumeBatch(batchId);
-                        } else {
-                            downloadManager.pauseBatch(batchId);
-                        }
-                        queryForDownloads();
-                    }
->>>>>>> f1ee1db2
+                    downloadManager.pauseBatch(batchId);
                 }
         );
         downloadManager = DownloadManagerBuilder.from(this)
