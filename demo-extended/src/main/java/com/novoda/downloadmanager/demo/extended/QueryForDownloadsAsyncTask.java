--- conflicted
+++ resolved
@@ -35,13 +35,8 @@
                 String title = cursor.getString(cursor.getColumnIndexOrThrow(DownloadManager.COLUMN_TITLE));
                 String fileName = cursor.getString(cursor.getColumnIndexOrThrow(DownloadManager.COLUMN_LOCAL_FILENAME));
                 int downloadStatus = cursor.getInt(cursor.getColumnIndexOrThrow(DownloadManager.COLUMN_STATUS));
-<<<<<<< HEAD
                 long batchId = cursor.getInt(cursor.getColumnIndexOrThrow(DownloadManager.COLUMN_BATCH_ID));
                 downloads.add(new Download(title, fileName, downloadStatus, batchId));
-=======
-                long id = cursor.getInt(cursor.getColumnIndexOrThrow(DownloadManager.COLUMN_BATCH_ID));
-                downloads.add(new Download(title, fileName, downloadStatus, id));
->>>>>>> a516f842
             }
         } finally {
             cursor.close();
