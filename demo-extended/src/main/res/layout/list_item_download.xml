<?xml version="1.0" encoding="utf-8"?>
<LinearLayout xmlns:android="http://schemas.android.com/apk/res/android"
  android:layout_width="match_parent"
  android:layout_height="match_parent"
  xmlns:tools="http://schemas.android.com/tools"
  android:orientation="vertical">

  <TextView
    android:id="@+id/download_title_text"
    android:layout_width="wrap_content"
    android:layout_height="wrap_content"
<<<<<<< HEAD
    android:textAppearance="?android:attr/textAppearanceLarge"
    tools:text="Title"/>
=======
    android:textAppearance="?android:attr/textAppearanceMedium" />
>>>>>>> a516f842

  <TextView
    android:id="@+id/download_location_text"
    android:layout_width="wrap_content"
    android:layout_height="wrap_content"
<<<<<<< HEAD
    android:textAppearance="?android:attr/textAppearanceMedium"
    tools:text="Location"/>

  <Button
    android:id="@+id/download_delete_button"
    android:layout_width="wrap_content"
    android:layout_height="wrap_content"
    android:text="@string/button_delete_text" />
=======
    android:textAppearance="?android:attr/textAppearanceSmall" />
>>>>>>> a516f842
</LinearLayout><|MERGE_RESOLUTION|>--- conflicted
+++ resolved
@@ -9,19 +9,14 @@
     android:id="@+id/download_title_text"
     android:layout_width="wrap_content"
     android:layout_height="wrap_content"
-<<<<<<< HEAD
-    android:textAppearance="?android:attr/textAppearanceLarge"
+    android:textAppearance="?android:attr/textAppearanceMedium"
     tools:text="Title"/>
-=======
-    android:textAppearance="?android:attr/textAppearanceMedium" />
->>>>>>> a516f842
 
   <TextView
     android:id="@+id/download_location_text"
     android:layout_width="wrap_content"
     android:layout_height="wrap_content"
-<<<<<<< HEAD
-    android:textAppearance="?android:attr/textAppearanceMedium"
+    android:textAppearance="?android:attr/textAppearanceSmall"
     tools:text="Location"/>
 
   <Button
@@ -29,7 +24,4 @@
     android:layout_width="wrap_content"
     android:layout_height="wrap_content"
     android:text="@string/button_delete_text" />
-=======
-    android:textAppearance="?android:attr/textAppearanceSmall" />
->>>>>>> a516f842
 </LinearLayout>