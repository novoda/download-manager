--- conflicted
+++ resolved
@@ -12,8 +12,5 @@
    - Client has rules that determine if downloads should start / resume
    - Changing the database name where all downloads are saved
    - Enqueuing batched requests
-<<<<<<< HEAD
-   - Pass extra data through download manager
-=======
    - Querying batch information
->>>>>>> 0b443dd3
+   - Pass extra data through download manager