package com.novoda.downloadmanager.demo.serial;

import android.net.Uri;
import android.os.Bundle;
import android.os.Environment;
import android.support.v7.app.AppCompatActivity;
import android.util.Log;
import android.view.View;
import android.widget.ListView;

import com.novoda.downloadmanager.DownloadManagerBuilder;
import com.novoda.downloadmanager.demo.R;
import com.novoda.downloadmanager.lib.DownloadBatch;
import com.novoda.downloadmanager.lib.DownloadManager;
import com.novoda.downloadmanager.lib.Query;
import com.novoda.downloadmanager.lib.Request;

import java.util.List;

public class MainActivity extends AppCompatActivity implements QueryForDownloadsAsyncTask.Callback {
    private static final String TAG = MainActivity.class.getSimpleName();
<<<<<<< HEAD
    private static final String BIG_FILE = "http://feeds.soundcloud.com/stream/179716429-coltcabana-aow-226-cm-punk.mp3";
=======
    private static final String BIG_FILE = "http://ipv4.download.thinkbroadband.com/200MB.zip";
>>>>>>> 5f29e124
    private static final String BBC_COMEDY_IMAGE = "http://ichef.bbci.co.uk/images/ic/640x360/p02ss0cf.jpg";

    private DownloadManager downloadManager;
    private ListView listView;

    @Override
    protected void onCreate(Bundle savedInstanceState) {
        super.onCreate(savedInstanceState);
        com.novoda.notils.logger.simple.Log.setShowLogs(true);
        setContentView(R.layout.activity_main);
        listView = (ListView) findViewById(R.id.main_downloads_list);
        downloadManager = DownloadManagerBuilder.from(this)
                .withVerboseLogging()
                .build(getContentResolver());

        setupDownloadingExample();
        setupQueryingExample();
    }

    private void setupDownloadingExample() {
        Uri uri = Uri.parse(BIG_FILE);

        final DownloadBatch batch = new DownloadBatch("Title woo", "Description lols", BBC_COMEDY_IMAGE);
        long batchId = downloadManager.create(batch);

        final Request request = new Request(uri);
        request.setDestinationInInternalFilesDir(Environment.DIRECTORY_MOVIES, "podcast.mp3");
        request.setNotificationVisibility(Request.VISIBILITY_VISIBLE_NOTIFY_COMPLETED);
        request.setBigPictureUrl(BBC_COMEDY_IMAGE);
        request.setTitle("BBC Innuendo Bingo");
        request.setDescription("Nothing to do with beards.");
        request.setMimeType("audio/mp3");
        request.setBatchId(batchId);

        findViewById(R.id.main_download_button).setOnClickListener(
                new View.OnClickListener() {
                    @Override
                    public void onClick(View v) {
                        long firstId = downloadManager.enqueue(request);
                        long secondId = downloadManager.enqueue(request);
                        Log.d(TAG, "Download starting with batch id: " + batch);
                    }
                });
    }

    private void setupQueryingExample() {
        QueryForDownloadsAsyncTask.newInstance(downloadManager, this).execute(new Query());
        findViewById(R.id.main_refresh_button).setOnClickListener(
                new View.OnClickListener() {
                    @Override
                    public void onClick(View v) {
                        QueryForDownloadsAsyncTask.newInstance(downloadManager, MainActivity.this).execute(new Query());
                    }
                });
        listView.setEmptyView(findViewById(R.id.main_no_downloads_view));
    }

    @Override
    public void onQueryResult(List<Download> downloads) {
        listView.setAdapter(new DownloadAdapter(downloads));
    }
}<|MERGE_RESOLUTION|>--- conflicted
+++ resolved
@@ -19,11 +19,7 @@
 
 public class MainActivity extends AppCompatActivity implements QueryForDownloadsAsyncTask.Callback {
     private static final String TAG = MainActivity.class.getSimpleName();
-<<<<<<< HEAD
-    private static final String BIG_FILE = "http://feeds.soundcloud.com/stream/179716429-coltcabana-aow-226-cm-punk.mp3";
-=======
     private static final String BIG_FILE = "http://ipv4.download.thinkbroadband.com/200MB.zip";
->>>>>>> 5f29e124
     private static final String BBC_COMEDY_IMAGE = "http://ichef.bbci.co.uk/images/ic/640x360/p02ss0cf.jpg";
 
     private DownloadManager downloadManager;
