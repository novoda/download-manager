--- conflicted
+++ resolved
@@ -40,24 +40,13 @@
     }
 
     private void setupDownloadingExample() {
-        Uri uri = Uri.parse(BIG_FILE);
-<<<<<<< HEAD
-        final RequestBatch batch = RequestBatch.newInstance("Title woo", "Description lols", BBC_COMEDY_IMAGE);
-=======
-        final DownloadBatch batch = new DownloadBatch("Large Beard Shipment", "Goatees galore", BEARD_IMAGE);
+        Uri uri = Uri.parse(BIG_FILE);s
+        final RequestBatch batch = RequestBatch.newInstance("Large Beard Shipment", "Goatees galore", BEARD_IMAGE);
 
->>>>>>> 13573cca
         final Request request = new Request(uri);
         request.setDestinationInInternalFilesDir(Environment.DIRECTORY_MOVIES, "beard.shipment");
         request.setNotificationVisibility(Request.VISIBILITY_VISIBLE_NOTIFY_COMPLETED);
-<<<<<<< HEAD
-        request.setBigPictureUrl(BBC_COMEDY_IMAGE);
-        request.setTitle("BBC Innuendo Bingo");
-        request.setDescription("Nothing to do with beards.");
-        request.setMimeType("audio/mp3");
         request.setExtra("req_1");
-=======
->>>>>>> 13573cca
 
         batch.addRequest(request);
         request.setExtra("req_2");
