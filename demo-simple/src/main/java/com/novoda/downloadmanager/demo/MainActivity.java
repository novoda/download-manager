package com.novoda.downloadmanager.demo;

import android.app.Notification;
import android.os.Bundle;
import android.support.v4.app.NotificationCompat;
import android.support.v4.app.NotificationManagerCompat;
import android.support.v7.app.AppCompatActivity;
import android.view.View;
import android.widget.ArrayAdapter;
import android.widget.CheckBox;
import android.widget.Spinner;
import android.widget.TextView;

import com.novoda.downloadmanager.AllBatchStatusesCallback;
import com.novoda.downloadmanager.Batch;
import com.novoda.downloadmanager.ConnectionType;
import com.novoda.downloadmanager.DownloadBatchId;
import com.novoda.downloadmanager.DownloadBatchIdCreator;
import com.novoda.downloadmanager.DownloadBatchStatus;
import com.novoda.downloadmanager.DownloadBatchStatusCallback;
import com.novoda.downloadmanager.DownloadFileId;
import com.novoda.downloadmanager.DownloadFileIdCreator;
import com.novoda.downloadmanager.DownloadMigrator;
import com.novoda.downloadmanager.DownloadMigratorBuilder;
import com.novoda.downloadmanager.LiteDownloadManagerCommands;
import com.novoda.downloadmanager.LocalFilesDirectory;
import com.novoda.downloadmanager.LocalFilesDirectoryFactory;
import com.novoda.downloadmanager.MigrationCallback;
import com.novoda.downloadmanager.MigrationStatus;
import com.novoda.downloadmanager.NotificationCreator;
import com.novoda.downloadmanager.NotificationCustomizer;
import com.novoda.notils.logger.simple.Log;

import static com.novoda.downloadmanager.DownloadBatchStatus.Status.ERROR;

// Need to extract collaborators for this demo to reduce complexity. GH Issue #286
@SuppressWarnings({"PMD.CyclomaticComplexity", "PMD.StdCyclomaticComplexity", "PMD.ModifiedCyclomaticComplexity"})
public class MainActivity extends AppCompatActivity {

    private static final DownloadBatchId BATCH_ID_1 = DownloadBatchIdCreator.createFrom("batch_id_1");
    private static final DownloadBatchId BATCH_ID_2 = DownloadBatchIdCreator.createFrom("batch_id_2");
    private static final DownloadFileId FILE_ID_1 = DownloadFileIdCreator.createFrom("file_id_1");
    private static final String FIVE_MB_FILE_URL = "http://ipv4.download.thinkbroadband.com/5MB.zip";
    private static final String TEN_MB_FILE_URL = "http://ipv4.download.thinkbroadband.com/10MB.zip";
    private static final String TWENTY_MB_FILE_URL = "http://ipv4.download.thinkbroadband.com/20MB.zip";
    private static final String FIFTHY_MB_FILE_URL = "http://ipv4.download.thinkbroadband.com/50MB.zip";

    private TextView databaseCloningUpdates;
    private TextView databaseMigrationUpdates;
    private TextView textViewBatch1;
    private TextView textViewBatch2;
    private LiteDownloadManagerCommands liteDownloadManagerCommands;
    private DownloadMigrator downloadMigrator;
    private VersionOneDatabaseCloner versionOneDatabaseCloner;
    private Spinner downloadFileSizeSpinner;

    @Override
    protected void onCreate(Bundle savedInstanceState) {
        super.onCreate(savedInstanceState);
        setContentView(R.layout.activity_main);

        Log.setShowLogs(true);

        NotificationCustomizer<MigrationStatus> notificationCustomizer = new MigrationNotificationCustomizer();

        NotificationCreator<MigrationStatus> notificationCreator = new NotificationCreator<>(
                this,
                "chocolate",
                "Migration notifications",
                NotificationManagerCompat.IMPORTANCE_DEFAULT,
                notificationCustomizer
        );

        downloadMigrator = DownloadMigratorBuilder.newInstance(this)
                .withNotification(notificationCreator)
                .build();

        textViewBatch1 = findViewById(R.id.batch_1);
        textViewBatch2 = findViewById(R.id.batch_2);

        CheckBox checkWifiOnly = findViewById(R.id.check_wifi_only);
        checkWifiOnly.setOnCheckedChangeListener((buttonView, isChecked) -> {
            LiteDownloadManagerCommands downloadManagerCommands = ((DemoApplication) getApplication()).getLiteDownloadManagerCommands();
            if (isChecked) {
                downloadManagerCommands.updateAllowedConnectionType(ConnectionType.UNMETERED);
            } else {
                downloadManagerCommands.updateAllowedConnectionType(ConnectionType.ALL);
            }
        });

        versionOneDatabaseCloner = DatabaseClonerFactory.databaseCloner(this, cloneCallback);

        downloadFileSizeSpinner = findViewById(R.id.database_download_file_size);
        ArrayAdapter<CharSequence> adapter = ArrayAdapter.createFromResource(this, R.array.file_sizes, android.R.layout.simple_spinner_item);
        downloadFileSizeSpinner.setAdapter(adapter);

        databaseCloningUpdates = findViewById(R.id.database_cloning_updates);
        View buttonCreateDB = findViewById(R.id.button_create_v1_db);
        buttonCreateDB.setOnClickListener(createDatabaseOnClick);

        databaseMigrationUpdates = findViewById(R.id.database_migration_updates);
        View buttonMigrate = findViewById(R.id.button_migrate);
        buttonMigrate.setOnClickListener(startMigrationOnClick);

        View buttonDownload = findViewById(R.id.button_start_downloading);
        buttonDownload.setOnClickListener(downloadBatchesOnClick);

        View buttonDeleteAll = findViewById(R.id.button_delete_all);
        buttonDeleteAll.setOnClickListener(deleteAllOnClick);

        View buttonLogFileDirectory = findViewById(R.id.button_log_file_directory);
        buttonLogFileDirectory.setOnClickListener(logFileDirectoryOnClick);

        View buttonLogDownloadFileStatus = findViewById(R.id.button_log_download_file_status);
        buttonLogDownloadFileStatus.setOnClickListener(logDownloadFileStatusOnClick);

        DemoApplication demoApplication = (DemoApplication) getApplicationContext();
        liteDownloadManagerCommands = demoApplication.getLiteDownloadManagerCommands();
        liteDownloadManagerCommands.addDownloadBatchCallback(callback);
        liteDownloadManagerCommands.getAllDownloadBatchStatuses(batchStatusesCallback);

        bindBatchViews();
    }

    private final VersionOneDatabaseCloner.CloneCallback cloneCallback = updateMessage -> databaseCloningUpdates.setText(updateMessage);

    private final View.OnClickListener createDatabaseOnClick = v -> {
        String selectedFileSize = (String) downloadFileSizeSpinner.getSelectedItem();
        versionOneDatabaseCloner.cloneDatabaseWithDownloadSize(selectedFileSize);
    };

    private final MigrationCallback migrationCallback = migrationStatus -> databaseMigrationUpdates.setText(migrationStatus.status().toRawValue());

    private final View.OnClickListener startMigrationOnClick = v -> downloadMigrator.startMigration("downloads.db", migrationCallback);

    private final View.OnClickListener downloadBatchesOnClick = v -> {
<<<<<<< HEAD
        Batch batch = new Batch.Builder(BATCH_ID_1, "Made in chelsea")
                .addFile(FILE_ID_1, FIVE_MB_FILE_URL)
                .addFile(TEN_MB_FILE_URL)
                .addFile(FIFTHY_MB_FILE_URL)
                .build();
        liteDownloadManagerCommands.download(batch);

//        batch = new Batch.Builder(BATCH_ID_2, "Hollyoaks")
//                .addFile(FILE_ID_2, TEN_MB_FILE_URL)
//                .addFile(TWENTY_MB_FILE_URL)
//                .build();
//        liteDownloadManagerCommands.download(batch);
=======
        Batch batch = Batch.with(BATCH_ID_1, "Made in chelsea")
                .addFile(FIVE_MB_FILE_URL).withDownloadFileId(FILE_ID_1).withRelativePath("foo/bar/5mb.zip").apply()
                .addFile(TEN_MB_FILE_URL).apply()
                .build();
        liteDownloadManagerCommands.download(batch);

        batch = Batch.with(BATCH_ID_2, "Hollyoaks")
                .addFile(TEN_MB_FILE_URL).apply()
                .addFile(TWENTY_FILE_URL).apply()
                .build();
        liteDownloadManagerCommands.download(batch);
>>>>>>> ca00f718
    };

    private final View.OnClickListener deleteAllOnClick = v -> {
        liteDownloadManagerCommands.delete(BATCH_ID_1);
        liteDownloadManagerCommands.delete(BATCH_ID_2);
    };

    private final View.OnClickListener logFileDirectoryOnClick = v -> {
        LocalFilesDirectory localFilesDirectory = LocalFilesDirectoryFactory.create(getApplicationContext());
        for (String fileName : localFilesDirectory.contents()) {
            Log.d("LogFileDirectory", fileName);
        }
    };

    private final View.OnClickListener logDownloadFileStatusOnClick = v -> liteDownloadManagerCommands.getDownloadStatusWithMatching(
            FILE_ID_1,
            downloadFileStatus -> Log.d("FileStatus: ", downloadFileStatus)
    );

    private final DownloadBatchStatusCallback callback = downloadBatchStatus -> {
        String status = getStatusMessage(downloadBatchStatus);

        String message = "Batch " + downloadBatchStatus.getDownloadBatchTitle().asString()
                + "\ndownloaded: " + downloadBatchStatus.percentageDownloaded() + "%"
                + "\nbytes: " + downloadBatchStatus.bytesDownloaded()
                + status
                + "\n";

        DownloadBatchId downloadBatchId = downloadBatchStatus.getDownloadBatchId();
        if (downloadBatchId.equals(BATCH_ID_1)) {
            textViewBatch1.setText(message);
        } else if (downloadBatchId.equals(BATCH_ID_2)) {
            textViewBatch2.setText(message);
        }
    };

    private String getStatusMessage(DownloadBatchStatus downloadBatchStatus) {
        if (downloadBatchStatus.status() == ERROR) {
            return "\nstatus: " + downloadBatchStatus.status()
                    + " - " + downloadBatchStatus.getDownloadErrorType();
        } else {
            return "\nstatus: " + downloadBatchStatus.status();
        }
    }

    private final AllBatchStatusesCallback batchStatusesCallback = downloadBatchStatuses -> {
        for (DownloadBatchStatus downloadBatchStatus : downloadBatchStatuses) {
            callback.onUpdate(downloadBatchStatus);
        }
    };

    private void bindBatchViews() {
        View buttonPauseDownload1 = findViewById(R.id.button_pause_downloading_1);
        buttonPauseDownload1.setOnClickListener(v -> liteDownloadManagerCommands.pause(BATCH_ID_1));

        View buttonPauseDownload2 = findViewById(R.id.button_pause_downloading_2);
        buttonPauseDownload2.setOnClickListener(v -> liteDownloadManagerCommands.pause(BATCH_ID_2));

        View buttonResumeDownload1 = findViewById(R.id.button_resume_downloading_1);
        buttonResumeDownload1.setOnClickListener(v -> liteDownloadManagerCommands.resume(BATCH_ID_1));

        View buttonResumeDownload2 = findViewById(R.id.button_resume_downloading_2);
        buttonResumeDownload2.setOnClickListener(v -> liteDownloadManagerCommands.resume(BATCH_ID_2));
    }

    private static class MigrationNotificationCustomizer implements NotificationCustomizer<MigrationStatus> {
        @Override
        public Notification customNotificationFrom(NotificationCompat.Builder builder, MigrationStatus payload) {
            return builder
                    .setProgress(payload.totalNumberOfBatchesToMigrate(), payload.numberOfMigratedBatches(), false)
                    .setSmallIcon(android.R.drawable.ic_lock_power_off)
                    .setContentTitle(payload.status().toRawValue())
                    .setContentText(payload.percentageMigrated() + "%")
                    .build();
        }
    }
}<|MERGE_RESOLUTION|>--- conflicted
+++ resolved
@@ -134,32 +134,17 @@
     private final View.OnClickListener startMigrationOnClick = v -> downloadMigrator.startMigration("downloads.db", migrationCallback);
 
     private final View.OnClickListener downloadBatchesOnClick = v -> {
-<<<<<<< HEAD
-        Batch batch = new Batch.Builder(BATCH_ID_1, "Made in chelsea")
-                .addFile(FILE_ID_1, FIVE_MB_FILE_URL)
-                .addFile(TEN_MB_FILE_URL)
-                .addFile(FIFTHY_MB_FILE_URL)
-                .build();
-        liteDownloadManagerCommands.download(batch);
-
-//        batch = new Batch.Builder(BATCH_ID_2, "Hollyoaks")
-//                .addFile(FILE_ID_2, TEN_MB_FILE_URL)
-//                .addFile(TWENTY_MB_FILE_URL)
-//                .build();
-//        liteDownloadManagerCommands.download(batch);
-=======
         Batch batch = Batch.with(BATCH_ID_1, "Made in chelsea")
                 .addFile(FIVE_MB_FILE_URL).withDownloadFileId(FILE_ID_1).withRelativePath("foo/bar/5mb.zip").apply()
                 .addFile(TEN_MB_FILE_URL).apply()
                 .build();
         liteDownloadManagerCommands.download(batch);
 
-        batch = Batch.with(BATCH_ID_2, "Hollyoaks")
-                .addFile(TEN_MB_FILE_URL).apply()
-                .addFile(TWENTY_FILE_URL).apply()
-                .build();
-        liteDownloadManagerCommands.download(batch);
->>>>>>> ca00f718
+//        batch = Batch.with(BATCH_ID_2, "Hollyoaks")
+//                .addFile(TEN_MB_FILE_URL).apply()
+//                .addFile(TWENTY_MB_FILE_URL).apply()
+//                .build();
+//        liteDownloadManagerCommands.download(batch);
     };
 
     private final View.OnClickListener deleteAllOnClick = v -> {
