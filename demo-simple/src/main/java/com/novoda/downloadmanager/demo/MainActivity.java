package com.novoda.downloadmanager.demo;

import android.os.Bundle;
<<<<<<< HEAD
import android.os.Handler;
=======
import android.os.IBinder;
>>>>>>> c3188d7a
import android.support.annotation.NonNull;
import android.support.v7.app.AppCompatActivity;
import android.view.View;
import android.widget.ArrayAdapter;
import android.widget.Spinner;
import android.widget.TextView;

import com.novoda.downloadmanager.AllBatchStatusesCallback;
import com.novoda.downloadmanager.Batch;
import com.novoda.downloadmanager.DownloadBatchCallback;
import com.novoda.downloadmanager.DownloadBatchId;
import com.novoda.downloadmanager.DownloadBatchIdCreator;
import com.novoda.downloadmanager.DownloadBatchStatus;
import com.novoda.downloadmanager.LiteDownloadManagerCommands;
import com.novoda.downloadmanager.MigrationServiceBinder;
import com.novoda.notils.logger.simple.Log;

import java.util.List;

import static com.novoda.downloadmanager.DownloadBatchStatus.Status.ERROR;

public class MainActivity extends AppCompatActivity {

    private static final DownloadBatchId BATCH_ID_1 = DownloadBatchIdCreator.createFrom("batch_id_1");
    private static final DownloadBatchId BATCH_ID_2 = DownloadBatchIdCreator.createFrom("batch_id_2");

<<<<<<< HEAD
=======
    private final ServiceConnection migrationServiceConnection = new ServiceConnection() {
        @Override
        public void onServiceConnected(ComponentName componentName, IBinder iBinder) {
            ((LiteDownloadMigrationService.MigrationDownloadServiceBinder) iBinder)
                    .migrate();
        }

        @Override
        public void onServiceDisconnected(ComponentName componentName) {
            // TODO
        }
    };

    private TextView databaseCloningUpdates;
>>>>>>> c3188d7a
    private TextView textViewBatch1;
    private TextView textViewBatch2;
    private LiteDownloadManagerCommands liteDownloadManagerCommands;

    @Override
    protected void onCreate(Bundle savedInstanceState) {
        super.onCreate(savedInstanceState);
        setContentView(R.layout.activity_main);

        Log.setShowLogs(true);

        final MigrationServiceBinder migrationServiceBinder = new MigrationServiceBinder(this);

        textViewBatch1 = findViewById(R.id.batch_1);
        textViewBatch2 = findViewById(R.id.batch_2);

        final VersionOneDatabaseCloner versionOneDatabaseCloner = DatabaseClonerFactory.databaseCloner(this, cloneCallback);

        final Spinner spinner = findViewById(R.id.database_download_file_size);
        ArrayAdapter<CharSequence> adapter = ArrayAdapter.createFromResource(this, R.array.file_sizes, android.R.layout.simple_spinner_item);
        spinner.setAdapter(adapter);

        databaseCloningUpdates = findViewById(R.id.database_cloning_updates);
        View buttonCreateDB = findViewById(R.id.button_create_v1_db);
        buttonCreateDB.setOnClickListener(new View.OnClickListener() {
            @Override
            public void onClick(View view) {
                String selectedFileSize = (String) spinner.getSelectedItem();
                versionOneDatabaseCloner.cloneDatabaseWithDownloadSize(selectedFileSize);
            }
        });

        View buttonMigrate = findViewById(R.id.button_migrate);
        buttonMigrate.setOnClickListener(new View.OnClickListener() {
            @Override
            public void onClick(View view) {
                migrationServiceBinder.bind();
            }
        });

        View buttonAbortMigration = findViewById(R.id.button_abort_migration);
        buttonAbortMigration.setOnClickListener(new View.OnClickListener() {
            @Override
            public void onClick(View view) {
                migrationServiceBinder.unbind();
            }
        });

        View buttonDownload = findViewById(R.id.button_start_downloading);
        buttonDownload.setOnClickListener(new View.OnClickListener() {
            @Override
            public void onClick(View v) {
                Batch batch = new Batch.Builder(BATCH_ID_1, "Made in chelsea")
                        .addFile("http://ipv4.download.thinkbroadband.com/10MB.zip")
                        .addFile("http://ipv4.download.thinkbroadband.com/10MB.zip")
                        .build();
                liteDownloadManagerCommands.download(batch);

                batch = new Batch.Builder(BATCH_ID_2, "Hollyoaks")
                        .addFile("http://ipv4.download.thinkbroadband.com/10MB.zip")
                        .addFile("http://ipv4.download.thinkbroadband.com/10MB.zip")
                        .build();
                liteDownloadManagerCommands.download(batch);
            }
        });

        View buttonDeleteAll = findViewById(R.id.button_delete_all);
        buttonDeleteAll.setOnClickListener(new View.OnClickListener() {
            @Override
            public void onClick(View v) {
                liteDownloadManagerCommands.delete(BATCH_ID_1);
                liteDownloadManagerCommands.delete(BATCH_ID_2);
            }
        });

        final TextView downloadedTitles = findViewById(R.id.textview_completed_download_title);
        View buttonShowCompletedDownloads = findViewById(R.id.button_show_completed_downloads);
        buttonShowCompletedDownloads.setOnClickListener(new View.OnClickListener() {
            @Override
            public void onClick(View view) {
                liteDownloadManagerCommands.getAllDownloadBatchStatuses(new AllBatchStatusesCallback() {
                    @Override
                    public void onReceived(List<DownloadBatchStatus> downloadBatchStatuses) {
                        StringBuilder displayMessage = new StringBuilder();
                        Log.d("MainActivity", "List Size: " + downloadBatchStatuses.size());
                        for (DownloadBatchStatus status : downloadBatchStatuses) {
                            if (status.bytesDownloaded() != status.bytesTotalSize()) {
                                Log.d("MainActivity", status.getDownloadBatchTitle() + " not downloaded!");
                                return;
                            }
                            String message = "Batch " + status.getDownloadBatchTitle().asString()
                                    + "\ndownloaded! "
                                    + "\nbytes: " + status.bytesDownloaded()
                                    + "\n\n";
                            displayMessage.append(message);
                        }
                        downloadedTitles.setText(displayMessage.toString());
                    }
                });
            }
        });

        DemoApplication demoApplication = (DemoApplication) getApplicationContext();
        liteDownloadManagerCommands = demoApplication.getLiteDownloadManagerCommands();
        liteDownloadManagerCommands.addDownloadBatchCallback(callback);
        liteDownloadManagerCommands.getAllDownloadBatchStatuses(new AllBatchStatusesCallback() {
            @Override
            public void onReceived(List<DownloadBatchStatus> downloadBatchStatuses) {
                for (DownloadBatchStatus downloadBatchStatus : downloadBatchStatuses) {
                    callback.onUpdate(downloadBatchStatus);
                }
            }
        });

        bindViews();
    }

    VersionOneDatabaseCloner.CloneCallback cloneCallback = new VersionOneDatabaseCloner.CloneCallback() {
        @Override
        public void onUpdate(String updateMessage) {
            databaseCloningUpdates.setText(updateMessage);
        }
    };

    private void bindViews() {
        View buttonPauseDownload1 = findViewById(R.id.button_pause_downloading_1);
        setPause(buttonPauseDownload1, BATCH_ID_1);

        View buttonPauseDownload2 = findViewById(R.id.button_pause_downloading_2);
        setPause(buttonPauseDownload2, BATCH_ID_2);

        View buttonResumeDownload1 = findViewById(R.id.button_resume_downloading_1);
        setResume(buttonResumeDownload1, BATCH_ID_1);

        View buttonResumeDownload2 = findViewById(R.id.button_resume_downloading_2);
        setResume(buttonResumeDownload2, BATCH_ID_2);
    }

    private void setPause(View button, final DownloadBatchId downloadBatchId) {
        button.setOnClickListener(new View.OnClickListener() {
            @Override
            public void onClick(View v) {
                liteDownloadManagerCommands.pause(downloadBatchId);
            }
        });
    }

    private void setResume(View button, final DownloadBatchId downloadBatchId) {
        button.setOnClickListener(new View.OnClickListener() {
            @Override
            public void onClick(View v) {
                liteDownloadManagerCommands.resume(downloadBatchId);
            }
        });
    }

    private final DownloadBatchCallback callback = new DownloadBatchCallback() {
        @Override
        public void onUpdate(DownloadBatchStatus downloadBatchStatus) {
            String status = getStatusMessage(downloadBatchStatus);

            String message = "Batch " + downloadBatchStatus.getDownloadBatchTitle().asString()
                    + "\ndownloaded: " + downloadBatchStatus.percentageDownloaded()
                    + "\nbytes: " + downloadBatchStatus.bytesDownloaded()
                    + status
                    + "\n";

            DownloadBatchId downloadBatchId = downloadBatchStatus.getDownloadBatchId();
            if (downloadBatchId.equals(BATCH_ID_1)) {
                textViewBatch1.setText(message);
            } else if (downloadBatchId.equals(BATCH_ID_2)) {
                textViewBatch2.setText(message);
            }
        }

        @NonNull
        private String getStatusMessage(DownloadBatchStatus downloadBatchStatus) {
            if (downloadBatchStatus.status() == ERROR) {
                return "\nstatus: " + downloadBatchStatus.status()
                        + " - " + downloadBatchStatus.getDownloadErrorType();
            } else {
                return "\nstatus: " + downloadBatchStatus.status();
            }
        }
    };
}<|MERGE_RESOLUTION|>--- conflicted
+++ resolved
@@ -1,11 +1,6 @@
 package com.novoda.downloadmanager.demo;
 
 import android.os.Bundle;
-<<<<<<< HEAD
-import android.os.Handler;
-=======
-import android.os.IBinder;
->>>>>>> c3188d7a
 import android.support.annotation.NonNull;
 import android.support.v7.app.AppCompatActivity;
 import android.view.View;
@@ -32,23 +27,7 @@
     private static final DownloadBatchId BATCH_ID_1 = DownloadBatchIdCreator.createFrom("batch_id_1");
     private static final DownloadBatchId BATCH_ID_2 = DownloadBatchIdCreator.createFrom("batch_id_2");
 
-<<<<<<< HEAD
-=======
-    private final ServiceConnection migrationServiceConnection = new ServiceConnection() {
-        @Override
-        public void onServiceConnected(ComponentName componentName, IBinder iBinder) {
-            ((LiteDownloadMigrationService.MigrationDownloadServiceBinder) iBinder)
-                    .migrate();
-        }
-
-        @Override
-        public void onServiceDisconnected(ComponentName componentName) {
-            // TODO
-        }
-    };
-
     private TextView databaseCloningUpdates;
->>>>>>> c3188d7a
     private TextView textViewBatch1;
     private TextView textViewBatch2;
     private LiteDownloadManagerCommands liteDownloadManagerCommands;
