--- conflicted
+++ resolved
@@ -35,13 +35,8 @@
     implementation fileTree(include: ['*.jar'], dir: 'libs')
     implementation 'com.facebook.stetho:stetho:1.5.0'
     implementation 'com.android.support:appcompat-v7:28.0.0-rc02'
-<<<<<<< HEAD
-    implementation project(path: ':library')
-    testImplementation 'junit:junit:4.12'
-=======
     implementation 'com.android.support.constraint:constraint-layout:1.1.3'
     implementation project(path: ':library')
->>>>>>> 2e1e0773
     testImplementation 'org.mockito:mockito-core:2.21.0'
     testImplementation 'com.google.truth:truth:0.41'
 }